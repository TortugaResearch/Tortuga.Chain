--- conflicted
+++ resolved
@@ -75,12 +75,6 @@
             }
         }
 
-<<<<<<< HEAD
-
-
-
-=======
->>>>>>> 3b671020
         /// <summary>
         /// Applies a user defined table type as the argument.
         /// </summary>
