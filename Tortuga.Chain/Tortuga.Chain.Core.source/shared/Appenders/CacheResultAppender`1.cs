--- conflicted
+++ resolved
@@ -71,9 +71,8 @@
         {
             var result = await PreviousLink.ExecuteAsync(state).ConfigureAwait(false);
 
-<<<<<<< HEAD
-            m_ActualCacheKey = m_CacheKey ?? m_CacheKeyFunction(result);
-            await DataSource.Cache.WriteAsync(m_ActualCacheKey, result, m_Policy);
+            m_ActualCacheKey = m_CacheKey ?? m_CacheKeyFunction(result)
+            await DataSource.Cache.WriteAsync(m_ActualCacheKey, result, m_Policy).ConfigureAwait(false);
 
             return result;
         }
@@ -83,11 +82,5 @@
             if (m_ActualCacheKey != null)
                 DataSource.Cache.Invalidate(m_ActualCacheKey);
         }
-=======
-            await DataSource.Cache.WriteAsync(m_CacheKey ?? m_CacheKeyFunction(result), result, m_Policy).ConfigureAwait(false);
-
-            return result;
-        }
->>>>>>> 487080bf
     }
 }