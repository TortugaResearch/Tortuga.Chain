<<<<<<< HEAD
﻿using System;
using System.Collections.Generic;
=======
﻿using System.Collections.Generic;
using System.Linq;
>>>>>>> 487080bf
using Tortuga.Chain.CommandBuilders;

namespace Tortuga.Chain.Metadata
{
    /// <summary>
    /// Metadata for a database table or view.
    /// </summary>
    /// <typeparam name="TName">The type used to represent database object names.</typeparam>
    /// <typeparam name="TDbType">The variant of DbType used by this data source.</typeparam>
    public class TableOrViewMetadata<TName, TDbType> : TableOrViewMetadata
        where TDbType : struct
    {
        readonly SqlBuilder<TDbType> m_Builder;
        readonly DatabaseMetadataCache<TName, TDbType> m_MetadataCache;
        IndexMetadataCollection<TName, TDbType> m_Indexes;

        /// <summary>
        /// Initializes a new instance of the <see cref="TableOrViewMetadata{TName, TDbType}"/> class.
        /// </summary>
        /// <param name="metadataCache">The metadata cache.</param>
        /// <param name="name">The name.</param>
        /// <param name="isTable">if set to <c>true</c> [is table].</param>
        /// <param name="columns">The columns.</param>
        public TableOrViewMetadata(DatabaseMetadataCache<TName, TDbType> metadataCache, TName name, bool isTable, IList<ColumnMetadata<TDbType>> columns)
        {
            m_MetadataCache = metadataCache ?? throw new ArgumentNullException(nameof(metadataCache), $"{nameof(metadataCache)} is null.");
            IsTable = isTable;
            Name = name;
            base.Name = name.ToString();
            Columns = new ColumnMetadataCollection<TDbType>(name.ToString(), columns);
            base.Columns = Columns.GenericCollection;
            NonNullableColumns = new ColumnMetadataCollection(columns.Where(c => c.IsNullable == false));
            m_Builder = new SqlBuilder<TDbType>(Name.ToString(), Columns);
        }

<<<<<<< HEAD
        /// <summary>
        /// Gets the indexes for this table or view.
        /// </summary>
        /// <returns></returns>
        /// <exception cref="NotSupportedException">Indexes are not supported by this data source</exception>
        public IndexMetadataCollection<TName, TDbType> GetIndexes()
        {
            if (m_Indexes == null)
                m_Indexes = m_MetadataCache.GetIndexesForTable(Name);
            return m_Indexes;
        }

=======
>>>>>>> 487080bf
        /// <summary>
        /// Gets the columns.
        /// </summary>
        /// <value>
        /// The columns.
        /// </value>
        public new ColumnMetadataCollection<TDbType> Columns { get; }

        /// <summary>
        /// Gets the name.
        /// </summary>
        /// <value>
        /// The name.
        /// </value>
        public new TName Name { get; }

        /// <summary>
        /// Creates the SQL builder
        /// </summary>
        /// <returns></returns>
        public SqlBuilder<TDbType> CreateSqlBuilder(bool strictMode) => m_Builder.Clone(strictMode);
    }
}<|MERGE_RESOLUTION|>--- conflicted
+++ resolved
@@ -1,10 +1,6 @@
-<<<<<<< HEAD
 ﻿using System;
 using System.Collections.Generic;
-=======
-﻿using System.Collections.Generic;
 using System.Linq;
->>>>>>> 487080bf
 using Tortuga.Chain.CommandBuilders;
 
 namespace Tortuga.Chain.Metadata
@@ -40,7 +36,6 @@
             m_Builder = new SqlBuilder<TDbType>(Name.ToString(), Columns);
         }
 
-<<<<<<< HEAD
         /// <summary>
         /// Gets the indexes for this table or view.
         /// </summary>
@@ -53,8 +48,6 @@
             return m_Indexes;
         }
 
-=======
->>>>>>> 487080bf
         /// <summary>
         /// Gets the columns.
         /// </summary>
