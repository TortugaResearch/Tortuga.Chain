--- conflicted
+++ resolved
@@ -38,31 +38,7 @@
         /// <value><c>true</c> if this instance is identity; otherwise, <c>false</c>.</value>
         public bool IsIdentity { get; protected set; }
         /// <summary>
-<<<<<<< HEAD
-        /// Gets a value indicating whether this column is a primary key.
-        /// </summary>
-        /// <value><c>true</c> if this instance is primary key; otherwise, <c>false</c>.</value>
-        public bool IsPrimaryKey { get; protected set; }
-        /// <summary>
-        /// Gets the name used by SQL Server, quoted.
-        /// </summary>
-        public string QuotedSqlName { get; protected set; }
-        /// <summary>
-        /// Gets the name used by SQL Server.
-        /// </summary>
-        public string
-            SqlName
-        { get; protected set; }
-        /// <summary>
-        /// Gets the column, formatted as a SQL variable.
-        /// </summary>
-        public string SqlVariableName { get; protected set; }
-
-        /// <summary>
-        /// Gets the type used by the database.
-=======
         /// Gets or sets a value indicating whether this column is nullable.
->>>>>>> 16efe4bd
         /// </summary>
         /// <value>
         /// <c>true</c> if this column is nullable; otherwise, <c>false</c>.
@@ -109,19 +85,7 @@
             SqlName
         { get; protected set; }
         /// <summary>
-<<<<<<< HEAD
-        /// Gets or sets  a value indicating whether this column is an unsigned integer.
-        /// </summary>
-        /// <value>
-        /// The unsigned.
-        /// </value>
-        public bool? Unsigned { get; protected set; }
-
-        /// <summary>
-        /// Gets or sets a value indicating whether this column is nullable.
-=======
         /// Gets the column, formatted as a SQL variable.
->>>>>>> 16efe4bd
         /// </summary>
         public string SqlVariableName { get; protected set; }
         /// <summary>
