--- conflicted
+++ resolved
@@ -220,11 +220,8 @@
     <Compile Include="Materializers\SingleColumn\TimeSpanListMaterializer`2.cs" />
     <Compile Include="Materializers\MultipleRow\TableMaterializer`2.cs" />
     <Compile Include="Materializers\MultipleTable\TableSetMaterializer`2.cs" />
-<<<<<<< HEAD
+    <Compile Include="Materializers\StreamingObjectConstructor.cs" />
     <Compile Include="Metadata\ColumnMetadataCollection.cs" />
-=======
-    <Compile Include="Materializers\StreamingObjectConstructor.cs" />
->>>>>>> 72d4e173
     <Compile Include="Metadata\IUserDefinedTypeMetadata.cs" />
     <Compile Include="Metadata\UserDefinedTypeMetadata.cs" />
     <Compile Include="ObjectDataReader.cs" />
