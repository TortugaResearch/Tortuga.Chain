--- conflicted
+++ resolved
@@ -571,7 +571,7 @@
             Class SqlServerDeleteWithFilter.
             </summary>
         </member>
-        <member name="M:Tortuga.Chain.SqlServer.CommandBuilders.SqlServerDeleteMany.#ctor(Tortuga.Chain.SqlServer.SqlServerDataSourceBase,Tortuga.Chain.SqlServer.SqlServerObjectName,System.String,System.Collections.Generic.IEnumerable{Microsoft.Data.SqlClient.SqlParameter},System.Nullable{System.Int32},Tortuga.Chain.DeleteOptions)">
+        <member name="M:Tortuga.Chain.SqlServer.CommandBuilders.SqlServerDeleteMany.#ctor(Tortuga.Chain.SqlServer.SqlServerDataSourceBase,Tortuga.Chain.SqlServer.SqlServerObjectName,System.String,System.Collections.Generic.IEnumerable{Microsoft.Data.SqlClient.SqlParameter},Tortuga.Chain.DeleteOptions)">
             <summary>
             Initializes a new instance of the <see cref="T:Tortuga.Chain.SqlServer.CommandBuilders.SqlServerDeleteMany" /> class.
             </summary>
@@ -579,7 +579,6 @@
             <param name="tableName">Name of the table.</param>
             <param name="whereClause">The where clause.</param>
             <param name="parameters">The parameters.</param>
-            <param name="expectedRowCount">The expected row count.</param>
             <param name="options">The options.</param>
         </member>
         <member name="M:Tortuga.Chain.SqlServer.CommandBuilders.SqlServerDeleteMany.#ctor(Tortuga.Chain.SqlServer.SqlServerDataSourceBase,Tortuga.Chain.SqlServer.SqlServerObjectName,System.String,System.Object)">
@@ -1015,7 +1014,7 @@
             <param name="tableFunctionName">Name of the table function.</param>
             <param name="functionArgumentValue">The function argument.</param>
         </member>
-        <member name="M:Tortuga.Chain.SqlServer.CommandBuilders.SqlServerTableFunction.OnWithSorting(System.Collections.Generic.IEnumerable{Tortuga.Chain.SortExpression})">
+        <member name="M:Tortuga.Chain.SqlServer.CommandBuilders.SqlServerTableFunction.WithSorting(System.Collections.Generic.IEnumerable{Tortuga.Chain.SortExpression})">
             <summary>
             Adds sorting to the command builder.
             </summary>
@@ -1043,7 +1042,7 @@
             <param name="seed">The seed for repeatable reads. Only applies to random sampling</param>
             <returns></returns>
         </member>
-        <member name="M:Tortuga.Chain.SqlServer.CommandBuilders.SqlServerTableFunction.OnWithFilter(System.Object,Tortuga.Chain.FilterOptions)">
+        <member name="M:Tortuga.Chain.SqlServer.CommandBuilders.SqlServerTableFunction.WithFilter(System.Object,Tortuga.Chain.FilterOptions)">
             <summary>
             Adds (or replaces) the filter on this command builder.
             </summary>
@@ -1051,7 +1050,14 @@
             <param name="filterOptions">The filter options.</param>
             <returns>TableDbCommandBuilder&lt;SqlCommand, SqlParameter, SqlServerLimitOption&gt;.</returns>
         </member>
-        <member name="M:Tortuga.Chain.SqlServer.CommandBuilders.SqlServerTableFunction.OnWithFilter(System.String,System.Object)">
+        <member name="M:Tortuga.Chain.SqlServer.CommandBuilders.SqlServerTableFunction.WithFilter(System.String)">
+            <summary>
+            Adds (or replaces) the filter on this command builder.
+            </summary>
+            <param name="whereClause">The where clause.</param>
+            <returns></returns>
+        </member>
+        <member name="M:Tortuga.Chain.SqlServer.CommandBuilders.SqlServerTableFunction.WithFilter(System.String,System.Object)">
             <summary>
             Adds (or replaces) the filter on this command builder.
             </summary>
@@ -1109,14 +1115,14 @@
             This is used by materializers to skip IsNull checks.
             </remarks>
         </member>
-        <member name="T:Tortuga.Chain.SqlServer.CommandBuilders.SqlServerTableOrView`1">
+        <member name="T:Tortuga.Chain.SqlServer.CommandBuilders.SqlServerTableOrView">
             <summary>
             SqlServerTableOrView supports queries against tables and views.
             </summary>
         </member>
-        <member name="M:Tortuga.Chain.SqlServer.CommandBuilders.SqlServerTableOrView`1.#ctor(Tortuga.Chain.SqlServer.SqlServerDataSourceBase,Tortuga.Chain.SqlServer.SqlServerObjectName,System.Object,Tortuga.Chain.FilterOptions)">
-            <summary>
-            Initializes a new instance of the <see cref="T:Tortuga.Chain.SqlServer.CommandBuilders.SqlServerTableOrView`1" /> class.
+        <member name="M:Tortuga.Chain.SqlServer.CommandBuilders.SqlServerTableOrView.#ctor(Tortuga.Chain.SqlServer.SqlServerDataSourceBase,Tortuga.Chain.SqlServer.SqlServerObjectName,System.Object,Tortuga.Chain.FilterOptions)">
+            <summary>
+            Initializes a new instance of the <see cref="T:Tortuga.Chain.SqlServer.CommandBuilders.SqlServerTableOrView" /> class.
             </summary>
             <param name="dataSource">The data source.</param>
             <param name="tableOrViewName">Name of the table or view.</param>
@@ -1124,29 +1130,29 @@
             <param name="filterOptions">The filter options.</param>
             <exception cref="T:System.ArgumentException"></exception>
         </member>
-        <member name="M:Tortuga.Chain.SqlServer.CommandBuilders.SqlServerTableOrView`1.#ctor(Tortuga.Chain.SqlServer.SqlServerDataSourceBase,Tortuga.Chain.SqlServer.SqlServerObjectName,System.String,System.Object)">
-            <summary>
-            Initializes a new instance of the <see cref="T:Tortuga.Chain.SqlServer.CommandBuilders.SqlServerTableOrView`1"/> class.
+        <member name="M:Tortuga.Chain.SqlServer.CommandBuilders.SqlServerTableOrView.#ctor(Tortuga.Chain.SqlServer.SqlServerDataSourceBase,Tortuga.Chain.SqlServer.SqlServerObjectName,System.String,System.Object)">
+            <summary>
+            Initializes a new instance of the <see cref="T:Tortuga.Chain.SqlServer.CommandBuilders.SqlServerTableOrView"/> class.
             </summary>
             <param name="dataSource">The data source.</param>
             <param name="tableOrViewName">Name of the table or view.</param>
             <param name="whereClause">The where clause.</param>
             <param name="argumentValue">The argument value.</param>
         </member>
-        <member name="M:Tortuga.Chain.SqlServer.CommandBuilders.SqlServerTableOrView`1.Prepare(Tortuga.Chain.Materializers.Materializer{Microsoft.Data.SqlClient.SqlCommand,Microsoft.Data.SqlClient.SqlParameter})">
+        <member name="M:Tortuga.Chain.SqlServer.CommandBuilders.SqlServerTableOrView.Prepare(Tortuga.Chain.Materializers.Materializer{Microsoft.Data.SqlClient.SqlCommand,Microsoft.Data.SqlClient.SqlParameter})">
             <summary>
             Prepares the command for execution by generating any necessary SQL.
             </summary>
             <param name="materializer">The materializer.</param>
         </member>
-        <member name="M:Tortuga.Chain.SqlServer.CommandBuilders.SqlServerTableOrView`1.OnWithSorting(System.Collections.Generic.IEnumerable{Tortuga.Chain.SortExpression})">
+        <member name="M:Tortuga.Chain.SqlServer.CommandBuilders.SqlServerTableOrView.WithSorting(System.Collections.Generic.IEnumerable{Tortuga.Chain.SortExpression})">
             <summary>
             Adds sorting to the command builder.
             </summary>
             <param name="sortExpressions">The sort expressions.</param>
             <returns></returns>
         </member>
-        <member name="M:Tortuga.Chain.SqlServer.CommandBuilders.SqlServerTableOrView`1.OnWithLimits(System.Nullable{System.Int32},System.Nullable{System.Int32},Tortuga.Chain.SqlServerLimitOption,System.Nullable{System.Int32})">
+        <member name="M:Tortuga.Chain.SqlServer.CommandBuilders.SqlServerTableOrView.OnWithLimits(System.Nullable{System.Int32},System.Nullable{System.Int32},Tortuga.Chain.SqlServerLimitOption,System.Nullable{System.Int32})">
             <summary>
             Adds limits to the command builder.
             </summary>
@@ -1156,7 +1162,7 @@
             <param name="seed">The seed for repeatable reads. Only applies to random sampling</param>
             <returns></returns>
         </member>
-        <member name="M:Tortuga.Chain.SqlServer.CommandBuilders.SqlServerTableOrView`1.OnWithLimits(System.Nullable{System.Int32},System.Nullable{System.Int32},Tortuga.Chain.LimitOptions,System.Nullable{System.Int32})">
+        <member name="M:Tortuga.Chain.SqlServer.CommandBuilders.SqlServerTableOrView.OnWithLimits(System.Nullable{System.Int32},System.Nullable{System.Int32},Tortuga.Chain.LimitOptions,System.Nullable{System.Int32})">
             <summary>
             Adds limits to the command builder.
             </summary>
@@ -1166,7 +1172,7 @@
             <param name="seed">The seed for repeatable reads. Only applies to random sampling</param>
             <returns></returns>
         </member>
-        <member name="M:Tortuga.Chain.SqlServer.CommandBuilders.SqlServerTableOrView`1.OnWithFilter(System.Object,Tortuga.Chain.FilterOptions)">
+        <member name="M:Tortuga.Chain.SqlServer.CommandBuilders.SqlServerTableOrView.WithFilter(System.Object,Tortuga.Chain.FilterOptions)">
             <summary>
             Adds (or replaces) the filter on this command builder.
             </summary>
@@ -1174,7 +1180,14 @@
             <param name="filterOptions">The filter options.</param>
             <returns>TableDbCommandBuilder&lt;SqlCommand, SqlParameter, SqlServerLimitOption&gt;.</returns>
         </member>
-        <member name="M:Tortuga.Chain.SqlServer.CommandBuilders.SqlServerTableOrView`1.OnWithFilter(System.String,System.Object)">
+        <member name="M:Tortuga.Chain.SqlServer.CommandBuilders.SqlServerTableOrView.WithFilter(System.String)">
+            <summary>
+            Adds (or replaces) the filter on this command builder.
+            </summary>
+            <param name="whereClause">The where clause.</param>
+            <returns></returns>
+        </member>
+        <member name="M:Tortuga.Chain.SqlServer.CommandBuilders.SqlServerTableOrView.WithFilter(System.String,System.Object)">
             <summary>
             Adds (or replaces) the filter on this command builder.
             </summary>
@@ -1182,13 +1195,13 @@
             <param name="argumentValue">The argument value.</param>
             <returns></returns>
         </member>
-        <member name="M:Tortuga.Chain.SqlServer.CommandBuilders.SqlServerTableOrView`1.AsCount">
+        <member name="M:Tortuga.Chain.SqlServer.CommandBuilders.SqlServerTableOrView.AsCount">
             <summary>
             Returns the row count using a <c>SELECT COUNT_BIG(*)</c> style query.
             </summary>
             <returns></returns>
         </member>
-        <member name="M:Tortuga.Chain.SqlServer.CommandBuilders.SqlServerTableOrView`1.AsCount(System.String,System.Boolean)">
+        <member name="M:Tortuga.Chain.SqlServer.CommandBuilders.SqlServerTableOrView.AsCount(System.String,System.Boolean)">
             <summary>
             Returns the row count for a given column. <c>SELECT COUNT_BIG(columnName)</c>
             </summary>
@@ -1196,7 +1209,7 @@
             <param name="distinct">if set to <c>true</c> use <c>SELECT COUNT_BIG(DISTINCT columnName)</c>.</param>
             <returns></returns>
         </member>
-        <member name="M:Tortuga.Chain.SqlServer.CommandBuilders.SqlServerTableOrView`1.TryGetColumn(System.String)">
+        <member name="M:Tortuga.Chain.SqlServer.CommandBuilders.SqlServerTableOrView.TryGetColumn(System.String)">
             <summary>
             Returns the column associated with the column name.
             </summary>
@@ -1206,13 +1219,13 @@
             If the column name was not found, this will return null
             </remarks>
         </member>
-        <member name="P:Tortuga.Chain.SqlServer.CommandBuilders.SqlServerTableOrView`1.DataSource">
+        <member name="P:Tortuga.Chain.SqlServer.CommandBuilders.SqlServerTableOrView.DataSource">
             <summary>
             Gets the data source.
             </summary>
             <value>The data source.</value>
         </member>
-        <member name="M:Tortuga.Chain.SqlServer.CommandBuilders.SqlServerTableOrView`1.TryGetNonNullableColumns">
+        <member name="M:Tortuga.Chain.SqlServer.CommandBuilders.SqlServerTableOrView.TryGetNonNullableColumns">
             <summary>
             Returns a list of columns known to be non-nullable.
             </summary>
@@ -1223,11 +1236,7 @@
             This is used by materializers to skip IsNull checks.
             </remarks>
         </member>
-<<<<<<< HEAD
-        <member name="M:Tortuga.Chain.SqlServer.CommandBuilders.SqlServerTableOrView`1.WaitForChange(System.Threading.CancellationToken,System.Object)">
-=======
         <member name="M:Tortuga.Chain.SqlServer.CommandBuilders.SqlServerTableOrView.WaitForChange(System.Threading.CancellationToken,System.Object)">
->>>>>>> 9cf6911a
             <summary>
             Waits for change in the data that is returned by this operation.
             </summary>
