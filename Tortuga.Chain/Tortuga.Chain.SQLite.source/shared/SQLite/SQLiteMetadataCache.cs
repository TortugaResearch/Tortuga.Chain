--- conflicted
+++ resolved
@@ -205,19 +205,12 @@
             {
                 con.Open();
                 using (var cmd = new SQLiteCommand(viewSql, con))
-                {
-                    using (var reader = cmd.ExecuteReader())
-                    {
-<<<<<<< HEAD
-                        while (reader.Read())
-                        {
-                            var viewName = reader.GetString(reader.GetOrdinal("ViewName"));
-                            GetTableOrView(viewName);
-                        }
-=======
+                using (var reader = cmd.ExecuteReader())
+                {
+                    while (reader.Read())
+                    {
                         var viewName = reader.GetString("ViewName");
                         GetTableOrView(viewName);
->>>>>>> 852cf07e
                     }
                 }
             }
@@ -312,17 +305,10 @@
                     {
                         while (reader.Read())
                         {
-<<<<<<< HEAD
-                            var name = reader.GetString(reader.GetOrdinal("name"));
-                            var sqlTypeName = reader.GetString(reader.GetOrdinal("type"));
-                            var isPrimaryKey = reader.GetInt32(reader.GetOrdinal("pk")) != 0 ? true : false;
-                            var isnNullable = !reader.GetBoolean(reader.GetOrdinal("notnull"));
-=======
                             var name = reader.GetString("name");
-                            var typeName = reader.GetString("type");
+                            var sqlTypeName = reader.GetString("type");
                             var isPrimaryKey = reader.GetInt32("pk") != 0 ? true : false;
                             var isnNullable = !reader.GetBoolean("notnull");
->>>>>>> 852cf07e
                             hasPrimarykey = hasPrimarykey || isPrimaryKey;
 
                             columns.Add(new ColumnMetadata<DbType>(name, false, isPrimaryKey, false, sqlTypeName, SqlTypeNameToDbType(sqlTypeName), "[" + name + "]", isnNullable, null, null, null, null, ToClrType(sqlTypeName, isnNullable, null)));
@@ -363,15 +349,9 @@
                         if (!reader.Read())
                             throw new MissingObjectException($"Could not find table or view {tableName}");
 
-<<<<<<< HEAD
-                        actualName = reader.GetString(reader.GetOrdinal("ObjectName"));
-                        var objectType = reader.GetString(reader.GetOrdinal("ObjectType"));
-                        isTable = objectType.Equals("table", StringComparison.OrdinalIgnoreCase);
-=======
                         actualName = reader.GetString("ObjectName");
                         var objectType = reader.GetString("ObjectType");
                         isTable = objectType.Equals("table", StringComparison.Ordinal);
->>>>>>> 852cf07e
                     }
                 }
             }
