--- conflicted
+++ resolved
@@ -7,34 +7,19 @@
 namespace Tortuga.Chain.SQLite.SQLite.CommandBuilders
 {
     /// <summary>
-<<<<<<< HEAD
     /// Command object that represents an update operation.
     /// </summary>
-=======
-    /// Class SQLiteUpdateObject.
-    /// </summary>
-    /// <seealso cref="Tortuga.Chain.SQLite.SQLite.CommandBuilders.SQLiteObjectCommand" />
->>>>>>> d61e99f6
     public class SQLiteUpdateObject : SQLiteObjectCommand
     {
         private readonly UpdateOptions m_Options;
 
         /// <summary>
-<<<<<<< HEAD
-        /// Initializes an instance of <see cref="SQLiteUpdateObject"></see> for update operations.
-        /// </summary>
-        /// <param name="dataSource"></param>
-        /// <param name="tableName"></param>
-        /// <param name="argumentValue"></param>
-        /// <param name="options"></param>
-=======
         /// Initializes a new instance of the <see cref="SQLiteUpdateObject"/> class.
         /// </summary>
         /// <param name="dataSource">The data source.</param>
         /// <param name="tableName">Name of the table.</param>
         /// <param name="argumentValue">The argument value.</param>
         /// <param name="options">The options.</param>
->>>>>>> d61e99f6
         public SQLiteUpdateObject(SQLiteDataSourceBase dataSource, string tableName, object argumentValue, UpdateOptions options)
             : base(dataSource, tableName, argumentValue)
         {
@@ -42,17 +27,10 @@
         }
 
         /// <summary>
-<<<<<<< HEAD
         /// Prepares the command for execution by generating any necessary SQL.
         /// </summary>
         /// <param name="materializer"></param>
         /// <returns><see cref="SQLiteExecutionToken" /></returns>
-=======
-        /// Prepares the specified materializer.
-        /// </summary>
-        /// <param name="materializer">The materializer.</param>
-        /// <returns>ExecutionToken&lt;SQLiteCommand, SQLiteParameter&gt;.</returns>
->>>>>>> d61e99f6
         public override ExecutionToken<SQLiteCommand, SQLiteParameter> Prepare(Materializer<SQLiteCommand, SQLiteParameter> materializer)
         {
             var parameters = new List<SQLiteParameter>();
@@ -81,43 +59,28 @@
 
                 var availableColumns = Metadata.GetKeysFor(ArgumentDictionary, filter);
 
-<<<<<<< HEAD
                 var set = "SET " + string.Join(", ", availableColumns.Select(c => $"{c.QuotedSqlName} = {c.SqlVariableName}"));
                 LoadDictionaryParameters(availableColumns, parameters);
                 return set;
-=======
-            var desiredColumns = materializer.DesiredColumns().ToLookup(c => c);
-            if (desiredColumns.Count > 0)
-            {
-                var availableColumns = Metadata.Columns.Where(c => desiredColumns.Contains(c.ClrName)).ToList();
-                if (availableColumns.Count == 0)
-                    throw new MappingException($"None of the requested columns [{string.Join(", ", desiredColumns)}] were found on table {TableName}.");
-                return $"SELECT {string.Join(", ", availableColumns.Select(c => c.QuotedSqlName))} FROM {TableName} {whereClause}";
-            }
-            else if (Metadata.Columns.Any(c => c.IsPrimaryKey))
-            {
-                var availableColumns = Metadata.Columns.Where(c => c.IsPrimaryKey).Select(c => c.QuotedSqlName).ToList();
-                return $"SELECT {string.Join(", ", availableColumns)} FROM {TableName} {whereClause}";
->>>>>>> d61e99f6
             }
             else
             {
-                var filter = GetPropertiesFilter.ThrowOnNoMatch | GetPropertiesFilter.UpdatableOnly;
+            var filter = GetPropertiesFilter.ThrowOnNoMatch | GetPropertiesFilter.UpdatableOnly;
 
-                if (m_Options.HasFlag(UpdateOptions.UseKeyAttribute))
-                    filter |= GetPropertiesFilter.ObjectDefinedNonKey;
-                else
-                    filter |= GetPropertiesFilter.NonPrimaryKey;
+            if (m_Options.HasFlag(UpdateOptions.UseKeyAttribute))
+                filter |= GetPropertiesFilter.ObjectDefinedNonKey;
+            else
+                filter |= GetPropertiesFilter.NonPrimaryKey;
 
-                if (DataSource.StrictMode)
-                    filter |= GetPropertiesFilter.ThrowOnMissingColumns;
+            if (DataSource.StrictMode)
+                filter |= GetPropertiesFilter.ThrowOnMissingColumns;
 
-                var availableColumns = Metadata.GetPropertiesFor(ArgumentValue.GetType(), filter);
+            var availableColumns = Metadata.GetPropertiesFor(ArgumentValue.GetType(), filter);
 
-                var set = "SET " + string.Join(", ", availableColumns.Select(c => $"{c.Column.QuotedSqlName} = {c.Column.SqlVariableName}"));
-                LoadParameters(availableColumns, parameters);
-                return set;
-            }
+            var set = "SET " + string.Join(", ", availableColumns.Select(c => $"{c.Column.QuotedSqlName} = {c.Column.SqlVariableName}"));
+            LoadParameters(availableColumns, parameters);
+            return set;
+        }
         }
     }
 }