--- conflicted
+++ resolved
@@ -24,17 +24,10 @@
         }
 
         /// <summary>
-<<<<<<< HEAD
         /// Prepares the command for execution by generating any necessary SQL.
         /// </summary>
         /// <param name="materializer"></param>
         /// <returns><see cref="SQLiteExecutionToken" /></returns>
-=======
-        /// Prepares the specified materializer.
-        /// </summary>
-        /// <param name="materializer">The materializer.</param>
-        /// <returns>ExecutionToken&lt;SQLiteCommand, SQLiteParameter&gt;.</returns>
->>>>>>> d61e99f6
         public override ExecutionToken<SQLiteCommand, SQLiteParameter> Prepare(Materializer<SQLiteCommand, SQLiteParameter> materializer)
         {
             var parameters = new List<SQLiteParameter>();
@@ -60,14 +53,14 @@
             }
             else
             {
-                var availableColumns = Metadata.GetPropertiesFor(ArgumentValue.GetType(), 
-                     GetPropertiesFilter.ThrowOnNoMatch | GetPropertiesFilter.UpdatableOnly | GetPropertiesFilter.ForInsert);
+            var availableColumns = Metadata.GetPropertiesFor(ArgumentValue.GetType(), 
+                 GetPropertiesFilter.ThrowOnNoMatch | GetPropertiesFilter.UpdatableOnly | GetPropertiesFilter.ForInsert);
 
-                columns = "(" + string.Join(", ", availableColumns.Select(c => c.Column.QuotedSqlName)) + ")";
-                values = "VALUES (" + string.Join(", ", availableColumns.Select(c => c.Column.SqlVariableName)) + ")";
-                LoadParameters(availableColumns, parameters);
-            }
-            
+            columns = "(" + string.Join(", ", availableColumns.Select(c => c.Column.QuotedSqlName)) + ")";
+            values = "VALUES (" + string.Join(", ", availableColumns.Select(c => c.Column.SqlVariableName)) + ")";
+            LoadParameters(availableColumns, parameters);
+        }
+
         }
     }
 }