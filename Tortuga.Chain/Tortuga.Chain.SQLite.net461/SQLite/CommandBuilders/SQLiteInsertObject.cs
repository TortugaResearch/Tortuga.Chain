--- conflicted
+++ resolved
@@ -26,15 +26,9 @@
         /// <summary>
         /// Prepares the command for execution by generating any necessary SQL.
         /// </summary>
-<<<<<<< HEAD
-        /// <param name="materializer">The materializer.</param>
-        /// <returns>ExecutionToken&lt;SQLiteCommand, SQLiteParameter&gt;.</returns>
-        public override Tortuga.Chain.Core.ExecutionToken<SQLiteCommand, SQLiteParameter> Prepare(Materializer<SQLiteCommand, SQLiteParameter> materializer)
-=======
         /// <param name="materializer"></param>
         /// <returns><see cref="SQLiteExecutionToken" /></returns>
         public override ExecutionToken<SQLiteCommand, SQLiteParameter> Prepare(Materializer<SQLiteCommand, SQLiteParameter> materializer)
->>>>>>> a4754a6c
         {
             var parameters = new List<SQLiteParameter>();
 
@@ -49,9 +43,6 @@
 
         private void ColumnsAndValuesClause(out string columns, out string values, List<SQLiteParameter> parameters)
         {
-<<<<<<< HEAD
-            var availableColumns = Metadata.GetPropertiesFor(ArgumentValue.GetType(),
-=======
             if(ArgumentDictionary != null)
             {
                 var availableColumns = Metadata.GetKeysFor(ArgumentDictionary, GetKeysFilter.ThrowOnNoMatch | GetKeysFilter.UpdatableOnly);
@@ -63,13 +54,12 @@
             else
             {
             var availableColumns = Metadata.GetPropertiesFor(ArgumentValue.GetType(), 
->>>>>>> a4754a6c
                  GetPropertiesFilter.ThrowOnNoMatch | GetPropertiesFilter.UpdatableOnly | GetPropertiesFilter.ForInsert);
 
             columns = "(" + string.Join(", ", availableColumns.Select(c => c.Column.QuotedSqlName)) + ")";
             values = "VALUES (" + string.Join(", ", availableColumns.Select(c => c.Column.SqlVariableName)) + ")";
             LoadParameters(availableColumns, parameters);
-            }
+        }
         }
     }
 }