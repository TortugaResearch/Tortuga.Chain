﻿using System.Data.SQLite;
using Tortuga.Chain.DataSources;
using Tortuga.Chain.SQLite.SQLite.CommandBuilders;

namespace Tortuga.Chain.SQLite
{
    /// <summary>
    /// Base class that represents a SQLite Datasource.
    /// </summary>
    public abstract class SQLiteDataSourceBase : DataSource<SQLiteCommand, SQLiteParameter>
    {
        /// <summary>
        /// Gets the database metadata.
        /// </summary>
        /// <value>The database metadata.</value>
        public abstract SQLiteMetadataCache DatabaseMetadata { get; }

        /// <summary>
        /// Creates a operation based on a raw SQL statement.
        /// </summary>
        /// <param name="sqlStatement">The SQL statement.</param>
        /// <param name="lockType">Type of the lock.</param>
        /// <returns>SQLiteSqlCall.</returns>
        public SQLiteSqlCall Sql(string sqlStatement, LockType lockType)
        {
            return new SQLiteSqlCall(this, sqlStatement, null, lockType);
        }

        /// <summary>
        /// Creates a operation based on a raw SQL statement.
        /// </summary>
        /// <param name="sqlStatement">The SQL statement.</param>
        /// <param name="argumentValue">The argument value.</param>
        /// <param name="lockType">Type of the lock.</param>
        /// <returns>SQLiteSqlCall.</returns>
        public SQLiteSqlCall Sql(string sqlStatement, object argumentValue, LockType lockType)
        {
            return new SQLiteSqlCall(this, sqlStatement, argumentValue, lockType);
        }

        /// <summary>
        /// Creates a <see cref="SQLiteTableOrView" /> used to directly query a table or view
        /// </summary>
        /// <param name="tableOrViewName"></param>
        /// <returns></returns>
        public SQLiteTableOrView From(string tableOrViewName)
        {
            return new SQLiteTableOrView(this, tableOrViewName, null, null);
        }

        /// <summary>
        /// Creates a <see cref="SQLiteTableOrView" /> used to directly query a table or view
        /// </summary>
        /// <param name="tableOrViewName"></param>
        /// <param name="whereClause"></param>
        /// <returns></returns>
        public SQLiteTableOrView From(string tableOrViewName, string whereClause)
        {
            return new SQLiteTableOrView(this, tableOrViewName, whereClause, null);
        }

        /// <summary>
        /// Creates a <see cref="SQLiteTableOrView" /> used to directly query a table or view
        /// </summary>
        /// <param name="tableOrViewName"></param>
        /// <param name="whereClause"></param>
        /// <param name="argumentValue"></param>
        /// <returns></returns>
        public SQLiteTableOrView From(string tableOrViewName, string whereClause, object argumentValue)
        {
            return new SQLiteTableOrView(this, tableOrViewName, whereClause, argumentValue);
        }

        /// <summary>
        /// Creates a <see cref="SQLiteTableOrView" /> used to directly query a table or view
        /// </summary>
        /// <param name="tableOrViewName"></param>
        /// <param name="filterValue"></param>
        /// <returns></returns>
        public SQLiteTableOrView From(string tableOrViewName, object filterValue)
        {
            return new SQLiteTableOrView(this, tableOrViewName, filterValue);
        }

        /// <summary>
<<<<<<< HEAD
        /// Creates a <see cref="SQLiteInsertObject" /> used to perform an insert operation.
        /// </summary>
        /// <param name="tableName"></param>
        /// <param name="argumentValue"></param>
        /// <returns></returns>
=======
        /// Inserts the specified table name.
        /// </summary>
        /// <param name="tableName">Name of the table.</param>
        /// <param name="argumentValue">The argument value.</param>
        /// <returns>SQLiteInsertObject.</returns>
>>>>>>> d61e99f6
        public SQLiteInsertObject Insert(string tableName, object argumentValue)
        {
            return new SQLiteInsertObject(this, tableName, argumentValue);
        }

        /// <summary>
<<<<<<< HEAD
        /// Creates a <see cref="SQLiteUpdateObject" /> used to perform an update operation.
        /// </summary>
        /// <param name="tableName"></param>
        /// <param name="argumentValue"></param>
        /// <param name="options"></param>
        /// <returns></returns>
        public SQLiteUpdateObject Update(string tableName, object argumentValue, UpdateOptions options = UpdateOptions.None)
        {
            return new SQLiteUpdateObject(this, tableName, argumentValue, options);
        }

        /// <summary>
        /// Creates a <see cref="SQLiteDeleteObject" /> used to perform a delete operation.
        /// </summary>
        /// <param name="tableName"></param>
        /// <param name="argumentValue"></param>
        /// <param name="options"></param>
        /// <returns></returns>
=======
        /// Deletes the specified table name.
        /// </summary>
        /// <param name="tableName">Name of the table.</param>
        /// <param name="argumentValue">The argument value.</param>
        /// <param name="options">The options.</param>
        /// <returns>SQLiteDeleteObject.</returns>
>>>>>>> d61e99f6
        public SQLiteDeleteObject Delete(string tableName, object argumentValue, DeleteOptions options = DeleteOptions.None)
        {
            return new SQLiteDeleteObject(this, tableName, argumentValue, options);
        }
    }
}<|MERGE_RESOLUTION|>--- conflicted
+++ resolved
@@ -1,5 +1,9 @@
-﻿using System.Data.SQLite;
+﻿using System;
+using System.Data.SQLite;
+using System.Threading;
+using Tortuga.Chain.CommandBuilders;
 using Tortuga.Chain.DataSources;
+using Tortuga.Chain.Metadata;
 using Tortuga.Chain.SQLite.SQLite.CommandBuilders;
 
 namespace Tortuga.Chain.SQLite
@@ -7,8 +11,11 @@
     /// <summary>
     /// Base class that represents a SQLite Datasource.
     /// </summary>
-    public abstract class SQLiteDataSourceBase : DataSource<SQLiteCommand, SQLiteParameter>
+    public abstract class SQLiteDataSourceBase : DataSource<SQLiteCommand, SQLiteParameter>, IClass1DataSource
     {
+        private readonly ReaderWriterLockSlim m_SyncLock = new ReaderWriterLockSlim(); //Sqlite is single-threaded for writes. It says otherwise, but it spams the trace window with exceptions.
+
+
         /// <summary>
         /// Gets the database metadata.
         /// </summary>
@@ -83,26 +90,17 @@
         }
 
         /// <summary>
-<<<<<<< HEAD
         /// Creates a <see cref="SQLiteInsertObject" /> used to perform an insert operation.
         /// </summary>
         /// <param name="tableName"></param>
         /// <param name="argumentValue"></param>
         /// <returns></returns>
-=======
-        /// Inserts the specified table name.
-        /// </summary>
-        /// <param name="tableName">Name of the table.</param>
-        /// <param name="argumentValue">The argument value.</param>
-        /// <returns>SQLiteInsertObject.</returns>
->>>>>>> d61e99f6
         public SQLiteInsertObject Insert(string tableName, object argumentValue)
         {
             return new SQLiteInsertObject(this, tableName, argumentValue);
         }
 
         /// <summary>
-<<<<<<< HEAD
         /// Creates a <see cref="SQLiteUpdateObject" /> used to perform an update operation.
         /// </summary>
         /// <param name="tableName"></param>
@@ -121,17 +119,69 @@
         /// <param name="argumentValue"></param>
         /// <param name="options"></param>
         /// <returns></returns>
-=======
-        /// Deletes the specified table name.
-        /// </summary>
-        /// <param name="tableName">Name of the table.</param>
-        /// <param name="argumentValue">The argument value.</param>
-        /// <param name="options">The options.</param>
-        /// <returns>SQLiteDeleteObject.</returns>
->>>>>>> d61e99f6
         public SQLiteDeleteObject Delete(string tableName, object argumentValue, DeleteOptions options = DeleteOptions.None)
         {
             return new SQLiteDeleteObject(this, tableName, argumentValue, options);
         }
+
+        ISingleRowDbCommandBuilder IClass1DataSource.Insert(string tableName, object argumentValue)
+        {
+            return Insert(tableName, argumentValue);
+        }
+
+        ISingleRowDbCommandBuilder IClass1DataSource.Update(string tableName, object argumentValue, UpdateOptions options)
+        {
+            return Update(tableName, argumentValue, options);
+        }
+
+        IDbCommandBuilder IClass1DataSource.Delete(string tableName, object argumentValue, DeleteOptions options)
+        {
+            return Delete(tableName, argumentValue, options);
+        }
+
+        IMultipleRowDbCommandBuilder IClass1DataSource.From(string tableOrViewName)
+        {
+            return From(tableOrViewName);
+        }
+
+        IMultipleRowDbCommandBuilder IClass1DataSource.From(string tableOrViewName, string whereClause)
+        {
+            return From(tableOrViewName, whereClause);
+        }
+
+        IMultipleRowDbCommandBuilder IClass1DataSource.From(string tableOrViewName, string whereClause, object argumentValue)
+        {
+            return From(tableOrViewName, whereClause, argumentValue);
+        }
+
+        IMultipleRowDbCommandBuilder IClass1DataSource.From(string tableOrViewName, object filterValue)
+        {
+            return From(tableOrViewName, filterValue);
+        }
+
+        ISingleRowDbCommandBuilder IClass1DataSource.InsertOrUpdate(string tableName, object argumentValue, InsertOrUpdateOptions options)
+        {
+            throw new NotImplementedException();
+        }
+
+        IDatabaseMetadataCache IClass1DataSource.DatabaseMetadata
+        {
+            get { return DatabaseMetadata; }
+        }
+
+
+        /// <summary>
+        /// Normally we use a reader/writer lock to avoid simutaneous writes to a SQlite database. If you disable this locking, you may see extra noise in your tracing output or unexcepted exceptions.
+        /// </summary>
+        public bool DisableLocks { get; set; }
+
+        /// <summary>
+        /// Gets the synchronize lock used during exection of database operations.
+        /// </summary>
+        /// <value>The synchronize lock.</value>
+        protected ReaderWriterLockSlim SyncLock
+        {
+            get { return m_SyncLock; }
+        }
     }
 }