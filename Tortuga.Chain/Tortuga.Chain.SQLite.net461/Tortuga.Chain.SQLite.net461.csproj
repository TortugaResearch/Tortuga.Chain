﻿<?xml version="1.0" encoding="utf-8"?>
<Project ToolsVersion="14.0" DefaultTargets="Build" xmlns="http://schemas.microsoft.com/developer/msbuild/2003">
  <Import Project="$(MSBuildExtensionsPath)\$(MSBuildToolsVersion)\Microsoft.Common.props" Condition="Exists('$(MSBuildExtensionsPath)\$(MSBuildToolsVersion)\Microsoft.Common.props')" />
  <PropertyGroup>
    <Configuration Condition=" '$(Configuration)' == '' ">Debug</Configuration>
    <Platform Condition=" '$(Platform)' == '' ">AnyCPU</Platform>
    <ProjectGuid>{E92091C6-46F6-423E-B5CE-7DDCD2840CCE}</ProjectGuid>
    <OutputType>Library</OutputType>
    <AppDesignerFolder>Properties</AppDesignerFolder>
    <RootNamespace>Tortuga.Chain</RootNamespace>
    <AssemblyName>Tortuga.Chain.SQLite</AssemblyName>
    <TargetFrameworkVersion>v4.6.1</TargetFrameworkVersion>
    <FileAlignment>512</FileAlignment>
    <NuGetPackageImportStamp>
    </NuGetPackageImportStamp>
  </PropertyGroup>
  <PropertyGroup Condition=" '$(Configuration)|$(Platform)' == 'Debug|AnyCPU' ">
    <DebugSymbols>true</DebugSymbols>
    <DebugType>full</DebugType>
    <Optimize>false</Optimize>
    <OutputPath>bin\Debug\</OutputPath>
    <DefineConstants>DEBUG;TRACE</DefineConstants>
    <ErrorReport>prompt</ErrorReport>
    <WarningLevel>4</WarningLevel>
<<<<<<< HEAD
    <CodeAnalysisRuleSet>
    </CodeAnalysisRuleSet>
    <TreatWarningsAsErrors>true</TreatWarningsAsErrors>
    <DocumentationFile>bin\Debug\Tortuga.Chain.SQLite.XML</DocumentationFile>
=======
    <CodeAnalysisRuleSet>..\..\..\Anchor\Tortuga.Anchor\Tortuga.Chain.ruleset</CodeAnalysisRuleSet>
>>>>>>> 6aafd98f
  </PropertyGroup>
  <PropertyGroup Condition=" '$(Configuration)|$(Platform)' == 'Release|AnyCPU' ">
    <DebugType>pdbonly</DebugType>
    <Optimize>true</Optimize>
    <OutputPath>bin\Release\</OutputPath>
    <DefineConstants>TRACE</DefineConstants>
    <ErrorReport>prompt</ErrorReport>
    <WarningLevel>4</WarningLevel>
<<<<<<< HEAD
    <CodeAnalysisRuleSet>
    </CodeAnalysisRuleSet>
    <TreatWarningsAsErrors>true</TreatWarningsAsErrors>
    <DocumentationFile>bin\Release\Tortuga.Chain.SQLite.XML</DocumentationFile>
=======
    <CodeAnalysisRuleSet>..\..\..\Anchor\Tortuga.Anchor\Tortuga.Chain.ruleset</CodeAnalysisRuleSet>
>>>>>>> 6aafd98f
  </PropertyGroup>
  <PropertyGroup>
    <SignAssembly>true</SignAssembly>
  </PropertyGroup>
  <PropertyGroup>
    <AssemblyOriginatorKeyFile>Tortuga Chain.snk</AssemblyOriginatorKeyFile>
  </PropertyGroup>
  <ItemGroup>
    <Reference Include="System" />
<<<<<<< HEAD
    <Reference Include="System.Collections.Immutable, Version=1.1.37.0, Culture=neutral, PublicKeyToken=b03f5f7f11d50a3a, processorArchitecture=MSIL">
      <HintPath>..\packages\System.Collections.Immutable.1.1.37\lib\dotnet\System.Collections.Immutable.dll</HintPath>
=======
    <Reference Include="System.Collections.Immutable, Version=1.1.38.0, Culture=neutral, PublicKeyToken=b03f5f7f11d50a3a, processorArchitecture=MSIL">
      <HintPath>..\packages\System.Collections.Immutable.1.1.38-beta-23516\lib\dotnet5.1\System.Collections.Immutable.dll</HintPath>
>>>>>>> 6aafd98f
      <Private>True</Private>
    </Reference>
    <Reference Include="System.ComponentModel.DataAnnotations" />
    <Reference Include="System.Core" />
    <Reference Include="System.Data.SQLite, Version=1.0.99.0, Culture=neutral, PublicKeyToken=db937bc2d44ff139, processorArchitecture=MSIL">
      <HintPath>..\packages\System.Data.SQLite.Core.1.0.99.0\lib\net46\System.Data.SQLite.dll</HintPath>
      <Private>True</Private>
    </Reference>
    <Reference Include="System.Xml.Linq" />
    <Reference Include="System.Data.DataSetExtensions" />
    <Reference Include="Microsoft.CSharp" />
    <Reference Include="System.Data" />
    <Reference Include="System.Net.Http" />
    <Reference Include="System.Xml" />
<<<<<<< HEAD
    <Reference Include="Tortuga.Anchor, Version=0.2.5907.30996, Culture=neutral, PublicKeyToken=f554488cb4f278bd, processorArchitecture=MSIL">
      <HintPath>..\packages\Tortuga.Anchor.0.2.5907.30996\lib\net461\Tortuga.Anchor.dll</HintPath>
=======
    <Reference Include="Tortuga.Anchor, Version=0.2.5906.26414, Culture=neutral, PublicKeyToken=f554488cb4f278bd, processorArchitecture=MSIL">
      <HintPath>..\packages\Tortuga.Anchor.0.2.5906.26414\lib\net461\Tortuga.Anchor.dll</HintPath>
>>>>>>> 6aafd98f
      <Private>True</Private>
    </Reference>
  </ItemGroup>
  <ItemGroup>
    <Compile Include="..\Tortuga.Chain.Core.net461\Properties\LibrarySharedAssemblyInfo.cs">
      <Link>Properties\LibrarySharedAssemblyInfo.cs</Link>
    </Compile>
    <Compile Include="Properties\AssemblyInfo.cs" />
    <Compile Include="SQLiteDataSource.cs" />
    <Compile Include="SQLite\CommandBuilders\SQLiteDeleteObject.cs" />
    <Compile Include="SQLite\CommandBuilders\SQLiteInsertObject.cs" />
    <Compile Include="SQLite\CommandBuilders\SQLiteObjectCommand.cs" />
    <Compile Include="SQLite\CommandBuilders\SQLiteSqlCall.cs" />
    <Compile Include="SQLite\CommandBuilders\SQLiteTableOrView.cs" />
    <Compile Include="SQLite\CommandBuilders\SQLiteUpdateObject.cs" />
    <Compile Include="SQLite\LockType.cs" />
    <Compile Include="SQLite\SQLiteDataSourceBase.cs" />
    <Compile Include="SQLite\SQLiteExecutionToken.cs" />
    <Compile Include="SQLite\SQLiteMetadataCache.cs" />
  </ItemGroup>
  <ItemGroup>
    <None Include="app.config" />
    <None Include="packages.config" />
    <None Include="Tortuga Chain.snk" />
  </ItemGroup>
  <ItemGroup>
    <ProjectReference Include="..\Tortuga.Chain.Core.net461\Tortuga.Chain.Core.net461.csproj">
      <Project>{2c523692-a40b-4a7e-a95a-fbe373f263f7}</Project>
      <Name>Tortuga.Chain.net461</Name>
    </ProjectReference>
  </ItemGroup>
  <ItemGroup />
  <Import Project="$(MSBuildToolsPath)\Microsoft.CSharp.targets" />
  <Import Project="..\packages\System.Data.SQLite.Core.1.0.99.0\build\net46\System.Data.SQLite.Core.targets" Condition="Exists('..\packages\System.Data.SQLite.Core.1.0.99.0\build\net46\System.Data.SQLite.Core.targets')" />
  <Target Name="EnsureNuGetPackageBuildImports" BeforeTargets="PrepareForBuild">
    <PropertyGroup>
      <ErrorText>This project references NuGet package(s) that are missing on this computer. Use NuGet Package Restore to download them.  For more information, see http://go.microsoft.com/fwlink/?LinkID=322105. The missing file is {0}.</ErrorText>
    </PropertyGroup>
    <Error Condition="!Exists('..\packages\System.Data.SQLite.Core.1.0.99.0\build\net46\System.Data.SQLite.Core.targets')" Text="$([System.String]::Format('$(ErrorText)', '..\packages\System.Data.SQLite.Core.1.0.99.0\build\net46\System.Data.SQLite.Core.targets'))" />
  </Target>
  <!-- To modify your build process, add your task inside one of the targets below and uncomment it. 
       Other similar extension points exist, see Microsoft.Common.targets.
  <Target Name="BeforeBuild">
  </Target>
  <Target Name="AfterBuild">
  </Target>
  -->
</Project><|MERGE_RESOLUTION|>--- conflicted
+++ resolved
@@ -22,14 +22,10 @@
     <DefineConstants>DEBUG;TRACE</DefineConstants>
     <ErrorReport>prompt</ErrorReport>
     <WarningLevel>4</WarningLevel>
-<<<<<<< HEAD
     <CodeAnalysisRuleSet>
     </CodeAnalysisRuleSet>
     <TreatWarningsAsErrors>true</TreatWarningsAsErrors>
     <DocumentationFile>bin\Debug\Tortuga.Chain.SQLite.XML</DocumentationFile>
-=======
-    <CodeAnalysisRuleSet>..\..\..\Anchor\Tortuga.Anchor\Tortuga.Chain.ruleset</CodeAnalysisRuleSet>
->>>>>>> 6aafd98f
   </PropertyGroup>
   <PropertyGroup Condition=" '$(Configuration)|$(Platform)' == 'Release|AnyCPU' ">
     <DebugType>pdbonly</DebugType>
@@ -38,14 +34,10 @@
     <DefineConstants>TRACE</DefineConstants>
     <ErrorReport>prompt</ErrorReport>
     <WarningLevel>4</WarningLevel>
-<<<<<<< HEAD
     <CodeAnalysisRuleSet>
     </CodeAnalysisRuleSet>
     <TreatWarningsAsErrors>true</TreatWarningsAsErrors>
     <DocumentationFile>bin\Release\Tortuga.Chain.SQLite.XML</DocumentationFile>
-=======
-    <CodeAnalysisRuleSet>..\..\..\Anchor\Tortuga.Anchor\Tortuga.Chain.ruleset</CodeAnalysisRuleSet>
->>>>>>> 6aafd98f
   </PropertyGroup>
   <PropertyGroup>
     <SignAssembly>true</SignAssembly>
@@ -55,13 +47,8 @@
   </PropertyGroup>
   <ItemGroup>
     <Reference Include="System" />
-<<<<<<< HEAD
     <Reference Include="System.Collections.Immutable, Version=1.1.37.0, Culture=neutral, PublicKeyToken=b03f5f7f11d50a3a, processorArchitecture=MSIL">
       <HintPath>..\packages\System.Collections.Immutable.1.1.37\lib\dotnet\System.Collections.Immutable.dll</HintPath>
-=======
-    <Reference Include="System.Collections.Immutable, Version=1.1.38.0, Culture=neutral, PublicKeyToken=b03f5f7f11d50a3a, processorArchitecture=MSIL">
-      <HintPath>..\packages\System.Collections.Immutable.1.1.38-beta-23516\lib\dotnet5.1\System.Collections.Immutable.dll</HintPath>
->>>>>>> 6aafd98f
       <Private>True</Private>
     </Reference>
     <Reference Include="System.ComponentModel.DataAnnotations" />
@@ -76,13 +63,8 @@
     <Reference Include="System.Data" />
     <Reference Include="System.Net.Http" />
     <Reference Include="System.Xml" />
-<<<<<<< HEAD
     <Reference Include="Tortuga.Anchor, Version=0.2.5907.30996, Culture=neutral, PublicKeyToken=f554488cb4f278bd, processorArchitecture=MSIL">
       <HintPath>..\packages\Tortuga.Anchor.0.2.5907.30996\lib\net461\Tortuga.Anchor.dll</HintPath>
-=======
-    <Reference Include="Tortuga.Anchor, Version=0.2.5906.26414, Culture=neutral, PublicKeyToken=f554488cb4f278bd, processorArchitecture=MSIL">
-      <HintPath>..\packages\Tortuga.Anchor.0.2.5906.26414\lib\net461\Tortuga.Anchor.dll</HintPath>
->>>>>>> 6aafd98f
       <Private>True</Private>
     </Reference>
   </ItemGroup>
