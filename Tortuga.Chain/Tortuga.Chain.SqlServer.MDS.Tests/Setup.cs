--- conflicted
+++ resolved
@@ -1,13 +1,9 @@
-<<<<<<< HEAD
+global using AbstractDataSource = Tortuga.Chain.SqlServer.SqlServerDataSourceBase;
+
 namespace Tests;
 
 [TestClass]
 public static class Setup
-=======
-global using AbstractDataSource = Tortuga.Chain.SqlServer.SqlServerDataSourceBase;
-
-namespace Tests
->>>>>>> 8e1d198a
 {
 	[AssemblyCleanup]
 	public static void AssemblyCleanup()
@@ -19,4 +15,5 @@
 	{
 		TestBase.SetupTestBase();
 	}
+
 }