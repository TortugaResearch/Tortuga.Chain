using Microsoft.Extensions.Configuration;
using System;
using System.Collections.Generic;
using System.Runtime.CompilerServices;
using System.Threading.Tasks;
using Tests.Models;
using Tortuga.Chain;
using Tortuga.Chain.AuditRules;
using Tortuga.Chain.DataSources;
using Tortuga.Chain.SqlServer;

namespace Tests
{
    public abstract partial class TestBase
    {
        public const string EmployeeTableName = "HR.Employee";
        public const string EmployeeViewName = "HR.EmployeeWithManager";
        internal static readonly Dictionary<string, SqlServerDataSource> s_DataSources = new Dictionary<string, SqlServerDataSource>();
        internal static SqlServerDataSource s_PrimaryDataSource;

        public static string CustomerTableName { get { return "Sales.Customer"; } }

        public static string EmployeeTableName_Trigger { get { return "HR.EmployeeWithTrigger"; } }

        public string MultiResultSetProc1Name { get { return "Sales.CustomerWithOrdersByState"; } }

        public string ScalarFunction1Name { get { return "HR.EmployeeCount"; } }

        public string TableFunction1Name { get { return "Sales.CustomersByState"; } }

        public string TableFunction2Name { get { return "Sales.CustomersByStateInline"; } }

        public SqlServerDataSource AttachRules(SqlServerDataSource source)
        {
            return source.WithRules(
                new DateTimeRule("CreatedDate", DateTimeKind.Local, OperationTypes.Insert),
                new DateTimeRule("UpdatedDate", DateTimeKind.Local, OperationTypes.InsertOrUpdate),
                new UserDataRule("CreatedByKey", "EmployeeKey", OperationTypes.Insert),
                new UserDataRule("UpdatedByKey", "EmployeeKey", OperationTypes.InsertOrUpdate),
                new ValidateWithValidatable(OperationTypes.InsertOrUpdate)
                );
        }

        public SqlServerDataSource AttachSoftDeleteRulesWithUser(SqlServerDataSource source)
        {
            var currentUser1 = source.From(EmployeeTableName).WithLimits(1).ToObject<Employee>().Execute();

            return source.WithRules(
                new SoftDeleteRule("DeletedFlag", true),
                new UserDataRule("DeletedByKey", "EmployeeKey", OperationTypes.Delete),
                new DateTimeRule("DeletedDate", DateTimeKind.Local, OperationTypes.Delete)
                ).WithUser(currentUser1);
        }

        public SqlServerDataSource DataSource(string name, [CallerMemberName] string caller = null)
        {
            //WriteLine($"{caller} requested Data Source {name}");

            return AttachTracers(s_DataSources[name]);
        }

        public SqlServerDataSourceBase DataSource(string name, DataSourceType mode, [CallerMemberName] string caller = null)
        {
            //WriteLine($"{caller} requested Data Source {name} with mode {mode}");

            var ds = s_DataSources[name];
            switch (mode)
            {
                case DataSourceType.Normal: return AttachTracers(ds);
                case DataSourceType.Strict: return AttachTracers(ds).WithSettings(new SqlServerDataSourceSettings() { StrictMode = true });
                case DataSourceType.Transactional: return AttachTracers(ds.BeginTransaction());
                case DataSourceType.Open:
                    var root = (IRootDataSource)ds;
                    return AttachTracers((SqlServerDataSourceBase)root.CreateOpenDataSource(root.CreateConnection(), null));
            }
            throw new ArgumentException($"Unknown mode {mode}");
        }

        public async Task<SqlServerDataSourceBase> DataSourceAsync(string name, DataSourceType mode, [CallerMemberName] string caller = null)
        {
            //WriteLine($"{caller} requested Data Source {name} with mode {mode}");

            var ds = s_DataSources[name];
            switch (mode)
            {
                case DataSourceType.Normal: return AttachTracers(ds);
                case DataSourceType.Strict: return AttachTracers(ds).WithSettings(new SqlServerDataSourceSettings() { StrictMode = true });
                case DataSourceType.Transactional: return AttachTracers(await ds.BeginTransactionAsync());
                case DataSourceType.Open:
                    var root = (IRootDataSource)ds;
                    return AttachTracers((SqlServerDataSourceBase)root.CreateOpenDataSource(await root.CreateConnectionAsync(), null));
            }
            throw new ArgumentException($"Unknown mode {mode}");
        }

<<<<<<< HEAD
        private void WriteDetails(ExecutionEventArgs e)
=======
        internal static void SetupTestBase()
        {
            if (s_PrimaryDataSource != null)
                return; //run once check

            var configuration = new ConfigurationBuilder().SetBasePath(AppContext.BaseDirectory).AddJsonFile("appsettings.json").Build();

            foreach (var con in configuration.GetSection("ConnectionStrings").GetChildren())
            {
                var ds = new SqlServerDataSource(con.Key, con.Value);
                s_DataSources.Add(con.Key, ds);
                if (s_PrimaryDataSource == null) s_PrimaryDataSource = ds;
            }
            BuildEmployeeSearchKey1000(s_PrimaryDataSource);
        }

        void WriteDetails(ExecutionEventArgs e)
>>>>>>> 1f4e528e
        {
            if (e.ExecutionDetails is SqlServerCommandExecutionToken)
            {
                WriteLine("");
                WriteLine("Command text: ");
                WriteLine(e.ExecutionDetails.CommandText);
                //Indent();
                foreach (var item in ((SqlServerCommandExecutionToken)e.ExecutionDetails).Parameters)
                    WriteLine(item.ParameterName + ": " + (item.Value == null || item.Value == DBNull.Value ? "<NULL>" : item.Value) + " [" + item.SqlDbType + "]");
                //Unindent();
                WriteLine("******");
                WriteLine("");
            }
        }
    }
}<|MERGE_RESOLUTION|>--- conflicted
+++ resolved
@@ -93,9 +93,6 @@
             throw new ArgumentException($"Unknown mode {mode}");
         }
 
-<<<<<<< HEAD
-        private void WriteDetails(ExecutionEventArgs e)
-=======
         internal static void SetupTestBase()
         {
             if (s_PrimaryDataSource != null)
@@ -113,7 +110,6 @@
         }
 
         void WriteDetails(ExecutionEventArgs e)
->>>>>>> 1f4e528e
         {
             if (e.ExecutionDetails is SqlServerCommandExecutionToken)
             {
