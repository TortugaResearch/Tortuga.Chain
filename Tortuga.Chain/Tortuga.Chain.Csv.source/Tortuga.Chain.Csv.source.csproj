﻿<?xml version="1.0" encoding="utf-8"?>
<Project ToolsVersion="14.0" DefaultTargets="Build" xmlns="http://schemas.microsoft.com/developer/msbuild/2003">
  <Import Project="$(MSBuildExtensionsPath)\$(MSBuildToolsVersion)\Microsoft.Common.props" Condition="Exists('$(MSBuildExtensionsPath)\$(MSBuildToolsVersion)\Microsoft.Common.props')" />
  <PropertyGroup>
    <Configuration Condition=" '$(Configuration)' == '' ">Debug</Configuration>
    <Platform Condition=" '$(Platform)' == '' ">AnyCPU</Platform>
    <ProjectGuid>{29250DD0-9A8E-49E9-BF19-5F45C54AC9FB}</ProjectGuid>
    <OutputType>Library</OutputType>
    <AppDesignerFolder>Properties</AppDesignerFolder>
    <RootNamespace>Tortuga.Chain</RootNamespace>
    <AssemblyName>Tortuga.Chain.Csv</AssemblyName>
    <TargetFrameworkVersion>v4.6.1</TargetFrameworkVersion>
    <FileAlignment>512</FileAlignment>
    <TargetFrameworkProfile />
  </PropertyGroup>
  <PropertyGroup Condition=" '$(Configuration)|$(Platform)' == 'Debug|AnyCPU' ">
    <DebugSymbols>true</DebugSymbols>
    <DebugType>full</DebugType>
    <Optimize>false</Optimize>
    <OutputPath>bin\Debug\</OutputPath>
    <DefineConstants>DEBUG;TRACE</DefineConstants>
    <ErrorReport>prompt</ErrorReport>
    <WarningLevel>4</WarningLevel>
    <TreatWarningsAsErrors>true</TreatWarningsAsErrors>
    <DocumentationFile>bin\Debug\Tortuga.Chain.Csv.xml</DocumentationFile>
    <RunCodeAnalysis>false</RunCodeAnalysis>
    <CodeAnalysisRuleSet>..\Tortuga.Chain.ruleset</CodeAnalysisRuleSet>
    <LangVersion>latest</LangVersion>
  </PropertyGroup>
  <PropertyGroup Condition=" '$(Configuration)|$(Platform)' == 'Release|AnyCPU' ">
    <DebugType>pdbonly</DebugType>
    <Optimize>true</Optimize>
    <OutputPath>bin\Release\</OutputPath>
    <DefineConstants>TRACE</DefineConstants>
    <ErrorReport>prompt</ErrorReport>
    <WarningLevel>4</WarningLevel>
    <TreatWarningsAsErrors>true</TreatWarningsAsErrors>
    <DocumentationFile>bin\Release\Tortuga.Chain.Csv.xml</DocumentationFile>
    <RunCodeAnalysis>false</RunCodeAnalysis>
    <CodeAnalysisRuleSet>..\Tortuga.Chain.ruleset</CodeAnalysisRuleSet>
    <LangVersion>latest</LangVersion>
  </PropertyGroup>
  <PropertyGroup Condition="'$(Configuration)|$(Platform)' == 'Debug-Unchecked|AnyCPU'">
    <DebugSymbols>true</DebugSymbols>
    <OutputPath>bin\Debug-Unchecked\</OutputPath>
    <DefineConstants>CODE_ANALYSIS;DEBUG;TRACE</DefineConstants>
    <DocumentationFile>bin\Debug\Tortuga.Chain.Csv.XML</DocumentationFile>
    <TreatWarningsAsErrors>true</TreatWarningsAsErrors>
    <DebugType>full</DebugType>
    <PlatformTarget>AnyCPU</PlatformTarget>
    <RunCodeAnalysis>false</RunCodeAnalysis>
    <ErrorReport>prompt</ErrorReport>
    <CodeAnalysisRuleSet>..\Tortuga.Chain.ruleset</CodeAnalysisRuleSet>
    <LangVersion>latest</LangVersion>
  </PropertyGroup>
  <ItemGroup>
    <Reference Include="Microsoft.VisualBasic" />
    <Reference Include="System" />
    <Reference Include="System.Core" />
    <Reference Include="Microsoft.CSharp" />
    <Reference Include="System.Data" />
<<<<<<< HEAD
    <Reference Include="System.Runtime.Serialization" />
    <Reference Include="System.ValueTuple, Version=4.0.3.0, Culture=neutral, PublicKeyToken=cc7b13ffcd2ddd51, processorArchitecture=MSIL">
      <HintPath>..\packages\System.ValueTuple.4.5.0\lib\net461\System.ValueTuple.dll</HintPath>
    </Reference>
    <Reference Include="Tortuga.Anchor, Version=2.1.7001.31418, Culture=neutral, PublicKeyToken=f554488cb4f278bd, processorArchitecture=MSIL">
      <HintPath>..\packages\Tortuga.Anchor.2.1.7001.31418\lib\net46\Tortuga.Anchor.dll</HintPath>
    </Reference>
=======
>>>>>>> 80a67892
  </ItemGroup>
  <ItemGroup>
    <Compile Include="..\ProductSharedAssemblyInfo.cs">
      <Link>Properties\ProductSharedAssemblyInfo.cs</Link>
    </Compile>
    <Compile Include="shared\CsvMaterializers.cs" />
    <Compile Include="shared\Csv\CsvStreamMaterializer`2.cs" />
    <Compile Include="shared\Csv\CsvStringMaterializer`2.cs" />
    <Compile Include="shared\Csv\CsvSerializer.cs" />
    <Compile Include="shared\Csv\CsvDataReader.cs" />
    <Compile Include="shared\Csv\CsvValueConverter.cs" />
    <Compile Include="shared\Csv\ICsvValueConverter.cs" />
    <Compile Include="Properties\AssemblyInfo.cs" />
    <Compile Include="Properties\LibrarySharedAssemblyInfo.cs" />
  </ItemGroup>
  <ItemGroup>
    <ProjectReference Include="..\Tortuga.Chain.Core.source\Tortuga.Chain.Core.source.csproj">
      <Project>{2C523692-A40B-4A7E-A95A-FBE373F263F7}</Project>
      <Name>Tortuga.Chain.Core.source</Name>
    </ProjectReference>
  </ItemGroup>
  <ItemGroup>
    <None Include="..\Tortuga Chain.snk">
      <Link>Tortuga Chain.snk</Link>
    </None>
    <None Include="app.config" />
  </ItemGroup>
  <ItemGroup>
    <CodeAnalysisDictionary Include="..\CustomDictionary.xml">
      <Link>CustomDictionary.xml</Link>
    </CodeAnalysisDictionary>
  </ItemGroup>
  <ItemGroup>
    <PackageReference Include="System.Collections">
      <Version>4.3.0</Version>
    </PackageReference>
    <PackageReference Include="System.Diagnostics.Debug">
      <Version>4.3.0</Version>
    </PackageReference>
    <PackageReference Include="System.Globalization">
      <Version>4.3.0</Version>
    </PackageReference>
    <PackageReference Include="System.Linq">
      <Version>4.3.0</Version>
    </PackageReference>
    <PackageReference Include="System.Resources.ResourceManager">
      <Version>4.3.0</Version>
    </PackageReference>
    <PackageReference Include="System.Runtime">
      <Version>4.3.1</Version>
    </PackageReference>
    <PackageReference Include="System.Runtime.Extensions">
      <Version>4.3.1</Version>
    </PackageReference>
    <PackageReference Include="System.Threading">
      <Version>4.3.0</Version>
    </PackageReference>
    <PackageReference Include="Tortuga.Anchor">
      <Version>2.1.7001.32222</Version>
    </PackageReference>
  </ItemGroup>
  <Import Project="$(MSBuildToolsPath)\Microsoft.CSharp.targets" />
  <!-- To modify your build process, add your task inside one of the targets below and uncomment it. 
       Other similar extension points exist, see Microsoft.Common.targets.
  <Target Name="BeforeBuild">
  </Target>
  <Target Name="AfterBuild">
  </Target>
  -->
</Project><|MERGE_RESOLUTION|>--- conflicted
+++ resolved
@@ -59,16 +59,6 @@
     <Reference Include="System.Core" />
     <Reference Include="Microsoft.CSharp" />
     <Reference Include="System.Data" />
-<<<<<<< HEAD
-    <Reference Include="System.Runtime.Serialization" />
-    <Reference Include="System.ValueTuple, Version=4.0.3.0, Culture=neutral, PublicKeyToken=cc7b13ffcd2ddd51, processorArchitecture=MSIL">
-      <HintPath>..\packages\System.ValueTuple.4.5.0\lib\net461\System.ValueTuple.dll</HintPath>
-    </Reference>
-    <Reference Include="Tortuga.Anchor, Version=2.1.7001.31418, Culture=neutral, PublicKeyToken=f554488cb4f278bd, processorArchitecture=MSIL">
-      <HintPath>..\packages\Tortuga.Anchor.2.1.7001.31418\lib\net46\Tortuga.Anchor.dll</HintPath>
-    </Reference>
-=======
->>>>>>> 80a67892
   </ItemGroup>
   <ItemGroup>
     <Compile Include="..\ProductSharedAssemblyInfo.cs">
