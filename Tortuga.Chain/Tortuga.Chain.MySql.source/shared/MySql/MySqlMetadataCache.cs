﻿using MySql.Data.MySqlClient;
using System;
using System.Collections.Concurrent;
using System.Collections.Generic;
using System.Data;
using System.Diagnostics.CodeAnalysis;
using Tortuga.Anchor;
using Tortuga.Anchor.Metadata;
using Tortuga.Chain.Metadata;
using Tortuga.Chain.SqlServer;

namespace Tortuga.Chain.MySql
{
    /// <summary>
    /// Class MySqlMetadataCache.
    /// </summary>
    public class MySqlMetadataCache : DatabaseMetadataCache<MySqlObjectName, MySqlDbType>
    {
        private readonly MySqlConnectionStringBuilder m_ConnectionBuilder;
        private readonly ConcurrentDictionary<MySqlObjectName, ScalarFunctionMetadata<MySqlObjectName, MySqlDbType>> m_ScalarFunctions = new ConcurrentDictionary<MySqlObjectName, ScalarFunctionMetadata<MySqlObjectName, MySqlDbType>>();
        private readonly ConcurrentDictionary<MySqlObjectName, StoredProcedureMetadata<MySqlObjectName, MySqlDbType>> m_StoredProcedures = new ConcurrentDictionary<MySqlObjectName, StoredProcedureMetadata<MySqlObjectName, MySqlDbType>>();
        private readonly ConcurrentDictionary<MySqlObjectName, TableOrViewMetadata<MySqlObjectName, MySqlDbType>> m_Tables = new ConcurrentDictionary<MySqlObjectName, TableOrViewMetadata<MySqlObjectName, MySqlDbType>>();
        private readonly ConcurrentDictionary<Type, TableOrViewMetadata<MySqlObjectName, MySqlDbType>> m_TypeTableMap = new ConcurrentDictionary<Type, TableOrViewMetadata<MySqlObjectName, MySqlDbType>>();
        private string m_DefaultSchema;

        /// <summary>
        /// Initializes a new instance of the <see cref="MySqlMetadataCache"/> class.
        /// </summary>
        /// <param name="connectionBuilder">The connection builder.</param>
        public MySqlMetadataCache(MySqlConnectionStringBuilder connectionBuilder)
        {
            m_ConnectionBuilder = connectionBuilder;
        }

        /// <summary>
        /// Returns the user's default schema.
        /// </summary>
        /// <returns></returns>
        public string DefaultSchema
        {
            get
            {
                if (m_DefaultSchema == null)
                {
                    using (var con = new MySqlConnection(m_ConnectionBuilder.ConnectionString))
                    {
                        con.Open();
                        using (var cmd = new MySqlCommand("SELECT Database()", con))
                        {
                            m_DefaultSchema = (string)cmd.ExecuteScalar();
                        }
                    }
                }
                return m_DefaultSchema;
            }
        }

        /// <summary>
        /// Gets the metadata for a scalar function.
        /// </summary>
        /// <param name="scalarFunctionName">Name of the scalar function.</param>
        /// <returns>Null if the object could not be found.</returns>
        public override ScalarFunctionMetadata<MySqlObjectName, MySqlDbType> GetScalarFunction(MySqlObjectName scalarFunctionName)
        {
            return m_ScalarFunctions.GetOrAdd(scalarFunctionName, GetScalarFunctionInternal);
        }

        /// <summary>
        /// Gets the scalar functions that were loaded by this cache.
        /// </summary>
        /// <returns></returns>
        /// <remarks>
        /// Call Preload before invoking this method to ensure that all scalar functions were loaded from the database's schema. Otherwise only the objects that were actually used thus far will be returned.
        /// </remarks>
        public override IReadOnlyCollection<ScalarFunctionMetadata<MySqlObjectName, MySqlDbType>> GetScalarFunctions()
        {
            return m_ScalarFunctions.GetValues();
        }

        /// <summary>
        /// Gets the stored procedure's metadata.
        /// </summary>
        /// <param name="procedureName">Name of the procedure.</param>
        /// <returns></returns>
        /// <exception cref="NotImplementedException"></exception>
        public override StoredProcedureMetadata<MySqlObjectName, MySqlDbType> GetStoredProcedure(MySqlObjectName procedureName)
        {
            return m_StoredProcedures.GetOrAdd(procedureName, GetStoredProcedureInteral);
        }

        /// <summary>
        /// Gets the stored procedures that were loaded by this cache.
        /// </summary>
        /// <returns></returns>
        /// <remarks>
        /// Call Preload before invoking this method to ensure that all stored procedures were loaded from the database's schema. Otherwise only the objects that were actually used thus far will be returned.
        /// </remarks>
        public override IReadOnlyCollection<StoredProcedureMetadata<MySqlObjectName, MySqlDbType>> GetStoredProcedures()
        {
            return m_StoredProcedures.GetValues();
        }

        /// <summary>
        /// Gets the metadata for a table.
        /// </summary>
        /// <param name="tableName">Name of the table.</param>
        /// <returns>TableOrViewMetadata&lt;MySqlObjectName, MySqlDbType&gt;.</returns>
        public override TableOrViewMetadata<MySqlObjectName, MySqlDbType> GetTableOrView(MySqlObjectName tableName)
        {
            return m_Tables.GetOrAdd(tableName, GetTableOrViewInternal);
        }

        /// <summary>
        /// Returns the table or view derived from the class's name and/or Table attribute.
        /// </summary>
        /// <typeparam name="TObject"></typeparam>
        /// <returns></returns>
        public override TableOrViewMetadata<MySqlObjectName, MySqlDbType> GetTableOrViewFromClass<TObject>()
        {
            var type = typeof(TObject);
            TableOrViewMetadata<MySqlObjectName, MySqlDbType> result;
            if (m_TypeTableMap.TryGetValue(type, out result))
                return result;

            var typeInfo = MetadataCache.GetMetadata(type);
            if (!string.IsNullOrEmpty(typeInfo.MappedTableName))
            {
                if (string.IsNullOrEmpty(typeInfo.MappedSchemaName))
                    result = GetTableOrView(new MySqlObjectName(typeInfo.MappedTableName));
                else
                    result = GetTableOrView(new MySqlObjectName(typeInfo.MappedSchemaName, typeInfo.MappedTableName));
                m_TypeTableMap[type] = result;
                return result;
            }

            //infer schema from namespace
            var schema = type.Namespace;
            if (schema?.Contains(".") ?? false)
                schema = schema.Substring(schema.LastIndexOf(".", StringComparison.OrdinalIgnoreCase) + 1);
            var name = type.Name;

            try
            {
                result = GetTableOrView(new MySqlObjectName(schema, name));
                m_TypeTableMap[type] = result;
                return result;
            }
            catch (MissingObjectException) { }

            //that didn't work, so try the default schema
            result = GetTableOrView(new MySqlObjectName(null, name));
            m_TypeTableMap[type] = result;
            return result;
        }

        /// <summary>
        /// Gets the tables and views that were loaded by this cache.
        /// </summary>
        /// <returns></returns>
        /// <remarks>
        /// Call Preload before invoking this method to ensure that all tables and views were loaded from the database's schema. Otherwise only the objects that were actually used thus far will be returned.
        /// </remarks>
        public override IReadOnlyCollection<TableOrViewMetadata<MySqlObjectName, MySqlDbType>> GetTablesAndViews()
        {
            return m_Tables.GetValues();
        }

        /// <summary>
        /// Preloads all of the metadata for this data source.
        /// </summary>
        public override void Preload()
        {
            PreloadTables();
            PreloadViews();
            PreloadScalarFunctions();
            PreloadStoredProcedures();
        }

        /// <summary>
        /// Preloads the scalar functions.
        /// </summary>
        public void PreloadScalarFunctions()
        {
            const string sql = "SELECT ROUTINE_SCHEMA, ROUTINE_NAME FROM INFORMATION_SCHEMA.ROUTINES WHERE ROUTINE_TYPE = 'FUNCTION'";

            using (var con = new MySqlConnection(m_ConnectionBuilder.ConnectionString))
            {
                con.Open();
                using (var cmd = new MySqlCommand(sql, con))
                {
                    using (var reader = cmd.ExecuteReader(CommandBehavior.SequentialAccess))
                    {
                        while (reader.Read())
                        {
                            var schema = reader.GetString(0);
                            var name = reader.GetString(1);
                            GetScalarFunction(new MySqlObjectName(schema, name));
                        }
                    }
                }
            }
        }

        /// <summary>
        /// Preloads the table value functions.
        /// </summary>
        public void PreloadStoredProcedures()
        {
            const string sql = "SELECT ROUTINE_SCHEMA, ROUTINE_NAME FROM INFORMATION_SCHEMA.ROUTINES WHERE ROUTINE_TYPE = 'PROCEDURE'";

            using (var con = new MySqlConnection(m_ConnectionBuilder.ConnectionString))
            {
                con.Open();
                using (var cmd = new MySqlCommand(sql, con))
                {
                    using (var reader = cmd.ExecuteReader(CommandBehavior.SequentialAccess))
                    {
                        while (reader.Read())
                        {
                            var schema = reader.GetString(0);
                            var name = reader.GetString(1);
                            GetStoredProcedure(new MySqlObjectName(schema, name));
                        }
                    }
                }
            }
        }

        /// <summary>
        /// Preloads the metadata for all tables.
        /// </summary>
        public void PreloadTables()
        {
            const string tableList = "SELECT TABLE_SCHEMA, TABLE_NAME FROM INFORMATION_SCHEMA.Tables WHERE TABLE_TYPE = 'BASE TABLE' AND TABLE_SCHEMA <> 'mysql' AND TABLE_SCHEMA <> 'mysql' AND TABLE_SCHEMA <> 'performance_schema' AND TABLE_SCHEMA <> 'sys'";

            using (var con = new MySqlConnection(m_ConnectionBuilder.ConnectionString))
            {
                con.Open();
                using (var cmd = new MySqlCommand(tableList, con))
                {
                    using (var reader = cmd.ExecuteReader(CommandBehavior.SequentialAccess))
                    {
                        while (reader.Read())
                        {
                            var schema = reader.GetString(0);
                            var name = reader.GetString(1);
                            GetTableOrView(new MySqlObjectName(schema, name));
                        }
                    }
                }
            }
        }

        /// <summary>
        /// Preloads the metadata for all views.
        /// </summary>
        public void PreloadViews()
        {
            const string tableList = "SELECT TABLE_SCHEMA, TABLE_NAME FROM INFORMATION_SCHEMA.Tables WHERE TABLE_TYPE = 'VIEW' AND TABLE_SCHEMA <> 'sys';";

            using (var con = new MySqlConnection(m_ConnectionBuilder.ConnectionString))
            {
                con.Open();
                using (var cmd = new MySqlCommand(tableList, con))
                {
                    using (var reader = cmd.ExecuteReader(CommandBehavior.SequentialAccess))
                    {
                        while (reader.Read())
                        {
                            var schema = reader.GetString(0);
                            var name = reader.GetString(1);
                            GetTableOrView(new MySqlObjectName(schema, name));
                        }
                    }
                }
            }
        }

        /// <summary>
        /// Resets the metadata cache, clearing out all cached metadata.
        /// </summary>
        public override void Reset()
        {
            m_StoredProcedures.Clear();
            m_ScalarFunctions.Clear();
            m_Tables.Clear();
            m_TypeTableMap.Clear();
            m_DefaultSchema = null;
        }

        /// <summary>
        /// Converts a value to a string suitable for use in a SQL statement.
        /// </summary>
        /// <param name="value">The value.</param>
        /// <param name="dbType">Optional database column type.</param>
        /// <returns></returns>
        public override string ValueToSqlValue(object value, MySqlDbType? dbType)
        {
            switch (value)
            {
                case string s:
                    {
                        var result = new System.Text.StringBuilder((int)(s.Length * 1.1));

                        foreach (var c in s)
                        {
                            switch (c)
                            {
                                case '\'':
                                    result.Append(@"\'");
                                    break;

                                case '\"':
                                    result.Append(@"\""");
                                    break;

                                case '\b':
                                    result.Append(@"\b");
                                    break;

                                case '\n':
                                    result.Append(@"\n");
                                    break;

                                case '\r':
                                    result.Append(@"\r");
                                    break;

                                case '\t':
                                    result.Append(@"\t");
                                    break;

                                case '\\':
                                    result.Append(@"\\");
                                    break;

                                default:
                                    result.Append(c);
                                    break;
                            }
                        }

                        return "'" + result + "'";
                    }

                default:
                    return base.ValueToSqlValue(value, dbType);
            }
        }

        /// <summary>
        /// Parse a string and return the database specific representation of the object name.
        /// </summary>
        /// <param name="name">The name.</param>
        /// <returns>MySqlObjectName.</returns>
        protected override MySqlObjectName ParseObjectName(string name)
        {
            return new MySqlObjectName(name);
        }

        /// <summary>
        /// Determines the database column type from the column type name.
        /// </summary>
        /// <param name="sqlTypeName">Name of the database column type.</param>
        /// <param name="isUnsigned">Indicates whether or not the column is unsigned. Only applicable to some databases.</param>
        /// <returns></returns>
        /// <remarks>This does not honor registered types. This is only used for the database's hard-coded list of native types.</remarks>
        [SuppressMessage("Microsoft.Maintainability", "CA1502:AvoidExcessiveComplexity")]
        protected override MySqlDbType? SqlTypeNameToDbType(string sqlTypeName, bool? isUnsigned)
        {
            if (string.IsNullOrEmpty(sqlTypeName))
                return null;

            switch (sqlTypeName.ToUpperInvariant())
            {
                case "INT1":
                case "BOOL":
                case "BOOLEAN":
                case "TINYINT": if (isUnsigned == true) return MySqlDbType.UByte; else return MySqlDbType.Byte;
                case "INT2":
                case "SMALLINT": if (isUnsigned == true) return MySqlDbType.UInt16; else return MySqlDbType.Int16;
                case "INT3":
                case "MIDDLEINT":
                case "MEDIUMINT": if (isUnsigned == true) return MySqlDbType.UInt24; else return MySqlDbType.Int24;
                case "INT4":
                case "INTEGER":
                case "INT": if (isUnsigned == true) return MySqlDbType.UInt32; else return MySqlDbType.Int32;
                case "INT8":
                case "BIGINT": if (isUnsigned == true) return MySqlDbType.UInt64; else return MySqlDbType.Int64;
                case "FIXED":
                case "NUMERIC":
                case "DECIMAL": return MySqlDbType.Decimal;
                case "FLOAT4":
                case "FLOAT": return MySqlDbType.Float;
                case "DOUBLE PRECISION":
                case "REAL":
                case "FLOAT8":
                case "DOUBLE": return MySqlDbType.Double;
                case "BIT": return MySqlDbType.Bit;
                case "DATE": return MySqlDbType.Date;
                case "TIME": return MySqlDbType.Time;
                case "DATETIME": return MySqlDbType.DateTime;
                case "TIMESTAMP": return MySqlDbType.Timestamp;
                case "YEAR": return MySqlDbType.Year;
                case "CHAR": return MySqlDbType.VarChar;
                case "CHARACTER VARYING":
                case "VARCHAR": return MySqlDbType.VarChar;
                case "BINARY": return MySqlDbType.Binary;
                case "VARBINARY": return MySqlDbType.VarBinary;
                case "BLOB": return MySqlDbType.Blob;
                case "TEXT": return MySqlDbType.Text;
                case "ENUM": return MySqlDbType.Enum;
                case "SET": return MySqlDbType.Set;
                case "GEOMETRY": return MySqlDbType.Geometry;
                case "POINT": return MySqlDbType.Geometry;
                case "LINESTRING": return MySqlDbType.Geometry;
                case "POLYGON": return MySqlDbType.Geometry;
                case "MULTIPOINT": return MySqlDbType.Geometry;
                case "MULTILINESTRING": return MySqlDbType.Geometry;
                case "MULTIPOLYGON": return MySqlDbType.Geometry;
                case "GEOMETRYCOLLECTION": return MySqlDbType.Geometry;
                case "JSON": return MySqlDbType.JSON;
                case "TINYBLOB": return MySqlDbType.TinyBlob;
                case "LONG VARBINARY":
                case "MEDIUMBLOB": return MySqlDbType.MediumBlob;
                case "LONGBLOB": return MySqlDbType.LongBlob;
                case "TINYTEXT": return MySqlDbType.TinyText;
                case "LONG VARCHAR":
                case "MEDIUMTEXT": return MySqlDbType.MediumText;
                case "LONGTEXT": return MySqlDbType.LongText;
                default:
                    return null;
            }
        }

        /// <summary>
        /// Returns the CLR type that matches the indicated database column type.
        /// </summary>
        /// <param name="dbType">Type of the database column.</param>
        /// <param name="isNullable">If nullable, Nullable versions of primitive types are returned.</param>
        /// <param name="maxLength">Optional length. Used to distinguish between a char and string. Defaults to string.</param>
        /// <returns>
        /// A CLR type or NULL if the type is unknown.
        /// </returns>
        /// <remarks>This does not take into consideration registered types.</remarks>
        [SuppressMessage("Microsoft.Maintainability", "CA1502:AvoidExcessiveComplexity")]
        protected override Type ToClrType(MySqlDbType dbType, bool isNullable, int? maxLength)
        {
            switch (dbType)
            {
                case MySqlDbType.Bit:
                case MySqlDbType.Bool:
                    return isNullable ? typeof(bool?) : typeof(bool);

                case MySqlDbType.Decimal:
                case MySqlDbType.NewDecimal:
                    return isNullable ? typeof(decimal?) : typeof(decimal);

                case MySqlDbType.Byte:
                    return isNullable ? typeof(sbyte?) : typeof(sbyte);

                case MySqlDbType.Int16:
                    return isNullable ? typeof(short?) : typeof(short);

                case MySqlDbType.Int32:
                    return isNullable ? typeof(int?) : typeof(int);

                case MySqlDbType.Float:
                    return isNullable ? typeof(float?) : typeof(float);

                case MySqlDbType.Double:
                    return isNullable ? typeof(double?) : typeof(double);

                case MySqlDbType.Timestamp:
                case MySqlDbType.Date:
                case MySqlDbType.DateTime:
                case MySqlDbType.Newdate:
                    return isNullable ? typeof(DateTime?) : typeof(DateTime);

                case MySqlDbType.Int64:
                    return isNullable ? typeof(long?) : typeof(long);

                case MySqlDbType.Int24:
                    return isNullable ? typeof(int?) : typeof(int);

                case MySqlDbType.Time:
                    return isNullable ? typeof(TimeSpan?) : typeof(TimeSpan);

                case MySqlDbType.Year:
                    return isNullable ? typeof(sbyte?) : typeof(sbyte);

                case MySqlDbType.VarString:
                case MySqlDbType.JSON:
                case MySqlDbType.VarChar:
                case MySqlDbType.TinyText:
                case MySqlDbType.MediumText:
                case MySqlDbType.LongText:
                case MySqlDbType.Text:
                case MySqlDbType.String:
                    return (maxLength == 1) ? (isNullable ? typeof(char?) : typeof(char)) : typeof(string);

                case MySqlDbType.UByte:
                    return isNullable ? typeof(byte?) : typeof(byte);

                case MySqlDbType.UInt16:
                    return isNullable ? typeof(ushort?) : typeof(ushort);

                case MySqlDbType.UInt32:
                    return isNullable ? typeof(uint?) : typeof(uint);

                case MySqlDbType.UInt64:
                    return isNullable ? typeof(ulong?) : typeof(ulong);

                case MySqlDbType.UInt24:
                    return isNullable ? typeof(uint?) : typeof(uint);

                case MySqlDbType.Binary:
                case MySqlDbType.VarBinary:
                    return typeof(byte[]);

                case MySqlDbType.Guid:
                    return isNullable ? typeof(Guid?) : typeof(Guid);

                case MySqlDbType.Enum:
                case MySqlDbType.Set:
                case MySqlDbType.TinyBlob:
                case MySqlDbType.MediumBlob:
                case MySqlDbType.LongBlob:
                case MySqlDbType.Blob:
                case MySqlDbType.Geometry:
                case MySqlDbType.Null:
                    return null;
            }

            return null;
        }

        /// <summary>
        /// Gets the columns.
        /// </summary>
        /// <param name="schema">The schema.</param>
        /// <param name="tableName">Name of the table.</param>
        /// <remarks>WARNING: Only call this with verified table names. Otherwise a SQL injection attack can occur.</remarks>
        private List<ColumnMetadata<MySqlDbType>> GetColumns(string schema, string tableName)
        {
            const string ColumnSql = @"SELECT COLUMN_NAME, COLUMN_DEFAULT, IS_NULLABLE, DATA_TYPE, CHARACTER_MAXIMUM_LENGTH, NUMERIC_PRECISION, NUMERIC_SCALE, DATETIME_PRECISION, COLUMN_TYPE, COLUMN_KEY, EXTRA, COLUMN_COMMENT, COLLATION_NAME FROM INFORMATION_SCHEMA.Columns WHERE TABLE_SCHEMA = @Schema AND TABLE_NAME = @Name";

            var columns = new List<ColumnMetadata<MySqlDbType>>();
            using (var con = new MySqlConnection(m_ConnectionBuilder.ConnectionString))
            {
                con.Open();
                using (var cmd = new MySqlCommand(ColumnSql, con))
                {
                    cmd.Parameters.AddWithValue("@Schema", schema);
                    cmd.Parameters.AddWithValue("@Name", tableName);

                    using (var reader = cmd.ExecuteReader(CommandBehavior.SequentialAccess))
                    {
                        while (reader.Read())
                        {
                            var name = reader.GetString("COLUMN_NAME");
                            //var @default = reader.GetStringOrNull("COLUMN_DEFAULT"); #226
                            var isNullable = string.Equals(reader.GetString("IS_NULLABLE"), "YES", StringComparison.Ordinal);
<<<<<<< HEAD
                            var sqlTypeName = reader.GetString("DATA_TYPE");
                            var maxLength = reader.IsDBNull(reader.GetOrdinal("CHARACTER_MAXIMUM_LENGTH")) ? (UInt64?)null : reader.GetUInt64("CHARACTER_MAXIMUM_LENGTH");
                            var precisionA = reader.IsDBNull(reader.GetOrdinal("NUMERIC_PRECISION")) ? (int?)null : reader.GetInt32("NUMERIC_PRECISION");
                            var scale = reader.IsDBNull(reader.GetOrdinal("NUMERIC_SCALE")) ? (int?)null : reader.GetInt32("NUMERIC_SCALE");
                            var precisionB = reader.IsDBNull(reader.GetOrdinal("DATETIME_PRECISION")) ? (int?)null : reader.GetInt32("DATETIME_PRECISION");
=======
                            var typeName = reader.GetString("DATA_TYPE");
                            var maxLength = reader.GetUInt64OrNull("CHARACTER_MAXIMUM_LENGTH");
                            var precisionA = reader.GetInt32OrNull("NUMERIC_PRECISION");
                            var scale = reader.GetInt32OrNull("NUMERIC_SCALE");
                            var precisionB = reader.GetInt32OrNull("DATETIME_PRECISION");
>>>>>>> 852cf07e
                            var precision = precisionA ?? precisionB;
                            var fullTypeName = reader.GetString("COLUMN_TYPE");
                            var key = reader.GetString("COLUMN_KEY");
                            var extra = reader.GetString("EXTRA");
                            //var comment = reader.GetString("COLUMN_COMMENT"); #224
                            //var collation =  reader.GetStringOrNull("COLLATION_NAME"); #225

                            var computed = extra.Contains("VIRTUAL");
                            var primary = key.Contains("PRI");
                            var isIdentity = extra.Contains("auto_increment");
                            var isUnsigned = fullTypeName.Contains("unsigned");

                            var dbType = SqlTypeNameToDbType(sqlTypeName, isUnsigned);

                            columns.Add(new ColumnMetadata<MySqlDbType>(name, computed, primary, isIdentity, sqlTypeName, dbType, "`" + name + "`", isNullable, (int?)maxLength, precision, scale, fullTypeName, ToClrType(sqlTypeName, isNullable, (int?)maxLength, isUnsigned)));
                        }
                    }
                }
            }
            return columns;
        }

        private IList<ParameterMetadata<MySqlDbType>> GetParameters(string schemaName, string specificName)
        {
            try
            {
                const string ParameterSql = "SELECT PARAMETER_NAME, DATA_TYPE, CHARACTER_MAXIMUM_LENGTH, NUMERIC_PRECISION, NUMERIC_SCALE, DATETIME_PRECISION, DTD_IDENTIFIER FROM INFORMATION_SCHEMA.PARAMETERS WHERE SPECIFIC_SCHEMA = @Schema AND SPECIFIC_NAME = @SpecificName AND PARAMETER_NAME IS NOT NULL";

                //we exclude parameter_id 0 because it is the return type of scalar functions.

                var parameters = new List<ParameterMetadata<MySqlDbType>>();

                using (var con = new MySqlConnection(m_ConnectionBuilder.ConnectionString))
                {
                    con.Open();

                    using (var cmd = new MySqlCommand(ParameterSql, con))
                    {
                        cmd.Parameters.AddWithValue("@Schema", schemaName);
                        cmd.Parameters.AddWithValue("@SpecificName", specificName);

                        using (var reader = cmd.ExecuteReader())
                        {
                            while (reader.Read())
                            {
<<<<<<< HEAD
                                var name = reader.GetString(reader.GetOrdinal("PARAMETER_NAME"));
                                var sqlTypeName = reader.GetString(reader.GetOrdinal("DATA_TYPE"));
=======
                                var name = reader.GetString("PARAMETER_NAME");
                                var typeName = reader.GetString("DATA_TYPE");
>>>>>>> 852cf07e
                                bool isNullable = true;
                                var maxLength = reader.GetUInt64OrNull("CHARACTER_MAXIMUM_LENGTH");
                                var precisionA = reader.GetInt32OrNull("NUMERIC_PRECISION");
                                var scale = reader.GetInt32OrNull("NUMERIC_SCALE");
                                var precisionB = reader.GetInt32OrNull("DATETIME_PRECISION");
                                var precision = precisionA ?? precisionB;
                                var fullTypeName = reader.GetString("DTD_IDENTIFIER");

                                var isUnsigned = fullTypeName.Contains("unsigned");
                                var dbType = SqlTypeNameToDbType(sqlTypeName, isUnsigned);

                                parameters.Add(new ParameterMetadata<MySqlDbType>(name, name, sqlTypeName, dbType, isNullable, (int?)maxLength, precision, scale, fullTypeName));
                            }
                        }
                    }
                }
                return parameters;
            }
            catch (Exception ex)
            {
                throw new MetadataException($"Error getting parameters for {schemaName}.{specificName}", ex);
            }
        }

        private ScalarFunctionMetadata<MySqlObjectName, MySqlDbType> GetScalarFunctionInternal(MySqlObjectName tableFunctionName)
        {
            const string sql = "SELECT ROUTINE_SCHEMA, ROUTINE_NAME, DATA_TYPE, CHARACTER_MAXIMUM_LENGTH, NUMERIC_PRECISION, NUMERIC_SCALE, DATETIME_PRECISION, DTD_IDENTIFIER, SPECIFIC_NAME FROM INFORMATION_SCHEMA.ROUTINES WHERE ROUTINE_TYPE = 'FUNCTION' AND ROUTINE_SCHEMA = @Schema AND ROUTINE_NAME = @Name;";

            string actualSchema;
            string actualName;

            string fullTypeName;
            string sqlTypeName;
            UInt64? maxLength;
            int? precision;
            int? scale;
            MySqlDbType? dbType;
            string specificName;

            using (var con = new MySqlConnection(m_ConnectionBuilder.ConnectionString))
            {
                con.Open();
                using (var cmd = new MySqlCommand(sql, con))
                {
                    cmd.Parameters.AddWithValue("@Schema", tableFunctionName.Schema ?? DefaultSchema);
                    cmd.Parameters.AddWithValue("@Name", tableFunctionName.Name);
                    using (var reader = cmd.ExecuteReader())
                    {
                        if (!reader.Read())
                            throw new MissingObjectException($"Could not find scalar function {tableFunctionName}");
                        actualSchema = reader.GetString("ROUTINE_SCHEMA");
                        actualName = reader.GetString("ROUTINE_NAME");

<<<<<<< HEAD
                        sqlTypeName = reader.GetString("DATA_TYPE");
                        maxLength = reader.IsDBNull(reader.GetOrdinal("CHARACTER_MAXIMUM_LENGTH")) ? (UInt64?)null : reader.GetUInt64("CHARACTER_MAXIMUM_LENGTH");
                        var precisionA = reader.IsDBNull(reader.GetOrdinal("NUMERIC_PRECISION")) ? (int?)null : reader.GetInt32("NUMERIC_PRECISION");
                        scale = reader.IsDBNull(reader.GetOrdinal("NUMERIC_SCALE")) ? (int?)null : reader.GetInt32("NUMERIC_SCALE");
                        var precisionB = reader.IsDBNull(reader.GetOrdinal("DATETIME_PRECISION")) ? (int?)null : reader.GetInt32("DATETIME_PRECISION");
=======
                        typeName = reader.GetString("DATA_TYPE");
                        maxLength = reader.GetUInt64OrNull("CHARACTER_MAXIMUM_LENGTH");
                        var precisionA = reader.GetInt32OrNull("NUMERIC_PRECISION");
                        scale = reader.GetInt32OrNull("NUMERIC_SCALE");
                        var precisionB = reader.GetInt32OrNull("DATETIME_PRECISION");
>>>>>>> 852cf07e
                        precision = precisionA ?? precisionB;
                        fullTypeName = reader.GetString("DTD_IDENTIFIER");
                        specificName = reader.GetString("SPECIFIC_NAME");

                        var isUnsigned = fullTypeName.Contains("unsigned");
                        dbType = SqlTypeNameToDbType(sqlTypeName, isUnsigned);
                    }
                }
            }

            var objectName = new MySqlObjectName(actualSchema, actualName);

            var parameters = GetParameters(actualSchema, specificName);

            return new ScalarFunctionMetadata<MySqlObjectName, MySqlDbType>(objectName, parameters, sqlTypeName, dbType, true, (int?)maxLength, precision, scale, fullTypeName);
        }

        private StoredProcedureMetadata<MySqlObjectName, MySqlDbType> GetStoredProcedureInteral(MySqlObjectName storedProcedureName)
        {
            const string sql = "SELECT ROUTINE_SCHEMA, ROUTINE_NAME FROM INFORMATION_SCHEMA.ROUTINES WHERE ROUTINE_TYPE = 'PROCEDURE' AND ROUTINE_SCHEMA = @Schema AND ROUTINE_NAME = @Name;";

            string actualSchema;
            string actualName;

            using (var con = new MySqlConnection(m_ConnectionBuilder.ConnectionString))
            {
                con.Open();
                using (var cmd = new MySqlCommand(sql, con))
                {
                    cmd.Parameters.AddWithValue("@Schema", storedProcedureName.Schema ?? DefaultSchema);
                    cmd.Parameters.AddWithValue("@Name", storedProcedureName.Name);
                    using (var reader = cmd.ExecuteReader())
                    {
                        if (!reader.Read())
                            throw new MissingObjectException($"Could not find stored procedure {storedProcedureName}");
                        actualSchema = reader.GetString("ROUTINE_SCHEMA");
                        actualName = reader.GetString("ROUTINE_NAME");
                    }
                }
            }

            var objectName = new MySqlObjectName(actualSchema, actualName);

            var parameters = GetParameters(actualSchema, actualName);

            return new StoredProcedureMetadata<MySqlObjectName, MySqlDbType>(objectName, parameters);
        }

        private TableOrViewMetadata<MySqlObjectName, MySqlDbType> GetTableOrViewInternal(MySqlObjectName tableName)
        {
            const string TableSql = @"SELECT TABLE_SCHEMA, TABLE_NAME, TABLE_TYPE, ENGINE FROM INFORMATION_SCHEMA.Tables WHERE TABLE_SCHEMA = @Schema AND TABLE_NAME = @Name";

            string actualSchemaName;
            string actualTableName;
            string engine;
            bool isTable;

            using (var con = new MySqlConnection(m_ConnectionBuilder.ConnectionString))
            {
                con.Open();
                using (var cmd = new MySqlCommand(TableSql, con))
                {
                    cmd.Parameters.AddWithValue("@Schema", tableName.Schema ?? DefaultSchema);
                    cmd.Parameters.AddWithValue("@Name", tableName.Name);
                    using (var reader = cmd.ExecuteReader(CommandBehavior.SequentialAccess))
                    {
                        if (!reader.Read())
                            throw new MissingObjectException($"Could not find table or view {tableName}");
                        actualSchemaName = reader.GetString("TABLE_SCHEMA");
                        actualTableName = reader.GetString("TABLE_NAME");
                        isTable = string.Equals(reader.GetString("TABLE_TYPE"), "BASE TABLE", StringComparison.Ordinal);
                        engine = reader.GetStringOrNull("ENGINE");
                    }
                }
            }

            var columns = GetColumns(actualSchemaName, actualTableName);

            return new MySqlTableOrViewMetadata(this, new MySqlObjectName(actualSchemaName, actualTableName), isTable, columns, engine);
        }
    }
}<|MERGE_RESOLUTION|>--- conflicted
+++ resolved
@@ -561,19 +561,11 @@
                             var name = reader.GetString("COLUMN_NAME");
                             //var @default = reader.GetStringOrNull("COLUMN_DEFAULT"); #226
                             var isNullable = string.Equals(reader.GetString("IS_NULLABLE"), "YES", StringComparison.Ordinal);
-<<<<<<< HEAD
                             var sqlTypeName = reader.GetString("DATA_TYPE");
-                            var maxLength = reader.IsDBNull(reader.GetOrdinal("CHARACTER_MAXIMUM_LENGTH")) ? (UInt64?)null : reader.GetUInt64("CHARACTER_MAXIMUM_LENGTH");
-                            var precisionA = reader.IsDBNull(reader.GetOrdinal("NUMERIC_PRECISION")) ? (int?)null : reader.GetInt32("NUMERIC_PRECISION");
-                            var scale = reader.IsDBNull(reader.GetOrdinal("NUMERIC_SCALE")) ? (int?)null : reader.GetInt32("NUMERIC_SCALE");
-                            var precisionB = reader.IsDBNull(reader.GetOrdinal("DATETIME_PRECISION")) ? (int?)null : reader.GetInt32("DATETIME_PRECISION");
-=======
-                            var typeName = reader.GetString("DATA_TYPE");
                             var maxLength = reader.GetUInt64OrNull("CHARACTER_MAXIMUM_LENGTH");
                             var precisionA = reader.GetInt32OrNull("NUMERIC_PRECISION");
                             var scale = reader.GetInt32OrNull("NUMERIC_SCALE");
                             var precisionB = reader.GetInt32OrNull("DATETIME_PRECISION");
->>>>>>> 852cf07e
                             var precision = precisionA ?? precisionB;
                             var fullTypeName = reader.GetString("COLUMN_TYPE");
                             var key = reader.GetString("COLUMN_KEY");
@@ -619,13 +611,8 @@
                         {
                             while (reader.Read())
                             {
-<<<<<<< HEAD
-                                var name = reader.GetString(reader.GetOrdinal("PARAMETER_NAME"));
-                                var sqlTypeName = reader.GetString(reader.GetOrdinal("DATA_TYPE"));
-=======
                                 var name = reader.GetString("PARAMETER_NAME");
-                                var typeName = reader.GetString("DATA_TYPE");
->>>>>>> 852cf07e
+                                var sqlTypeName = reader.GetString("DATA_TYPE");
                                 bool isNullable = true;
                                 var maxLength = reader.GetUInt64OrNull("CHARACTER_MAXIMUM_LENGTH");
                                 var precisionA = reader.GetInt32OrNull("NUMERIC_PRECISION");
@@ -679,19 +666,11 @@
                         actualSchema = reader.GetString("ROUTINE_SCHEMA");
                         actualName = reader.GetString("ROUTINE_NAME");
 
-<<<<<<< HEAD
                         sqlTypeName = reader.GetString("DATA_TYPE");
-                        maxLength = reader.IsDBNull(reader.GetOrdinal("CHARACTER_MAXIMUM_LENGTH")) ? (UInt64?)null : reader.GetUInt64("CHARACTER_MAXIMUM_LENGTH");
-                        var precisionA = reader.IsDBNull(reader.GetOrdinal("NUMERIC_PRECISION")) ? (int?)null : reader.GetInt32("NUMERIC_PRECISION");
-                        scale = reader.IsDBNull(reader.GetOrdinal("NUMERIC_SCALE")) ? (int?)null : reader.GetInt32("NUMERIC_SCALE");
-                        var precisionB = reader.IsDBNull(reader.GetOrdinal("DATETIME_PRECISION")) ? (int?)null : reader.GetInt32("DATETIME_PRECISION");
-=======
-                        typeName = reader.GetString("DATA_TYPE");
                         maxLength = reader.GetUInt64OrNull("CHARACTER_MAXIMUM_LENGTH");
                         var precisionA = reader.GetInt32OrNull("NUMERIC_PRECISION");
                         scale = reader.GetInt32OrNull("NUMERIC_SCALE");
                         var precisionB = reader.GetInt32OrNull("DATETIME_PRECISION");
->>>>>>> 852cf07e
                         precision = precisionA ?? precisionB;
                         fullTypeName = reader.GetString("DTD_IDENTIFIER");
                         specificName = reader.GetString("SPECIFIC_NAME");
