﻿namespace Tortuga.Shipwright;

[Flags]
public enum Getter
{
<<<<<<< HEAD
	None = 0,
	Protected = 1,
	Internal = 2,
	ProtectedOrInternal = 3,
	Private = 4,
=======
	/// <summary>
	/// When exposing a property getter, this enumeration indicates what accessibility to use. 
	/// </summary>

	[Flags]
	public enum Getter
	{
		/// <summary>
		/// No additional modifier is applied to the getter. 
		/// </summary>
		None = 0,

		/// <summary>
		/// Apply the `protected` modifer to the getter.
		/// </summary>
		Protected = 1,

		/// <summary>
		/// Apply the `internal` modifer to the getter.
		/// </summary>
		Internal = 2,

		/// <summary>
		/// Apply the `protected internal` modifer to the getter.
		/// </summary>
		ProtectedOrInternal = 3,

		/// <summary>
		/// Apply the `private` modifer to the getter.
		/// </summary>
		Private = 4,
	}
>>>>>>> e3fa506a
}<|MERGE_RESOLUTION|>--- conflicted
+++ resolved
@@ -1,15 +1,5 @@
 ﻿namespace Tortuga.Shipwright;
 
-[Flags]
-public enum Getter
-{
-<<<<<<< HEAD
-	None = 0,
-	Protected = 1,
-	Internal = 2,
-	ProtectedOrInternal = 3,
-	Private = 4,
-=======
 	/// <summary>
 	/// When exposing a property getter, this enumeration indicates what accessibility to use. 
 	/// </summary>
@@ -42,5 +32,3 @@
 		/// </summary>
 		Private = 4,
 	}
->>>>>>> e3fa506a
-}