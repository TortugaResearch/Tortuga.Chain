--- conflicted
+++ resolved
@@ -39,16 +39,15 @@
         Task<TResult> ExecuteAsync(CancellationToken cancellationToken, object state = null);
 
         /// <summary>
-<<<<<<< HEAD
         /// Occurs when an execution token has been prepared.
         /// </summary>
         /// <remarks>This is mostly used by appenders to override command behavior.</remarks>
         event EventHandler<ExecutionTokenPreparedEventArgs> ExecutionTokenPrepared;
-=======
+
+        /// <summary>
         /// Returns generated SQL without executing it.
         /// </summary>
         /// <returns></returns>
         string Sql();
->>>>>>> fbf358fd
     }
 }