--- conflicted
+++ resolved
@@ -26,17 +26,6 @@
 		return result;
 	}
 
-	public static bool PrimaryKeyIsIdentity(this SqlBuilder<NpgsqlDbType> sqlBuilder, out List<NpgsqlParameter> keyParameters)
-	{
-		return sqlBuilder.PrimaryKeyIsIdentity((NpgsqlDbType? type) =>
-		{
-			var result = new NpgsqlParameter();
-			if (type.HasValue)
-				result.NpgsqlDbType = type.Value;
-			return result;
-<<<<<<< HEAD
-		}
-
 		public static bool PrimaryKeyIsIdentity(this SqlBuilder<NpgsqlDbType> sqlBuilder, out List<NpgsqlParameter> keyParameters)
 		{
 			return sqlBuilder.PrimaryKeyIsIdentity((NpgsqlDbType? type) =>
@@ -59,8 +48,5 @@
 				_ => throw new ArgumentOutOfRangeException(nameof(limitOption), limitOption, "Unknown limit option")
 			};
 		}
-=======
-		}, out keyParameters);
->>>>>>> c4dc9438
 	}
 }