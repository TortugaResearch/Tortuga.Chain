﻿using Npgsql;
using NpgsqlTypes;
using System.Collections.Generic;
using System.Data;
using System.Diagnostics.CodeAnalysis;
using System.Linq;
using Tortuga.Anchor;
using Tortuga.Chain.AuditRules;
using Tortuga.Chain.CommandBuilders;
using Tortuga.Chain.Metadata;
using Tortuga.Chain.PostgreSql.CommandBuilders;

namespace Tortuga.Chain.PostgreSql
{
    partial class PostgreSqlDataSourceBase
    {
        /// <summary>
        /// Delete multiple rows by key.
        /// </summary>
        /// <typeparam name="TKey">The type of the t key.</typeparam>
        /// <param name="tableName">Name of the table.</param>
        /// <param name="keys">The keys.</param>
        /// <param name="options">Update options.</param>
        /// <returns>MultipleRowDbCommandBuilder&lt;NpgsqlCommand, NpgsqlParameter&gt;.</returns>
        /// <exception cref="MappingException"></exception>
        [SuppressMessage("Microsoft.Naming", "CA2204:Literals should be spelled correctly", MessageId = "DeleteByKeyList")]
        public MultipleRowDbCommandBuilder<NpgsqlCommand, NpgsqlParameter> DeleteByKeyList<TKey>(PostgreSqlObjectName tableName, IEnumerable<TKey> keys, DeleteOptions options = DeleteOptions.None)
        {
            var primaryKeys = DatabaseMetadata.GetTableOrView(tableName).PrimaryKeyColumns;
            if (primaryKeys.Count != 1)
                throw new MappingException($"{nameof(DeleteByKeyList)} operation isn't allowed on {tableName} because it doesn't have a single primary key.");

            var keyList = keys.AsList();
            var columnMetadata = primaryKeys.Single();
            string where;
            if (keys.Count() > 1)
                where = columnMetadata.SqlName + " IN (" + string.Join(", ", keyList.Select((s, i) => "@Param" + i)) + ")";
            else
                where = columnMetadata.SqlName + " = @Param0";

            var parameters = new List<NpgsqlParameter>();
            for (var i = 0; i < keyList.Count; i++)
            {
                var param = new NpgsqlParameter("@Param" + i, keyList[i]);
                if (columnMetadata.DbType.HasValue)
                    param.NpgsqlDbType = columnMetadata.DbType.Value;
                parameters.Add(param);
            }

            var table = DatabaseMetadata.GetTableOrView(tableName);
            if (!AuditRules.UseSoftDelete(table))
                return new PostgreSqlDeleteMany(this, tableName, where, parameters, options);

            UpdateOptions effectiveOptions = UpdateOptions.SoftDelete | UpdateOptions.IgnoreRowsAffected;
            if (options.HasFlag(DeleteOptions.UseKeyAttribute))
                effectiveOptions = effectiveOptions | UpdateOptions.UseKeyAttribute;

            return new PostgreSqlUpdateMany(this, tableName, null, where, parameters, parameters.Count, effectiveOptions);
        }

        /// <summary>
        /// Update multiple rows by key.
        /// </summary>
        /// <typeparam name="TArgument">The type of the t argument.</typeparam>
        /// <typeparam name="TKey">The type of the t key.</typeparam>
        /// <param name="tableName">Name of the table.</param>
        /// <param name="newValues">The new values to use.</param>
        /// <param name="keys">The keys.</param>
        /// <param name="options">Update options.</param>
        /// <returns>MultipleRowDbCommandBuilder&lt;NpgsqlCommand, NpgsqlParameter&gt;.</returns>
        /// <exception cref="MappingException"></exception>
        [SuppressMessage("Microsoft.Naming", "CA2204:Literals should be spelled correctly", MessageId = "UpdateByKeyList")]
        public MultipleRowDbCommandBuilder<NpgsqlCommand, NpgsqlParameter> UpdateByKeyList<TArgument, TKey>(PostgreSqlObjectName tableName, TArgument newValues, IEnumerable<TKey> keys, UpdateOptions options = UpdateOptions.None)
        {
            var primaryKeys = DatabaseMetadata.GetTableOrView(tableName).PrimaryKeyColumns;
            if (primaryKeys.Count != 1)
                throw new MappingException($"{nameof(UpdateByKeyList)} operation isn't allowed on {tableName} because it doesn't have a single primary key.");

            var keyList = keys.AsList();
            var columnMetadata = primaryKeys.Single();
            string where;
            if (keys.Count() > 1)
                where = columnMetadata.SqlName + " IN (" + string.Join(", ", keyList.Select((s, i) => "@Param" + i)) + ")";
            else
                where = columnMetadata.SqlName + " = @Param0";

            var parameters = new List<NpgsqlParameter>();
            for (var i = 0; i < keyList.Count; i++)
            {
                var param = new NpgsqlParameter("@Param" + i, keyList[i]);
                if (columnMetadata.DbType.HasValue)
                    param.NpgsqlDbType = columnMetadata.DbType.Value;
                parameters.Add(param);
            }

            return new PostgreSqlUpdateMany(this, tableName, newValues, where, parameters, parameters.Count, options);
        }

        MultipleRowDbCommandBuilder<NpgsqlCommand, NpgsqlParameter> GetByKeyList<T>(PostgreSqlObjectName tableName, ColumnMetadata<NpgsqlDbType> columnMetadata, IEnumerable<T> keys)
        {
            var keyList = keys.AsList();
            string where;
            if (keys.Count() > 1)
                where = columnMetadata.SqlName + " IN (" + string.Join(", ", keyList.Select((s, i) => "@Param" + i)) + ")";
            else
                where = columnMetadata.SqlName + " = @Param0";

            var parameters = new List<NpgsqlParameter>();
            for (var i = 0; i < keyList.Count; i++)
            {
                var param = new NpgsqlParameter("@Param" + i, keyList[i]);
                if (columnMetadata.DbType.HasValue)
                    param.NpgsqlDbType = columnMetadata.DbType.Value;
                parameters.Add(param);
            }

            return new PostgreSqlTableOrView(this, tableName, where, parameters);
        }

        MultipleRowDbCommandBuilder<NpgsqlCommand, NpgsqlParameter> OnDeleteMany(PostgreSqlObjectName tableName, string whereClause, object? argumentValue)
        {
            return new PostgreSqlDeleteMany(this, tableName, whereClause, argumentValue);
        }

        MultipleRowDbCommandBuilder<NpgsqlCommand, NpgsqlParameter> OnDeleteMany(PostgreSqlObjectName tableName, object filterValue, FilterOptions filterOptions)
        {
            return new PostgreSqlDeleteMany(this, tableName, filterValue, filterOptions);
        }

        ObjectDbCommandBuilder<NpgsqlCommand, NpgsqlParameter, TArgument> OnDeleteObject<TArgument>(PostgreSqlObjectName tableName, TArgument argumentValue, DeleteOptions options) where TArgument : class
        {
            return new PostgreSqlDeleteObject<TArgument>(this, tableName, argumentValue, options);
        }

        TableDbCommandBuilder<NpgsqlCommand, NpgsqlParameter, PostgreSqlLimitOption> OnFromTableOrView(PostgreSqlObjectName tableOrViewName, object filterValue, FilterOptions filterOptions)
        {
            return new PostgreSqlTableOrView(this, tableOrViewName, filterValue, filterOptions);
        }

        TableDbCommandBuilder<NpgsqlCommand, NpgsqlParameter, PostgreSqlLimitOption> OnFromTableOrView(PostgreSqlObjectName tableOrViewName, string? whereClause, object? argumentValue)
        {
            return new PostgreSqlTableOrView(this, tableOrViewName, whereClause, argumentValue);
        }

        ObjectDbCommandBuilder<NpgsqlCommand, NpgsqlParameter, TArgument> OnInsertObject<TArgument>(PostgreSqlObjectName tableName, TArgument argumentValue, InsertOptions options)
               where TArgument : class
        {
            return new PostgreSqlInsertObject<TArgument>(this, tableName, argumentValue, options);
        }

        ObjectDbCommandBuilder<NpgsqlCommand, NpgsqlParameter, TArgument> OnInsertOrUpdateObject<TArgument>(PostgreSqlObjectName tableName, TArgument argumentValue, UpsertOptions options) where TArgument : class
        {
            return new PostgreSqlInsertOrUpdateObject<TArgument>(this, tableName, argumentValue, options);
        }

        MultipleTableDbCommandBuilder<NpgsqlCommand, NpgsqlParameter> OnSql(string sqlStatement, object? argumentValue)
        {
            return new PostgreSqlSqlCall(this, sqlStatement, argumentValue);
        }

        IUpdateManyDbCommandBuilder<NpgsqlCommand, NpgsqlParameter> OnUpdateMany(PostgreSqlObjectName tableName, string updateExpression, object? updateArgumentValue, UpdateOptions options)
        {
            return new PostgreSqlUpdateMany(this, tableName, updateExpression, updateArgumentValue, options);
        }

        IUpdateManyDbCommandBuilder<NpgsqlCommand, NpgsqlParameter> OnUpdateMany(PostgreSqlObjectName tableName, object? newValues, UpdateOptions options)
        {
            return new PostgreSqlUpdateMany(this, tableName, newValues, options);
        }

        ObjectDbCommandBuilder<NpgsqlCommand, NpgsqlParameter, TArgument> OnUpdateObject<TArgument>(PostgreSqlObjectName tableName, TArgument argumentValue, UpdateOptions options) where TArgument : class
        {
            return new PostgreSqlUpdateObject<TArgument>(this, tableName, argumentValue, options);
        }

<<<<<<< HEAD
        /// <summary>
        /// Inserts the batch of records using bulk insert.
        /// </summary>
        /// <param name="tableName">Name of the table.</param>
        /// <param name="dataTable">The data table.</param>
        /// <returns>PostgreSqlInsertBulk.</returns>
        public PostgreSqlInsertBulk InsertBulk(PostgreSqlObjectName tableName, DataTable dataTable)
        {
            return new PostgreSqlInsertBulk(this, tableName, dataTable);
        }

        /// <summary>
        /// Inserts the batch of records using bulk insert.
        /// </summary>
        /// <param name="tableName">Name of the table.</param>
        /// <param name="dataReader">The data reader.</param>
        /// <returns>PostgreSqlInsertBulk.</returns>
        public PostgreSqlInsertBulk InsertBulk(PostgreSqlObjectName tableName, IDataReader dataReader)
        {
            return new PostgreSqlInsertBulk(this, tableName, dataReader);
        }

        /// <summary>
        /// Inserts the batch of records using bulk insert.
        /// </summary>
        /// <typeparam name="TObject"></typeparam>
        /// <param name="tableName">Name of the table.</param>
        /// <param name="objects">The objects.</param>
        /// <returns>PostgreSqlInsertBulk.</returns>
        [SuppressMessage("Microsoft.Reliability", "CA2000:Dispose objects before losing scope")]
        public PostgreSqlInsertBulk InsertBulk<TObject>(PostgreSqlObjectName tableName, IEnumerable<TObject> objects) where TObject : class
        {
            var table = DatabaseMetadata.GetTableOrView(tableName);
            return new PostgreSqlInsertBulk(this, tableName, new ObjectDataReader<TObject>(table, objects, OperationTypes.Insert));
        }

        /// <summary>
        /// Inserts the batch of records using bulk insert.
        /// </summary>
        /// <typeparam name="TObject">The type of the object.</typeparam>
        /// <param name="dataTable">The data table.</param>
        /// <returns>
        /// PostgreSqlInsertBulk.
        /// </returns>
        [SuppressMessage("Microsoft.Design", "CA1004:GenericMethodsShouldProvideTypeParameter")]
        public PostgreSqlInsertBulk InsertBulk<TObject>(DataTable dataTable) where TObject : class
        {
            return InsertBulk(DatabaseMetadata.GetTableOrViewFromClass<TObject>().Name, dataTable);
        }

        /// <summary>
        /// Inserts the batch of records using bulk insert.
        /// </summary>
        /// <typeparam name="TObject">The type of the object.</typeparam>
        /// <param name="dataReader">The data reader.</param>
        /// <returns>
        /// PostgreSqlInsertBulk.
        /// </returns>
        [SuppressMessage("Microsoft.Design", "CA1004:GenericMethodsShouldProvideTypeParameter")]
        public PostgreSqlInsertBulk InsertBulk<TObject>(IDataReader dataReader) where TObject : class
        {
            return InsertBulk(DatabaseMetadata.GetTableOrViewFromClass<TObject>().Name, dataReader);
        }

        /// <summary>
        /// Inserts the batch of records using bulk insert.
        /// </summary>
        /// <typeparam name="TObject">The type of the object.</typeparam>
        /// <param name="objects">The objects.</param>
        /// <returns>
        /// PostgreSqlInsertBulk.
        /// </returns>
        public PostgreSqlInsertBulk InsertBulk<TObject>(IEnumerable<TObject> objects) where TObject : class
        {
            return InsertBulk(DatabaseMetadata.GetTableOrViewFromClass<TObject>().Name, objects);
=======
        MultipleRowDbCommandBuilder<NpgsqlCommand, NpgsqlParameter> OnInsertBatch<TObject>(PostgreSqlObjectName tableName, IReadOnlyList<TObject> objects, InsertOptions options)
    where TObject : class
        {
            return new PostgreSqlInsertBatch<TObject>(this, tableName, objects, options);
>>>>>>> 9f95a00c
        }
    }
}<|MERGE_RESOLUTION|>--- conflicted
+++ resolved
@@ -173,7 +173,12 @@
             return new PostgreSqlUpdateObject<TArgument>(this, tableName, argumentValue, options);
         }
 
-<<<<<<< HEAD
+        MultipleRowDbCommandBuilder<NpgsqlCommand, NpgsqlParameter> OnInsertBatch<TObject>(PostgreSqlObjectName tableName, IReadOnlyList<TObject> objects, InsertOptions options)
+    where TObject : class
+        {
+            return new PostgreSqlInsertBatch<TObject>(this, tableName, objects, options);
+        }
+
         /// <summary>
         /// Inserts the batch of records using bulk insert.
         /// </summary>
@@ -249,12 +254,6 @@
         public PostgreSqlInsertBulk InsertBulk<TObject>(IEnumerable<TObject> objects) where TObject : class
         {
             return InsertBulk(DatabaseMetadata.GetTableOrViewFromClass<TObject>().Name, objects);
-=======
-        MultipleRowDbCommandBuilder<NpgsqlCommand, NpgsqlParameter> OnInsertBatch<TObject>(PostgreSqlObjectName tableName, IReadOnlyList<TObject> objects, InsertOptions options)
-    where TObject : class
-        {
-            return new PostgreSqlInsertBatch<TObject>(this, tableName, objects, options);
->>>>>>> 9f95a00c
         }
     }
 }