--- conflicted
+++ resolved
@@ -1,12 +1,7 @@
 ﻿using Npgsql;
 using NpgsqlTypes;
 using System.Collections.Immutable;
-<<<<<<< HEAD
-using System.Data;
-using System.Linq;
-=======
 using Tortuga.Chain.AuditRules;
->>>>>>> 936014a5
 using Tortuga.Chain.CommandBuilders;
 using Tortuga.Chain.Core;
 using Tortuga.Chain.Materializers;
@@ -62,11 +57,7 @@
 			else
 			{
 				var sqlBuilder = m_Procedure.CreateSqlBuilder(StrictMode);
-<<<<<<< HEAD
 				sqlBuilder.ApplyArgumentValue(DataSource, m_ArgumentValue);
-=======
-				sqlBuilder.ApplyArgumentValue(DataSource, OperationTypes.None, m_ArgumentValue);
->>>>>>> 936014a5
 				parameters = sqlBuilder.GetParameters();
 			}
 
