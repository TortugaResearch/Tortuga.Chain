﻿<?xml version="1.0" encoding="utf-8"?>
<configuration>
  <connectionStrings>
    <clear />
    <add name="SqlServerTestDatabase" connectionString="Provider=SQLNCLI11;Data Source=localhost;Initial Catalog=SqlServerTestDatabase;Integrated Security=SSPI;" />
    <!--<add name="AdventureWorks2014" connectionString="Provider=SQLNCLI11;Data Source=localhost;Initial Catalog=AdventureWorks2014;Integrated Security=SSPI;" />-->
    <!--<add name="WideWorldImporters" connectionString="Provider=SQLNCLI11;Data Source=localhost;Initial Catalog=WideWorldImporters;Integrated Security=SSPI;" />-->
  </connectionStrings>
  <runtime>
    <assemblyBinding xmlns="urn:schemas-microsoft-com:asm.v1">
      <dependentAssembly>
        <assemblyIdentity name="Microsoft.CodeAnalysis.Scripting" publicKeyToken="31bf3856ad364e35" culture="neutral" />
        <bindingRedirect oldVersion="0.0.0.0-2.10.0.0" newVersion="2.10.0.0" />
      </dependentAssembly>
      <dependentAssembly>
        <assemblyIdentity name="Microsoft.CodeAnalysis" publicKeyToken="31bf3856ad364e35" culture="neutral" />
        <bindingRedirect oldVersion="0.0.0.0-2.10.0.0" newVersion="2.10.0.0" />
      </dependentAssembly>
      <dependentAssembly>
        <assemblyIdentity name="System.Collections.Immutable" publicKeyToken="b03f5f7f11d50a3a" culture="neutral" />
        <bindingRedirect oldVersion="0.0.0.0-1.2.3.0" newVersion="1.2.3.0" />
      </dependentAssembly>
      <dependentAssembly>
        <assemblyIdentity name="Microsoft.CodeAnalysis.CSharp.Scripting" publicKeyToken="31bf3856ad364e35" culture="neutral" />
        <bindingRedirect oldVersion="0.0.0.0-2.10.0.0" newVersion="2.10.0.0" />
      </dependentAssembly>
      <dependentAssembly>
        <assemblyIdentity name="System.IO.FileSystem" publicKeyToken="b03f5f7f11d50a3a" culture="neutral" />
        <bindingRedirect oldVersion="0.0.0.0-4.0.3.0" newVersion="4.0.3.0" />
      </dependentAssembly>
      <dependentAssembly>
        <assemblyIdentity name="System.Security.Cryptography.Algorithms" publicKeyToken="b03f5f7f11d50a3a" culture="neutral" />
        <bindingRedirect oldVersion="0.0.0.0-4.3.0.0" newVersion="4.3.0.0" />
      </dependentAssembly>
      <dependentAssembly>
        <assemblyIdentity name="System.ValueTuple" publicKeyToken="cc7b13ffcd2ddd51" culture="neutral" />
        <bindingRedirect oldVersion="0.0.0.0-4.0.3.0" newVersion="4.0.3.0" />
      </dependentAssembly>
      <dependentAssembly>
        <assemblyIdentity name="System.Security.Cryptography.Primitives" publicKeyToken="b03f5f7f11d50a3a" culture="neutral" />
        <bindingRedirect oldVersion="0.0.0.0-4.0.2.0" newVersion="4.0.2.0" />
      </dependentAssembly>
      <dependentAssembly>
        <assemblyIdentity name="System.IO.FileSystem.Primitives" publicKeyToken="b03f5f7f11d50a3a" culture="neutral" />
        <bindingRedirect oldVersion="0.0.0.0-4.0.3.0" newVersion="4.0.3.0" />
      </dependentAssembly>
      <dependentAssembly>
        <assemblyIdentity name="System.Xml.ReaderWriter" publicKeyToken="b03f5f7f11d50a3a" culture="neutral" />
        <bindingRedirect oldVersion="0.0.0.0-4.1.1.0" newVersion="4.1.1.0" />
      </dependentAssembly>
      <dependentAssembly>
        <assemblyIdentity name="System.IO.Compression" publicKeyToken="b77a5c561934e089" culture="neutral" />
        <bindingRedirect oldVersion="0.0.0.0-4.2.0.0" newVersion="4.2.0.0" />
      </dependentAssembly>
      <dependentAssembly>
        <assemblyIdentity name="System.Threading.Tasks.Extensions" publicKeyToken="cc7b13ffcd2ddd51" culture="neutral" />
        <bindingRedirect oldVersion="0.0.0.0-4.2.0.0" newVersion="4.2.0.0" />
      </dependentAssembly>
      <dependentAssembly>
        <assemblyIdentity name="System.Xml.XPath.XDocument" publicKeyToken="b03f5f7f11d50a3a" culture="neutral" />
        <bindingRedirect oldVersion="0.0.0.0-4.1.0.0" newVersion="4.1.0.0" />
      </dependentAssembly>
      <dependentAssembly>
        <assemblyIdentity name="System.Text.Encoding.CodePages" publicKeyToken="b03f5f7f11d50a3a" culture="neutral" />
        <bindingRedirect oldVersion="0.0.0.0-4.1.1.0" newVersion="4.1.1.0" />
      </dependentAssembly>
      <dependentAssembly>
        <assemblyIdentity name="System.Console" publicKeyToken="b03f5f7f11d50a3a" culture="neutral" />
        <bindingRedirect oldVersion="0.0.0.0-4.0.2.0" newVersion="4.0.2.0" />
      </dependentAssembly>
      <dependentAssembly>
        <assemblyIdentity name="System.Diagnostics.StackTrace" publicKeyToken="b03f5f7f11d50a3a" culture="neutral" />
        <bindingRedirect oldVersion="0.0.0.0-4.1.0.0" newVersion="4.1.0.0" />
      </dependentAssembly>
<<<<<<< HEAD
      <dependentAssembly>
        <assemblyIdentity name="System.Runtime.CompilerServices.Unsafe" publicKeyToken="b03f5f7f11d50a3a" culture="neutral" />
        <bindingRedirect oldVersion="0.0.0.0-4.0.4.1" newVersion="4.0.4.1" />
      </dependentAssembly>
=======
>>>>>>> 80a67892
    </assemblyBinding>
  </runtime>
</configuration><|MERGE_RESOLUTION|>--- conflicted
+++ resolved
@@ -72,13 +72,6 @@
         <assemblyIdentity name="System.Diagnostics.StackTrace" publicKeyToken="b03f5f7f11d50a3a" culture="neutral" />
         <bindingRedirect oldVersion="0.0.0.0-4.1.0.0" newVersion="4.1.0.0" />
       </dependentAssembly>
-<<<<<<< HEAD
-      <dependentAssembly>
-        <assemblyIdentity name="System.Runtime.CompilerServices.Unsafe" publicKeyToken="b03f5f7f11d50a3a" culture="neutral" />
-        <bindingRedirect oldVersion="0.0.0.0-4.0.4.1" newVersion="4.0.4.1" />
-      </dependentAssembly>
-=======
->>>>>>> 80a67892
     </assemblyBinding>
   </runtime>
 </configuration>