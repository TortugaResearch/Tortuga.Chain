--- conflicted
+++ resolved
@@ -7,261 +7,6 @@
 
 namespace Tortuga.Chain.SQLite.CommandBuilders
 {
-<<<<<<< HEAD
-	/// <summary>
-	/// SQLiteTableOrView supports queries against tables and views.
-	/// </summary>
-	internal sealed class SQLiteTableOrView<TObject> : TableDbCommandBuilder<SQLiteCommand, SQLiteParameter, SQLiteLimitOption, TObject>
-		where TObject : class
-	{
-		readonly TableOrViewMetadata<SQLiteObjectName, DbType> m_Table;
-		object? m_ArgumentValue;
-		FilterOptions m_FilterOptions;
-		object? m_FilterValue;
-		SQLiteLimitOption m_LimitOptions;
-		string? m_SelectClause;
-		int? m_Skip;
-		IEnumerable<SortExpression> m_SortExpressions = Enumerable.Empty<SortExpression>();
-		int? m_Take;
-		string? m_WhereClause;
-		//public object MetadataCache { get; private set; }
-
-		/// <summary>
-		/// Initializes a new instance of the <see cref="SQLiteTableOrView{TObject}" /> class.
-		/// </summary>
-		/// <param name="dataSource">The data source.</param>
-		/// <param name="tableOrViewName">Name of the table or view.</param>
-		/// <param name="filterValue">The filter value.</param>
-		/// <param name="filterOptions">The filter options.</param>
-		public SQLiteTableOrView(SQLiteDataSourceBase dataSource, SQLiteObjectName tableOrViewName, object filterValue, FilterOptions filterOptions = FilterOptions.None) :
-			base(dataSource)
-		{
-			m_FilterValue = filterValue;
-			m_FilterOptions = filterOptions;
-			m_Table = dataSource.DatabaseMetadata.GetTableOrView(tableOrViewName);
-		}
-
-		/// <summary>
-		/// Initializes a new instance of the <see cref="SQLiteTableOrView{TObject}" /> class.
-		/// </summary>
-		/// <param name="dataSource"></param>
-		/// <param name="tableOrViewName"></param>
-		/// <param name="whereClause"></param>
-		/// <param name="argumentValue"></param>
-		public SQLiteTableOrView(SQLiteDataSourceBase dataSource, SQLiteObjectName tableOrViewName, string? whereClause, object? argumentValue) :
-			base(dataSource)
-		{
-			m_ArgumentValue = argumentValue;
-			m_WhereClause = whereClause;
-			m_Table = dataSource.DatabaseMetadata.GetTableOrView(tableOrViewName);
-		}
-
-		/// <summary>
-		/// Returns the row count using a <c>SELECT COUNT_BIG(*)</c> style query.
-		/// </summary>
-		/// <returns></returns>
-		public override ILink<long> AsCount()
-		{
-			m_SelectClause = "COUNT(*)";
-			return ToInt64();
-		}
-
-		/// <summary>
-		/// Returns the row count for a given column. <c>SELECT COUNT_BIG(columnName)</c>
-		/// </summary>
-		/// <param name="columnName">Name of the column.</param>
-		/// <param name="distinct">if set to <c>true</c> use <c>SELECT COUNT_BIG(DISTINCT columnName)</c>.</param>
-		/// <returns></returns>
-		public override ILink<long> AsCount(string columnName, bool distinct = false)
-		{
-			var column = m_Table.Columns[columnName];
-			if (distinct)
-				m_SelectClause = $"COUNT(DISTINCT {column.QuotedSqlName})";
-			else
-				m_SelectClause = $"COUNT({column.QuotedSqlName})";
-
-			return ToInt64();
-		}
-
-		/// <summary>
-		/// Prepares the command for execution by generating any necessary SQL.
-		/// </summary>
-		/// <param name="materializer"></param>
-		/// <returns></returns>
-		public override CommandExecutionToken<SQLiteCommand, SQLiteParameter> Prepare(Materializer<SQLiteCommand, SQLiteParameter> materializer)
-		{
-			if (materializer == null)
-				throw new ArgumentNullException(nameof(materializer), $"{nameof(materializer)} is null.");
-
-			var sqlBuilder = m_Table.CreateSqlBuilder(StrictMode);
-			sqlBuilder.ApplyRulesForSelect(DataSource);
-
-			if (m_SelectClause == null)
-				sqlBuilder.ApplyDesiredColumns(materializer.DesiredColumns());
-
-			//Support check
-			if (!Enum.IsDefined(typeof(SQLiteLimitOption), m_LimitOptions))
-				throw new NotSupportedException($"SQL Server does not support limit option {(LimitOptions)m_LimitOptions}");
-
-			//Validation
-			if (m_Skip < 0)
-				throw new InvalidOperationException($"Cannot skip {m_Skip} rows");
-			if (m_Skip > 0 && m_LimitOptions != SQLiteLimitOption.Rows)
-				throw new InvalidOperationException($"Cannot perform a Skip operation with limit option {m_LimitOptions}");
-			if (m_Take <= 0)
-				throw new InvalidOperationException($"Cannot take {m_Take} rows");
-			if (m_LimitOptions == SQLiteLimitOption.RandomSampleRows && m_SortExpressions.Any())
-				throw new InvalidOperationException($"Cannot perform a random sampling when sorting.");
-
-			//SQL Generation
-			List<SQLiteParameter> parameters;
-
-			var sql = new StringBuilder();
-
-			if (m_SelectClause != null)
-				sql.Append($"SELECT {m_SelectClause} ");
-			else
-				sqlBuilder.BuildSelectClause(sql, "SELECT ", null, null);
-
-			sql.Append(" FROM " + m_Table.Name);
-
-			if (m_FilterValue != null)
-			{
-				sql.Append(" WHERE (" + sqlBuilder.ApplyFilterValue(m_FilterValue, m_FilterOptions) + ")");
-				sqlBuilder.BuildSoftDeleteClause(sql, " AND (", DataSource, ") ");
-
-				parameters = sqlBuilder.GetParameters();
-			}
-			else if (!string.IsNullOrWhiteSpace(m_WhereClause))
-			{
-				sql.Append(" WHERE (" + m_WhereClause + ")");
-				sqlBuilder.BuildSoftDeleteClause(sql, " AND (", DataSource, ") ");
-
-				parameters = SqlBuilder.GetParameters<SQLiteParameter>(m_ArgumentValue);
-				parameters.AddRange(sqlBuilder.GetParameters());
-			}
-			else
-			{
-				sqlBuilder.BuildSoftDeleteClause(sql, " WHERE ", DataSource, null);
-				parameters = sqlBuilder.GetParameters();
-			}
-
-			if (m_LimitOptions.RequiresSorting() && !m_SortExpressions.Any())
-			{
-				if (m_Table.HasPrimaryKey)
-					sqlBuilder.BuildOrderByClause(sql, " ORDER BY ", m_Table.PrimaryKeyColumns.Select(x => new SortExpression(x.SqlName)), null);
-				else if (StrictMode)
-					throw new InvalidOperationException("Limits were requested, but no primary keys were detected. Use WithSorting to supply a sort order or disable strict mode.");
-			}
-			else
-			{
-				sqlBuilder.BuildOrderByClause(sql, " ORDER BY ", m_SortExpressions, null);
-			}
-
-			switch (m_LimitOptions)
-			{
-				case SQLiteLimitOption.Rows:
-					sql.Append(" LIMIT @fetch_row_count_expression OFFSET @offset_row_count_expression ");
-					parameters.Add(new SQLiteParameter("@fetch_row_count_expression", m_Take));
-					parameters.Add(new SQLiteParameter("@offset_row_count_expression", m_Skip ?? 0));
-
-					break;
-
-				case SQLiteLimitOption.RandomSampleRows:
-					sql.Append(" ORDER BY RANDOM() LIMIT @fetch_row_count_expression ");
-					parameters.Add(new SQLiteParameter("@fetch_row_count_expression", m_Take));
-					break;
-			}
-
-			sql.Append(";");
-
-			return new SQLiteCommandExecutionToken(DataSource, "Query " + m_Table.Name, sql.ToString(), parameters, lockType: LockType.Read);
-		}
-
-		/// <summary>
-		/// Called when ObjectDbCommandBuilder needs a reference to the associated table or view.
-		/// </summary>
-		/// <returns>TableOrViewMetadata.</returns>
-		protected override TableOrViewMetadata OnGetTable() => m_Table;
-
-		/// <summary>
-		/// Adds (or replaces) the filter on this command builder.
-		/// </summary>
-		/// <param name="filterValue">The filter value.</param>
-		/// <param name="filterOptions">The filter options.</param>
-		/// <returns>TableDbCommandBuilder&lt;SQLiteCommand, SQLiteParameter, SQLiteLimitOption&gt;.</returns>
-		protected override TableDbCommandBuilder<SQLiteCommand, SQLiteParameter, SQLiteLimitOption> OnWithFilter(object filterValue, FilterOptions filterOptions = FilterOptions.None)
-		{
-			m_FilterValue = filterValue;
-			m_WhereClause = null;
-			m_ArgumentValue = null;
-			m_FilterOptions = filterOptions;
-			return this;
-		}
-
-		/// <summary>
-		/// Adds (or replaces) the filter on this command builder.
-		/// </summary>
-		/// <param name="whereClause">The where clause.</param>
-		/// <param name="argumentValue">The argument value.</param>
-		/// <returns></returns>
-		protected override TableDbCommandBuilder<SQLiteCommand, SQLiteParameter, SQLiteLimitOption> OnWithFilter(string whereClause, object? argumentValue)
-		{
-			m_FilterValue = null;
-			m_WhereClause = whereClause;
-			m_ArgumentValue = argumentValue;
-			return this;
-		}
-
-		/// <summary>
-		/// Adds limits to the command builder.
-		/// </summary>
-		/// <param name="skip">The number of rows to skip.</param>
-		/// <param name="take">Number of rows to take.</param>
-		/// <param name="limitOptions">The limit options.</param>
-		/// <param name="seed">The seed for repeatable reads. Only applies to random sampling</param>
-		/// <returns></returns>
-		protected override TableDbCommandBuilder<SQLiteCommand, SQLiteParameter, SQLiteLimitOption> OnWithLimits(int? skip, int? take, SQLiteLimitOption limitOptions, int? seed)
-		{
-			//m_Seed = seed;
-			m_Skip = skip;
-			m_Take = take;
-			m_LimitOptions = limitOptions;
-			return this;
-		}
-
-		/// <summary>
-		/// Adds limits to the command builder.
-		/// </summary>
-		/// <param name="skip">The number of rows to skip.</param>
-		/// <param name="take">Number of rows to take.</param>
-		/// <param name="limitOptions">The limit options.</param>
-		/// <param name="seed">The seed for repeatable reads. Only applies to random sampling</param>
-		/// <returns></returns>
-		protected override TableDbCommandBuilder<SQLiteCommand, SQLiteParameter, SQLiteLimitOption> OnWithLimits(int? skip, int? take, LimitOptions limitOptions, int? seed)
-		{
-			//m_Seed = seed;
-			m_Skip = skip;
-			m_Take = take;
-			m_LimitOptions = (SQLiteLimitOption)limitOptions;
-			return this;
-		}
-
-		/// <summary>
-		/// Adds sorting to the command builder.
-		/// </summary>
-		/// <param name="sortExpressions">The sort expressions.</param>
-		/// <returns></returns>
-		protected override TableDbCommandBuilder<SQLiteCommand, SQLiteParameter, SQLiteLimitOption> OnWithSorting(IEnumerable<SortExpression> sortExpressions)
-		{
-			if (sortExpressions == null)
-				throw new ArgumentNullException(nameof(sortExpressions), $"{nameof(sortExpressions)} is null.");
-
-			m_SortExpressions = sortExpressions;
-			return this;
-		}
-	}
-=======
     /// <summary>
     /// SQLiteTableOrView supports queries against tables and views.
     /// </summary>
@@ -413,26 +158,11 @@
             return new SQLiteCommandExecutionToken(DataSource, "Query " + m_Table.Name, sql.ToString(), parameters, lockType: LockType.Read);
         }
 
-        /// <summary>
-        /// Returns the column associated with the column name.
-        /// </summary>
-        /// <param name="columnName">Name of the column.</param>
-        /// <returns></returns>
-        /// <remarks>
-        /// If the column name was not found, this will return null
-        /// </remarks>
-        public override ColumnMetadata? TryGetColumn(string columnName) => m_Table.Columns.TryGetColumn(columnName);
-
-        /// <summary>
-        /// Returns a list of columns known to be non-nullable.
-        /// </summary>
-        /// <returns>
-        /// If the command builder doesn't know which columns are non-nullable, an empty list will be returned.
-        /// </returns>
-        /// <remarks>
-        /// This is used by materializers to skip IsNull checks.
-        /// </remarks>
-        public override IReadOnlyList<ColumnMetadata> TryGetNonNullableColumns() => m_Table.NonNullableColumns;
+		/// <summary>
+		/// Called when ObjectDbCommandBuilder needs a reference to the associated table or view.
+		/// </summary>
+		/// <returns>TableOrViewMetadata.</returns>
+		protected override TableOrViewMetadata OnGetTable() => m_Table;
 
         /// <summary>
         /// Adds (or replaces) the filter on this command builder.
@@ -507,9 +237,8 @@
             if (sortExpressions == null)
                 throw new ArgumentNullException(nameof(sortExpressions), $"{nameof(sortExpressions)} is null.");
 
-            m_SortExpressions = sortExpressions;
-            return this;
-        }
-    }
->>>>>>> 7456835a
+			m_SortExpressions = sortExpressions;
+			return this;
+		}
+	}
 }