--- conflicted
+++ resolved
@@ -83,9 +83,6 @@
             throw new ArgumentException($"Unknown mode {mode}");
         }
 
-<<<<<<< HEAD
-        private void WriteDetails(ExecutionEventArgs e)
-=======
         internal static void SetupTestBase()
         {
             if (s_PrimaryDataSource != null)
@@ -107,7 +104,6 @@
         }
 
         void WriteDetails(ExecutionEventArgs e)
->>>>>>> 1f4e528e
         {
             if (e.ExecutionDetails is SQLiteCommandExecutionToken)
             {
