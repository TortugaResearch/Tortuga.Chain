--- conflicted
+++ resolved
@@ -58,13 +58,8 @@
     <Reference Include="System.Data" />
     <Reference Include="System.Net.Http" />
     <Reference Include="System.Xml" />
-<<<<<<< HEAD
-    <Reference Include="Tortuga.Anchor, Version=1.0.6144.42409, Culture=neutral, PublicKeyToken=f554488cb4f278bd, processorArchitecture=MSIL">
-      <HintPath>..\packages\Tortuga.Anchor.1.0.6144.42409\lib\net46\Tortuga.Anchor.dll</HintPath>
-=======
     <Reference Include="Tortuga.Anchor, Version=1.1.6213.3222, Culture=neutral, PublicKeyToken=f554488cb4f278bd, processorArchitecture=MSIL">
       <HintPath>..\packages\Tortuga.Anchor.1.1.6213.3222\lib\net46\Tortuga.Anchor.dll</HintPath>
->>>>>>> d2175293
       <Private>True</Private>
     </Reference>
   </ItemGroup>
