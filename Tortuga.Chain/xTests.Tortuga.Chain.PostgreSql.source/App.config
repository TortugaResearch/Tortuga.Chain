--- conflicted
+++ resolved
@@ -4,71 +4,7 @@
     <clear />
     <add name="PostgreSqlTestDatabase" connectionString="User ID=postgres; Password=toor; Host=localhost; Port=5432; Database=tortugachaintestdb2; Pooling=true;" />
   </connectionStrings>
-<<<<<<< HEAD
-<startup><supportedRuntime version="v4.0" sku=".NETFramework,Version=v4.6.1" /></startup>
-  <runtime>
-    <assemblyBinding xmlns="urn:schemas-microsoft-com:asm.v1">
-      <dependentAssembly>
-        <assemblyIdentity name="System.Collections.Immutable" publicKeyToken="b03f5f7f11d50a3a" culture="neutral" />
-        <bindingRedirect oldVersion="0.0.0.0-1.2.1.0" newVersion="1.2.1.0" />
-      </dependentAssembly>
-      <dependentAssembly>
-        <assemblyIdentity name="System.Diagnostics.DiagnosticSource" publicKeyToken="cc7b13ffcd2ddd51" culture="neutral" />
-        <bindingRedirect oldVersion="0.0.0.0-4.0.1.0" newVersion="4.0.1.0" />
-      </dependentAssembly>
-      <dependentAssembly>
-        <assemblyIdentity name="System.Xml.ReaderWriter" publicKeyToken="b03f5f7f11d50a3a" culture="neutral" />
-        <bindingRedirect oldVersion="0.0.0.0-4.1.0.0" newVersion="4.1.0.0" />
-      </dependentAssembly>
-      <dependentAssembly>
-        <assemblyIdentity name="System.IO.FileSystem" publicKeyToken="b03f5f7f11d50a3a" culture="neutral" />
-        <bindingRedirect oldVersion="0.0.0.0-4.0.2.0" newVersion="4.0.2.0" />
-      </dependentAssembly>
-      <dependentAssembly>
-        <assemblyIdentity name="System.IO.FileSystem.Primitives" publicKeyToken="b03f5f7f11d50a3a" culture="neutral" />
-        <bindingRedirect oldVersion="0.0.0.0-4.0.2.0" newVersion="4.0.2.0" />
-      </dependentAssembly>
-      <dependentAssembly>
-        <assemblyIdentity name="Microsoft.Extensions.Logging.Abstractions" publicKeyToken="adb9793829ddae60" culture="neutral" />
-        <bindingRedirect oldVersion="0.0.0.0-1.1.1.0" newVersion="1.1.1.0" />
-      </dependentAssembly>
-      <dependentAssembly>
-        <assemblyIdentity name="Microsoft.Extensions.Logging" publicKeyToken="adb9793829ddae60" culture="neutral" />
-        <bindingRedirect oldVersion="0.0.0.0-1.1.1.0" newVersion="1.1.1.0" />
-      </dependentAssembly>
-      <dependentAssembly>
-        <assemblyIdentity name="System.IO.Compression" publicKeyToken="b77a5c561934e089" culture="neutral" />
-        <bindingRedirect oldVersion="0.0.0.0-4.1.2.0" newVersion="4.1.2.0" />
-      </dependentAssembly>
-      <dependentAssembly>
-        <assemblyIdentity name="System.Security.Cryptography.Algorithms" publicKeyToken="b03f5f7f11d50a3a" culture="neutral" />
-        <bindingRedirect oldVersion="0.0.0.0-4.1.0.0" newVersion="4.1.0.0" />
-      </dependentAssembly>
-      <dependentAssembly>
-        <assemblyIdentity name="System.Security.Cryptography.Primitives" publicKeyToken="b03f5f7f11d50a3a" culture="neutral" />
-        <bindingRedirect oldVersion="0.0.0.0-4.0.1.0" newVersion="4.0.1.0" />
-      </dependentAssembly>
-      <dependentAssembly>
-        <assemblyIdentity name="System.Xml.XPath.XDocument" publicKeyToken="b03f5f7f11d50a3a" culture="neutral" />
-        <bindingRedirect oldVersion="0.0.0.0-4.0.2.0" newVersion="4.0.2.0" />
-      </dependentAssembly>
-      <dependentAssembly>
-        <assemblyIdentity name="System.Diagnostics.FileVersionInfo" publicKeyToken="b03f5f7f11d50a3a" culture="neutral" />
-        <bindingRedirect oldVersion="0.0.0.0-4.0.1.0" newVersion="4.0.1.0" />
-      </dependentAssembly>
-      <dependentAssembly>
-        <assemblyIdentity name="System.Diagnostics.StackTrace" publicKeyToken="b03f5f7f11d50a3a" culture="neutral" />
-        <bindingRedirect oldVersion="0.0.0.0-4.0.3.0" newVersion="4.0.3.0" />
-      </dependentAssembly>
-      <dependentAssembly>
-        <assemblyIdentity name="System.ValueTuple" publicKeyToken="cc7b13ffcd2ddd51" culture="neutral" />
-        <bindingRedirect oldVersion="0.0.0.0-4.0.2.0" newVersion="4.0.2.0" />
-      </dependentAssembly>
-    </assemblyBinding>
-  </runtime>
-=======
   <startup>
     <supportedRuntime version="v4.0" sku=".NETFramework,Version=v4.6.1" />
   </startup>
->>>>>>> c5d6527c
 </configuration>