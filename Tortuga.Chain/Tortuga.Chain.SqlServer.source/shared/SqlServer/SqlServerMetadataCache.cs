﻿using System;
using System.Collections.Generic;
using System.Data;
using System.Data.SqlClient;
using System.Diagnostics.CodeAnalysis;
using System.Linq;
using Tortuga.Chain.Metadata;

namespace Tortuga.Chain.SqlServer
{
    /// <summary>
    /// Class SqlServerMetadataCache.
    /// </summary>
    public sealed partial class SqlServerMetadataCache
    {
        /// <summary>
        /// Initializes a new instance of the <see cref="SqlServerMetadataCache"/> class.
        /// </summary>
        /// <param name="connectionBuilder">The connection builder.</param>
        public SqlServerMetadataCache(SqlConnectionStringBuilder connectionBuilder)
        {
            m_ConnectionBuilder = connectionBuilder;
        }

        /// <summary>
        /// Returns the current database.
        /// </summary>
        /// <returns></returns>
        public string DatabaseName
        {
            get
            {
                if (m_DatabaseName == null)
                {
                    using (var con = new SqlConnection(m_ConnectionBuilder.ConnectionString))
                    {
                        con.Open();
                        using (var cmd = new SqlCommand("SELECT DB_NAME () AS DatabaseName", con))
                        {
                            m_DatabaseName = (string)cmd.ExecuteScalar();
                        }
                    }
                }
                return m_DatabaseName;
            }
        }

        /// <summary>
        /// Returns the user's default schema.
        /// </summary>
        /// <returns></returns>
        public string DefaultSchema
        {
            get
            {
                if (m_DefaultSchema == null)
                {
                    using (var con = new SqlConnection(m_ConnectionBuilder.ConnectionString))
                    {
                        con.Open();
                        using (var cmd = new SqlCommand("SELECT SCHEMA_NAME () AS DefaultSchema", con))
                        {
                            m_DefaultSchema = (string)cmd.ExecuteScalar();
                        }
                    }
                }
                return m_DefaultSchema;
            }
        }

        /// <summary>
        /// Gets the indexes for a table.
        /// </summary>
        /// <param name="tableName">Name of the table.</param>
        /// <returns></returns>
        /// <exception cref="NotSupportedException">Indexes are not supported by this data source</exception>
        /// <remarks>
        /// This should be cached on a TableOrViewMetadata object.
        /// </remarks>
        public override IndexMetadataCollection<SqlServerObjectName, SqlDbType> GetIndexesForTable(SqlServerObjectName tableName)
        {
            const string indexSql = @"SELECT i.name,
       i.is_primary_key,
       i.is_unique,
       i.is_unique_constraint,
	   i.index_id,
       i.type,
       (SELECT SUM(used_page_count) * 8 FROM sys.dm_db_partition_stats ddps WHERE ddps.object_id=i.object_id AND ddps.index_id = i.index_id) AS IndexSizeKB,
       (SELECT SUM(row_count) FROM sys.dm_db_partition_stats ddps WHERE ddps.object_id=i.object_id AND ddps.index_id = i.index_id) AS [RowCount]
FROM sys.indexes i
    INNER JOIN sys.objects o
        ON i.object_id = o.object_id
    INNER JOIN sys.schemas s
        ON o.schema_id = s.schema_id
WHERE o.name = @Name
      AND s.name = @Schema;";

            var allColumns = GetColumnsForIndex(tableName);

            using (var con = new SqlConnection(m_ConnectionBuilder.ConnectionString))
            {
                con.Open();

                using (var cmd = new SqlCommand(indexSql, con))
                {
                    cmd.Parameters.AddWithValue("@Schema", tableName.Schema);
                    cmd.Parameters.AddWithValue("@Name", tableName.Name);

                    var results = new List<IndexMetadata<SqlServerObjectName, SqlDbType>>();

                    using (var reader = cmd.ExecuteReader())
                    {
                        while (reader.Read())
                        {
                            var is_primary_key = reader.GetBoolean("is_primary_key");
                            var is_unique = reader.GetBoolean("is_unique");
                            var is_unique_constraint = reader.GetBoolean("is_unique_constraint");
                            var index_id = reader.GetInt32("index_id");
                            var name = reader.GetStringOrNull("Name");
                            var columns = new IndexColumnMetadataCollection<SqlDbType>(allColumns.Where(c => c.IndexId == index_id));
                            var indexSize = reader.GetInt64("IndexSizeKB");
                            var rowCount = reader.GetInt64("RowCount");
                            var indexType = (SqlServerIndexType)reader.GetByte("type");

                            results.Add(new SqlServerIndexMetadata(tableName, name, is_primary_key, is_unique, is_unique_constraint, columns, indexSize, rowCount, indexType));
                        }

                        return new IndexMetadataCollection<SqlServerObjectName, SqlDbType>(results);
                    }
                }
            }
        }

        /// <summary>
        /// Gets the detailed metadata for a table or view.
        /// </summary>
        /// <param name="tableName">Name of the table.</param>
        /// <returns>SqlServerTableOrViewMetadata&lt;TDbType&gt;.</returns>
        public new SqlServerTableOrViewMetadata<SqlDbType> GetTableOrView(SqlServerObjectName tableName)
        {
            return m_Tables.GetOrAdd(tableName, GetTableOrViewInternal);
        }

        /// <summary>
        /// Preloads the scalar functions.
        /// </summary>
        public void PreloadScalarFunctions()
        {
            const string TvfSql =
                @"SELECT
				s.name AS SchemaName,
				o.name AS Name,
				o.object_id AS ObjectId
				FROM sys.objects o
				INNER JOIN sys.schemas s ON o.schema_id = s.schema_id
				WHERE o.type in ('FN')";

            using (var con = new SqlConnection(m_ConnectionBuilder.ConnectionString))
            {
                con.Open();
                using (var cmd = new SqlCommand(TvfSql, con))
                {
                    using (var reader = cmd.ExecuteReader())
                    {
                        while (reader.Read())
                        {
                            var schema = reader.GetString("SchemaName");
                            var name = reader.GetString("Name");
                            GetScalarFunction(new SqlServerObjectName(schema, name));
                        }
                    }
                }
            }
        }

        /// <summary>
        /// Preloads the stored procedures.
        /// </summary>
        public void PreloadStoredProcedures()
        {
            const string StoredProcedureSql =
            @"SELECT
				s.name AS SchemaName,
				sp.name AS Name
				FROM SYS.procedures sp
				INNER JOIN sys.schemas s ON sp.schema_id = s.schema_id;";

            using (var con = new SqlConnection(m_ConnectionBuilder.ConnectionString))
            {
                con.Open();
                using (var cmd = new SqlCommand(StoredProcedureSql, con))
                {
                    using (var reader = cmd.ExecuteReader())
                    {
                        while (reader.Read())
                        {
                            var schema = reader.GetString("SchemaName");
                            var name = reader.GetString("Name");
                            GetStoredProcedure(new SqlServerObjectName(schema, name));
                        }
                    }
                }
            }
        }

        /// <summary>
        /// Preloads the table value functions.
        /// </summary>
        public void PreloadTableFunctions()
        {
            const string TvfSql =
                @"SELECT
				s.name AS SchemaName,
				o.name AS Name,
				o.object_id AS ObjectId
				FROM sys.objects o
				INNER JOIN sys.schemas s ON o.schema_id = s.schema_id
				WHERE o.type in ('TF', 'IF', 'FT')";

            using (var con = new SqlConnection(m_ConnectionBuilder.ConnectionString))
            {
                con.Open();
                using (var cmd = new SqlCommand(TvfSql, con))
                {
                    using (var reader = cmd.ExecuteReader())
                    {
                        while (reader.Read())
                        {
                            var schema = reader.GetString("SchemaName");
                            var name = reader.GetString("Name");
                            GetTableFunction(new SqlServerObjectName(schema, name));
                        }
                    }
                }
            }
        }

        /// <summary>
        /// Preloads metadata for all tables.
        /// </summary>
        /// <remarks>This is normally used only for testing. By default, metadata is loaded as needed.</remarks>
        public void PreloadTables()
        {
            const string tableList = "SELECT t.name AS Name, s.name AS SchemaName FROM sys.tables t INNER JOIN sys.schemas s ON t.schema_id=s.schema_id ORDER BY s.name, t.name";

            using (var con = new SqlConnection(m_ConnectionBuilder.ConnectionString))
            {
                con.Open();
                using (var cmd = new SqlCommand(tableList, con))
                {
                    using (var reader = cmd.ExecuteReader())
                    {
                        while (reader.Read())
                        {
                            var schema = reader.GetString("SchemaName");
                            var name = reader.GetString("Name");
                            GetTableOrView(new SqlServerObjectName(schema, name));
                        }
                    }
                }
            }
        }

        /// <summary>
        /// Preloads the user defined types.
        /// </summary>
        /// <remarks>This is normally used only for testing. By default, metadata is loaded as needed.</remarks>
        public void PreloadUserDefinedTypes()
        {
            const string tableList = @"SELECT s.name AS SchemaName, t.name AS Name FROM sys.types t INNER JOIN sys.schemas s ON t.schema_id = s.schema_id WHERE	t.is_user_defined = 1;";

            using (var con = new SqlConnection(m_ConnectionBuilder.ConnectionString))
            {
                con.Open();
                using (var cmd = new SqlCommand(tableList, con))
                {
                    using (var reader = cmd.ExecuteReader())
                    {
                        while (reader.Read())
                        {
                            var schema = reader.GetString("SchemaName");
                            var name = reader.GetString("Name");
                            GetUserDefinedType(new SqlServerObjectName(schema, name));
                        }
                    }
                }
            }
        }

        /// <summary>
        /// Preloads metadata for all views.
        /// </summary>
        /// <remarks>This is normally used only for testing. By default, metadata is loaded as needed.</remarks>
        public void PreloadViews()
        {
            const string tableList = "SELECT t.name AS Name, s.name AS SchemaName FROM sys.views t INNER JOIN sys.schemas s ON t.schema_id=s.schema_id ORDER BY s.name, t.name";

            using (var con = new SqlConnection(m_ConnectionBuilder.ConnectionString))
            {
                con.Open();
                using (var cmd = new SqlCommand(tableList, con))
                {
                    using (var reader = cmd.ExecuteReader())
                    {
                        while (reader.Read())
                        {
                            var schema = reader.GetString("SchemaName");
                            var name = reader.GetString("Name");
                            GetTableOrView(new SqlServerObjectName(schema, name));
                        }
                    }
                }
            }
        }

        /// <summary>
        /// Converts a value to a string suitable for use in a SQL statement.
        /// </summary>
        /// <param name="value">The value.</param>
        /// <param name="dbType">Optional database column type.</param>
        /// <returns></returns>
        public override string ValueToSqlValue(object value, SqlDbType? dbType)
        {
            switch (value)
            {
                case string s:
                    {
                        switch (dbType)
                        {
                            case SqlDbType.Char:
                            case SqlDbType.VarChar:
                            case SqlDbType.Text:
                                return "'" + s.Replace("'", "''") + "'";

                            case SqlDbType.NChar:
                            case SqlDbType.NVarChar:
                            case SqlDbType.NText:
                                return "N'" + s.Replace("'", "''") + "'";

                            default: //Assume Unicode
                                return "N'" + s.Replace("'", "''") + "'";
                        }
                    }

                default:
                    return base.ValueToSqlValue(value, dbType);
            }
        }

        internal ScalarFunctionMetadata<SqlServerObjectName, SqlDbType> GetScalarFunctionInternal(SqlServerObjectName scalarFunctionName)
        {
            const string sql =
        @"SELECT	s.name AS SchemaName,
		o.name AS Name,
		o.object_id AS ObjectId,
		COALESCE(t.name, t2.name) AS TypeName,
		p.is_nullable,
		CONVERT(INT, COALESCE(p.max_length, t.max_length, t2.max_length)) AS max_length,
		CONVERT(INT, COALESCE(p.precision, t.precision, t2.precision)) AS precision,
		CONVERT(INT, COALESCE(p.scale, t.scale, t2.scale)) AS scale

        FROM	sys.objects o
        INNER JOIN sys.schemas s ON o.schema_id = s.schema_id
        INNER JOIN sys.parameters p ON p.object_id = o.object_id AND p.parameter_id = 0
		LEFT JOIN sys.types t on p.system_type_id = t.user_type_id
		LEFT JOIN sys.types t2 ON p.user_type_id = t2.user_type_id
        WHERE	o.type IN ('FN')
		AND s.name = @Schema
		AND o.name = @Name;";

            string actualSchema;
            string actualName;
            int objectId;

            string fullTypeName;
            string sqlTypeName;
            bool isNullable;
            int? maxLength;
            int? precision;
            int? scale;

            using (var con = new SqlConnection(m_ConnectionBuilder.ConnectionString))
            {
                con.Open();
                using (var cmd = new SqlCommand(sql, con))
                {
                    cmd.Parameters.AddWithValue("@Schema", scalarFunctionName.Schema ?? DefaultSchema);
                    cmd.Parameters.AddWithValue("@Name", scalarFunctionName.Name);
                    using (var reader = cmd.ExecuteReader())
                    {
                        if (!reader.Read())
                            throw new MissingObjectException($"Could not find scalar function {scalarFunctionName}");
<<<<<<< HEAD
                        actualSchema = reader.GetString(reader.GetOrdinal("SchemaName"));
                        actualName = reader.GetString(reader.GetOrdinal("Name"));
                        objectId = reader.GetInt32(reader.GetOrdinal("ObjectId"));

                        sqlTypeName = reader.IsDBNull(reader.GetOrdinal("TypeName")) ? null : reader.GetString(reader.GetOrdinal("TypeName"));
                        isNullable = reader.GetBoolean(reader.GetOrdinal("is_nullable"));
                        maxLength = reader.IsDBNull(reader.GetOrdinal("max_length")) ? (int?)null : reader.GetInt32(reader.GetOrdinal("max_length"));
                        precision = reader.IsDBNull(reader.GetOrdinal("precision")) ? (int?)null : reader.GetInt32(reader.GetOrdinal("precision"));
                        scale = reader.IsDBNull(reader.GetOrdinal("scale")) ? (int?)null : reader.GetInt32(reader.GetOrdinal("scale"));
                        AdjustTypeDetails(sqlTypeName, ref maxLength, ref precision, ref scale, out fullTypeName);
=======
                        actualSchema = reader.GetString("SchemaName");
                        actualName = reader.GetString("Name");
                        objectId = reader.GetInt32("ObjectId");

                        typeName = reader.GetStringOrNull("TypeName");
                        isNullable = reader.GetBoolean("is_nullable");
                        maxLength = reader.GetInt32OrNull("max_length");
                        precision = reader.GetInt32OrNull("precision");
                        scale = reader.GetInt32OrNull("scale");
                        AdjustTypeDetails(typeName, ref maxLength, ref precision, ref scale, out fullTypeName);
>>>>>>> 852cf07e
                    }
                }
            }
            var objectName = new SqlServerObjectName(actualSchema, actualName);

            var parameters = GetParameters(objectName.ToString(), objectId);

            return new ScalarFunctionMetadata<SqlServerObjectName, SqlDbType>(objectName, parameters, sqlTypeName, SqlTypeNameToDbType(sqlTypeName), isNullable, maxLength, precision, scale, fullTypeName);
        }

        internal StoredProcedureMetadata<SqlServerObjectName, SqlDbType> GetStoredProcedureInternal(SqlServerObjectName procedureName)
        {
            const string StoredProcedureSql =
                @"SELECT
				s.name AS SchemaName,
				sp.name AS Name,
				sp.object_id AS ObjectId
				FROM SYS.procedures sp
				INNER JOIN sys.schemas s ON sp.schema_id = s.schema_id
				WHERE s.name = @Schema AND sp.Name = @Name";

            string actualSchema;
            string actualName;
            int objectId;

            using (var con = new SqlConnection(m_ConnectionBuilder.ConnectionString))
            {
                con.Open();
                using (var cmd = new SqlCommand(StoredProcedureSql, con))
                {
                    cmd.Parameters.AddWithValue("@Schema", procedureName.Schema ?? DefaultSchema);
                    cmd.Parameters.AddWithValue("@Name", procedureName.Name);
                    using (var reader = cmd.ExecuteReader())
                    {
                        if (!reader.Read())
                            throw new MissingObjectException($"Could not find stored procedure {procedureName}");

                        actualSchema = reader.GetString("SchemaName");
                        actualName = reader.GetString("Name");
                        objectId = reader.GetInt32("ObjectId");
                    }
                }
            }
            var objectName = new SqlServerObjectName(actualSchema, actualName);
            var parameters = GetParameters(objectName.ToString(), objectId);

            return new StoredProcedureMetadata<SqlServerObjectName, SqlDbType>(objectName, parameters);
        }

        internal TableFunctionMetadata<SqlServerObjectName, SqlDbType> GetTableFunctionInternal(SqlServerObjectName tableFunctionName)
        {
            const string TvfSql =
                @"SELECT
				s.name AS SchemaName,
				o.name AS Name,
				o.object_id AS ObjectId
				FROM sys.objects o
				INNER JOIN sys.schemas s ON o.schema_id = s.schema_id
				WHERE o.type in ('TF', 'IF', 'FT') AND s.name = @Schema AND o.Name = @Name";

            /*
             * TF = SQL table-valued-function
             * IF = SQL inline table-valued function
             * FT = Assembly (CLR) table-valued function
             */

            string actualSchema;
            string actualName;
            int objectId;

            using (var con = new SqlConnection(m_ConnectionBuilder.ConnectionString))
            {
                con.Open();
                using (var cmd = new SqlCommand(TvfSql, con))
                {
                    cmd.Parameters.AddWithValue("@Schema", tableFunctionName.Schema ?? DefaultSchema);
                    cmd.Parameters.AddWithValue("@Name", tableFunctionName.Name);
                    using (var reader = cmd.ExecuteReader())
                    {
                        if (!reader.Read())
                            throw new MissingObjectException($"Could not find table valued function {tableFunctionName}");
                        actualSchema = reader.GetString("SchemaName");
                        actualName = reader.GetString("Name");
                        objectId = reader.GetInt32("ObjectId");
                    }
                }
            }
            var objectName = new SqlServerObjectName(actualSchema, actualName);

            var columns = GetColumns(objectId);
            var parameters = GetParameters(objectName.ToString(), objectId);

            return new TableFunctionMetadata<SqlServerObjectName, SqlDbType>(objectName, parameters, columns);
        }

        internal SqlServerTableOrViewMetadata<SqlDbType> GetTableOrViewInternal(SqlServerObjectName tableName)
        {
            const string TableSql =
                @"SELECT
				s.name AS SchemaName,
				t.name AS Name,
				t.object_id AS ObjectId,
				CONVERT(BIT, 1) AS IsTable,
		        (SELECT	COUNT(*) FROM sys.triggers t2 WHERE	t2.parent_id = t.object_id) AS Triggers
				FROM SYS.tables t
				INNER JOIN sys.schemas s ON t.schema_id = s.schema_id
				WHERE s.name = @Schema AND t.Name = @Name

				UNION ALL

				SELECT
				s.name AS SchemaName,
				t.name AS Name,
				t.object_id AS ObjectId,
				CONVERT(BIT, 0) AS IsTable,
		        (SELECT	COUNT(*) FROM sys.triggers t2 WHERE	t2.parent_id = t.object_id) AS Triggers
				FROM SYS.views t
				INNER JOIN sys.schemas s ON t.schema_id = s.schema_id
				WHERE s.name = @Schema AND t.Name = @Name";

            string actualSchema;
            string actualName;
            int objectId;
            bool isTable;
            bool hasTriggers;

            using (var con = new SqlConnection(m_ConnectionBuilder.ConnectionString))
            {
                con.Open();
                using (var cmd = new SqlCommand(TableSql, con))
                {
                    cmd.Parameters.AddWithValue("@Schema", tableName.Schema ?? DefaultSchema);
                    cmd.Parameters.AddWithValue("@Name", tableName.Name);
                    using (var reader = cmd.ExecuteReader())
                    {
                        if (!reader.Read())
                            throw new MissingObjectException($"Could not find table or view {tableName}");
                        actualSchema = reader.GetString("SchemaName");
                        actualName = reader.GetString("Name");
                        objectId = reader.GetInt32("ObjectId");
                        isTable = reader.GetBoolean("IsTable");
                        hasTriggers = reader.GetInt32("Triggers") > 0;
                    }
                }
            }

            var columns = GetColumns(objectId);

            return new SqlServerTableOrViewMetadata<SqlDbType>(this, new SqlServerObjectName(actualSchema, actualName), isTable, columns, hasTriggers);
        }

        internal UserDefinedTypeMetadata<SqlServerObjectName, SqlDbType> GetUserDefinedTypeInternal(SqlServerObjectName typeName)
        {
            const string sql =
                @"SELECT	s.name AS SchemaName,
		t.name AS Name,
		tt.type_table_object_id AS ObjectId,
		t.is_table_type AS IsTableType,
		t2.name AS BaseTypeName,
		t.is_nullable,
		CONVERT(INT, t.max_length) AS max_length,
		CONVERT(INT, t.precision) AS precision,
		CONVERT(INT, t.scale) AS scale
FROM	sys.types t
		INNER JOIN sys.schemas s ON t.schema_id = s.schema_id
		LEFT JOIN sys.table_types tt ON tt.user_type_id = t.user_type_id
		LEFT JOIN sys.types t2 ON t.system_type_id = t2.user_type_id
WHERE	s.name = @Schema AND t.name = @Name;";

            string actualSchema;
            string actualName;
            string baseTypeName;
            int? objectId;
            bool isTableType;
            bool isNullable;
            int? maxLength;
            int? precision;
            int? scale;
            string fullTypeName;

            using (var con = new SqlConnection(m_ConnectionBuilder.ConnectionString))
            {
                con.Open();
                using (var cmd = new SqlCommand(sql, con))
                {
                    cmd.Parameters.AddWithValue("@Schema", typeName.Schema ?? DefaultSchema);
                    cmd.Parameters.AddWithValue("@Name", typeName.Name);
                    using (var reader = cmd.ExecuteReader())
                    {
                        if (!reader.Read())
                            throw new MissingObjectException($"Could not find user defined type {typeName}");

                        actualSchema = reader.GetString("SchemaName");
                        actualName = reader.GetString("Name");
                        objectId = reader.GetInt32OrNull("ObjectId");
                        isTableType = reader.GetBoolean("IsTableType");
                        baseTypeName = reader.GetStringOrNull("BaseTypeName");

                        isNullable = reader.GetBoolean("is_nullable");
                        maxLength = reader.GetInt32("max_length");
                        precision = reader.GetInt32("precision");
                        scale = reader.GetInt32("scale");

                        AdjustTypeDetails(baseTypeName, ref maxLength, ref precision, ref scale, out fullTypeName);
                    }
                }
            }

            List<ColumnMetadata<SqlDbType>> columns;

            if (isTableType)
                columns = GetColumns(objectId.Value);
            else
            {
                columns = new List<ColumnMetadata<SqlDbType>>();
                columns.Add(new ColumnMetadata<SqlDbType>(null, false, false, false, baseTypeName, SqlTypeNameToDbType(baseTypeName), null, isNullable, maxLength, precision, scale, fullTypeName, ToClrType(baseTypeName, isNullable, maxLength)));
            }

            return new UserDefinedTypeMetadata<SqlServerObjectName, SqlDbType>(new SqlServerObjectName(actualSchema, actualName), isTableType, columns);
        }

        /// <summary>
        /// Determines the database column type from the column type name.
        /// </summary>
        /// <param name="sqlTypeName">Name of the database column type.</param>
        /// <param name="isUnsigned">NOT USED</param>
        /// <returns></returns>
        /// <remarks>This does not honor registered types. This is only used for the database's hard-coded list of native types.</remarks>
        [SuppressMessage("Microsoft.Maintainability", "CA1502:AvoidExcessiveComplexity")]
        protected override SqlDbType? SqlTypeNameToDbType(string sqlTypeName, bool? isUnsigned = null)
        {
            switch (sqlTypeName)
            {
                case "bigint": return SqlDbType.BigInt;
                case "binary": return SqlDbType.Binary;
                case "bit": return SqlDbType.Bit;
                case "char": return SqlDbType.Char;
                case "date": return SqlDbType.Date;
                case "datetime": return SqlDbType.DateTime;
                case "datetime2": return SqlDbType.DateTime2;
                case "datetimeoffset": return SqlDbType.DateTimeOffset;
                case "decimal": return SqlDbType.Decimal;
                case "float": return SqlDbType.Float;
                //case "geography": m_SqlDbType = SqlDbType.;
                //case "geometry": m_SqlDbType = SqlDbType;
                //case "hierarchyid": m_SqlDbType = SqlDbType.;
                case "image": return SqlDbType.Image;
                case "int": return SqlDbType.Int;
                case "money": return SqlDbType.Money;
                case "nchar": return SqlDbType.NChar;
                case "ntext": return SqlDbType.NText;
                case "numeric": return SqlDbType.Decimal;
                case "nvarchar": return SqlDbType.NVarChar;
                case "real": return SqlDbType.Real;
                case "smalldatetime": return SqlDbType.SmallDateTime;
                case "smallint": return SqlDbType.SmallInt;
                case "smallmoney": return SqlDbType.SmallMoney;
                //case "sql_variant": m_SqlDbType = SqlDbType;
                //case "sysname": m_SqlDbType = SqlDbType;
                case "text": return SqlDbType.Text;
                case "time": return SqlDbType.Time;
                case "timestamp": return SqlDbType.Timestamp;
                case "tinyint": return SqlDbType.TinyInt;
                case "uniqueidentifier": return SqlDbType.UniqueIdentifier;
                case "varbinary": return SqlDbType.VarBinary;
                case "varchar": return SqlDbType.VarChar;
                case "xml": return SqlDbType.Xml;
            }

            return null;
        }

        /// <summary>
        /// Returns the CLR type that matches the indicated database column type.
        /// </summary>
        /// <param name="dbType">Type of the database column.</param>
        /// <param name="isNullable">If nullable, Nullable versions of primitive types are returned.</param>
        /// <param name="maxLength">Optional length. Used to distinguish between a char and string. Defaults to string.</param>
        /// <returns>
        /// A CLR type or NULL if the type is unknown.
        /// </returns>
        /// <remarks>This does not take into consideration registered types.</remarks>
        [SuppressMessage("Microsoft.Maintainability", "CA1502")]
        protected override Type ToClrType(SqlDbType dbType, bool isNullable, int? maxLength)
        {
            switch (dbType)
            {
                case SqlDbType.BigInt:
                    return isNullable ? typeof(long?) : typeof(long);

                case SqlDbType.Binary:
                case SqlDbType.Image:
                case SqlDbType.Timestamp:
                case SqlDbType.VarBinary:
                    return typeof(byte[]);

                case SqlDbType.Bit:
                    return isNullable ? typeof(bool?) : typeof(bool);

                case SqlDbType.Char:
                case SqlDbType.NChar:
                case SqlDbType.NVarChar:
                case SqlDbType.VarChar:
                    return (maxLength == 1) ?
                        (isNullable ? typeof(char?) : typeof(char))
                        : typeof(string);

                case SqlDbType.DateTime:
                case SqlDbType.Date:
                case SqlDbType.DateTime2:
                case SqlDbType.SmallDateTime:
                    return isNullable ? typeof(DateTime?) : typeof(DateTime);

                case SqlDbType.Decimal:
                case SqlDbType.Money:
                case SqlDbType.SmallMoney:
                    return isNullable ? typeof(decimal?) : typeof(decimal);

                case SqlDbType.Float:
                    return isNullable ? typeof(double?) : typeof(double);

                case SqlDbType.Int:
                    return isNullable ? typeof(int?) : typeof(int);

                case SqlDbType.NText:
                case SqlDbType.Text:
                case SqlDbType.Xml:
                    return typeof(string);

                case SqlDbType.Real:
                    return isNullable ? typeof(float?) : typeof(float);

                case SqlDbType.UniqueIdentifier:
                    return isNullable ? typeof(Guid?) : typeof(Guid);

                case SqlDbType.SmallInt:
                    return isNullable ? typeof(short?) : typeof(short);

                case SqlDbType.TinyInt:
                    return isNullable ? typeof(byte?) : typeof(byte);

                case SqlDbType.Variant:
                    return typeof(object);

                case SqlDbType.Time:
                    return isNullable ? typeof(TimeSpan?) : typeof(TimeSpan);

                case SqlDbType.DateTimeOffset:
                    return isNullable ? typeof(DateTimeOffset?) : typeof(DateTimeOffset);

                case SqlDbType.Udt:
                case SqlDbType.Structured:
                    return null;
            }

            return null;
        }

        List<ColumnMetadata<SqlDbType>> GetColumns(int objectId)
        {
            const string ColumnSql =
                @"WITH    PKS
						  AS ( SELECT   c.name ,
										1 AS is_primary_key
							   FROM     sys.indexes i
										INNER JOIN sys.index_columns ic ON i.index_id = ic.index_id
																		   AND ic.object_id = @ObjectId
										INNER JOIN sys.columns c ON ic.column_id = c.column_id
																	AND c.object_id = @ObjectId
							   WHERE    i.is_primary_key = 1
										AND ic.is_included_column = 0
										AND i.object_id = @ObjectId
							 )
					SELECT  c.name AS ColumnName ,
							c.is_computed ,
							c.is_identity ,
							c.column_id ,
							Convert(bit, ISNULL(PKS.is_primary_key, 0)) AS is_primary_key,
							COALESCE(t.name, t2.name) AS TypeName,
							c.is_nullable,
		                    CONVERT(INT, COALESCE(c.max_length, t.max_length, t2.max_length)) AS max_length,
		                    CONVERT(INT, COALESCE(c.precision, t.precision, t2.precision)) AS precision,
		                    CONVERT(INT, COALESCE(c.scale, t.scale, t2.scale)) AS scale
					FROM    sys.columns c
							LEFT JOIN PKS ON c.name = PKS.name
							LEFT JOIN sys.types t on c.system_type_id = t.user_type_id
							LEFT JOIN sys.types t2 ON c.user_type_id = t2.user_type_id
                            WHERE   object_id = @ObjectId;";

            var columns = new List<ColumnMetadata<SqlDbType>>();
            using (var con = new SqlConnection(m_ConnectionBuilder.ConnectionString))
            {
                con.Open();
                using (var cmd = new SqlCommand(ColumnSql, con))
                {
                    cmd.Parameters.AddWithValue("@ObjectId", objectId);
                    using (var reader = cmd.ExecuteReader(/*CommandBehavior.SequentialAccess*/))
                    {
                        while (reader.Read())
                        {
<<<<<<< HEAD
                            var name = reader.GetString(reader.GetOrdinal("ColumnName"));
                            var computed = reader.GetBoolean(reader.GetOrdinal("is_computed"));
                            var primary = reader.GetBoolean(reader.GetOrdinal("is_primary_key"));
                            var isIdentity = reader.GetBoolean(reader.GetOrdinal("is_identity"));
                            var sqlTypeName = reader.IsDBNull(reader.GetOrdinal("TypeName")) ? null : reader.GetString(reader.GetOrdinal("TypeName"));
                            var isNullable = reader.GetBoolean(reader.GetOrdinal("is_nullable"));
                            int? maxLength = reader.IsDBNull(reader.GetOrdinal("max_length")) ? (int?)null : reader.GetInt32(reader.GetOrdinal("max_length"));
                            int? precision = reader.IsDBNull(reader.GetOrdinal("precision")) ? (int?)null : reader.GetInt32(reader.GetOrdinal("precision"));
                            int? scale = reader.IsDBNull(reader.GetOrdinal("scale")) ? (int?)null : reader.GetInt32(reader.GetOrdinal("scale"));
=======
                            var name = reader.GetString("ColumnName");
                            var computed = reader.GetBoolean("is_computed");
                            var primary = reader.GetBoolean("is_primary_key");
                            var isIdentity = reader.GetBoolean("is_identity");
                            var typeName = reader.GetStringOrNull("TypeName");
                            var isNullable = reader.GetBoolean("is_nullable");
                            int? maxLength = reader.GetInt32OrNull("max_length");
                            int? precision = reader.GetInt32OrNull("precision");
                            int? scale = reader.GetInt32OrNull("scale");
>>>>>>> 852cf07e
                            string fullTypeName;
                            AdjustTypeDetails(sqlTypeName, ref maxLength, ref precision, ref scale, out fullTypeName);

                            columns.Add(new ColumnMetadata<SqlDbType>(name, computed, primary, isIdentity, sqlTypeName, SqlTypeNameToDbType(sqlTypeName), "[" + name + "]", isNullable, maxLength, precision, scale, fullTypeName, ToClrType(sqlTypeName, isNullable, maxLength)));
                        }
                    }
                }
            }
            return columns;
        }

        List<SqlServerIndexColumnMetadata> GetColumnsForIndex(SqlServerObjectName tableName)
        {
            const string columnSql = @"SELECT c.name,
       ic.is_descending_key,
       ic.is_included_column,
       ic.index_id
FROM sys.index_columns ic
    INNER JOIN sys.objects o
        ON ic.object_id = o.object_id
    INNER JOIN sys.schemas s
        ON o.schema_id = s.schema_id
    INNER JOIN sys.columns c
        ON ic.object_id = c.object_id
           AND ic.column_id = c.column_id
WHERE o.name = @Name
      AND s.name = @Schema
ORDER BY ic.key_ordinal;";

            var tableColumns = GetTableOrView(tableName).Columns;

            using (var con = new SqlConnection(m_ConnectionBuilder.ConnectionString))
            {
                con.Open();

                using (var cmd = new SqlCommand(columnSql, con))
                {
                    cmd.Parameters.AddWithValue("@Schema", tableName.Schema);
                    cmd.Parameters.AddWithValue("@Name", tableName.Name);

                    using (var reader = cmd.ExecuteReader())
                    {
                        var results = new List<SqlServerIndexColumnMetadata>();

                        while (reader.Read())
                        {
                            var is_included_column = reader.GetBoolean("is_included_column");
                            var is_descending_key = reader.GetBooleanOrNull("is_descending_key");
                            var name = reader.GetString("Name");
                            var index_id = reader.GetInt32("index_id");
                            var column = tableColumns[name];

                            results.Add(new SqlServerIndexColumnMetadata(column, is_descending_key, is_included_column, index_id));
                        }
                        return results;
                    }
                }
            }
        }

        List<ParameterMetadata<SqlDbType>> GetParameters(string procedureName, int objectId)
        {
            try
            {
                const string ParameterSql =
                    @"SELECT  p.name AS ParameterName ,
            COALESCE(t.name, t2.name) AS TypeName,
			COALESCE(t.is_nullable, t2.is_nullable)  as is_nullable,
		    CONVERT(INT, t.max_length) AS max_length,
		    CONVERT(INT, t.precision) AS precision,
		    CONVERT(INT, t.scale) AS scale
            FROM    sys.parameters p
                    LEFT JOIN sys.types t ON p.system_type_id = t.user_type_id
                    LEFT JOIN sys.types t2 ON p.user_type_id = t2.user_type_id
            WHERE   p.object_id = @ObjectId AND p.parameter_id <> 0
            ORDER BY p.parameter_id;";

                //we exclude parameter_id 0 because it is the return type of scalar functions.

                var parameters = new List<ParameterMetadata<SqlDbType>>();

                using (var con = new SqlConnection(m_ConnectionBuilder.ConnectionString))
                {
                    con.Open();

                    using (var cmd = new SqlCommand(ParameterSql, con))
                    {
                        cmd.Parameters.AddWithValue("@ObjectId", objectId);
                        using (var reader = cmd.ExecuteReader())
                        {
                            while (reader.Read())
                            {
<<<<<<< HEAD
                                var name = reader.GetString(reader.GetOrdinal("ParameterName"));
                                var sqlTypeName = reader.GetString(reader.GetOrdinal("TypeName"));
=======
                                var name = reader.GetString("ParameterName");
                                var typeName = reader.GetString("TypeName");
>>>>>>> 852cf07e
                                bool isNullable = true;
                                int? maxLength = reader.GetInt32OrNull("max_length");
                                int? precision = reader.GetInt32OrNull("precision");
                                int? scale = reader.GetInt32OrNull("scale");
                                string fullTypeName;
                                AdjustTypeDetails(sqlTypeName, ref maxLength, ref precision, ref scale, out fullTypeName);

                                parameters.Add(new ParameterMetadata<SqlDbType>(name, name, sqlTypeName, SqlTypeNameToDbType(sqlTypeName), isNullable, maxLength, precision, scale, fullTypeName));
                            }
                        }
                    }
                }
                return parameters;
            }
            catch (Exception ex)
            {
                throw new MetadataException($"Error getting parameters for {procedureName}", ex);
            }
        }

        class SqlServerIndexColumnMetadata : IndexColumnMetadata<SqlDbType>
        {
            /// <summary>
            /// Initializes a new instance of the IndexColumnMetadata class.
            /// </summary>
            /// <param name="column">The underlying column details.</param>
            /// <param name="isDescending">Indicates the column is indexed in descending order.</param>
            /// <param name="isIncluded">Indicates the column is an unindexed, included column.</param>
            /// <param name="indexId"></param>
            internal SqlServerIndexColumnMetadata(ColumnMetadata<SqlDbType> column, bool? isDescending, bool isIncluded, int indexId) : base(column, isDescending, isIncluded)
            {
                IndexId = indexId;
            }

            internal int IndexId { get; }
        }
    }
}<|MERGE_RESOLUTION|>--- conflicted
+++ resolved
@@ -390,29 +390,16 @@
                     {
                         if (!reader.Read())
                             throw new MissingObjectException($"Could not find scalar function {scalarFunctionName}");
-<<<<<<< HEAD
-                        actualSchema = reader.GetString(reader.GetOrdinal("SchemaName"));
-                        actualName = reader.GetString(reader.GetOrdinal("Name"));
-                        objectId = reader.GetInt32(reader.GetOrdinal("ObjectId"));
-
-                        sqlTypeName = reader.IsDBNull(reader.GetOrdinal("TypeName")) ? null : reader.GetString(reader.GetOrdinal("TypeName"));
-                        isNullable = reader.GetBoolean(reader.GetOrdinal("is_nullable"));
-                        maxLength = reader.IsDBNull(reader.GetOrdinal("max_length")) ? (int?)null : reader.GetInt32(reader.GetOrdinal("max_length"));
-                        precision = reader.IsDBNull(reader.GetOrdinal("precision")) ? (int?)null : reader.GetInt32(reader.GetOrdinal("precision"));
-                        scale = reader.IsDBNull(reader.GetOrdinal("scale")) ? (int?)null : reader.GetInt32(reader.GetOrdinal("scale"));
-                        AdjustTypeDetails(sqlTypeName, ref maxLength, ref precision, ref scale, out fullTypeName);
-=======
                         actualSchema = reader.GetString("SchemaName");
                         actualName = reader.GetString("Name");
                         objectId = reader.GetInt32("ObjectId");
 
-                        typeName = reader.GetStringOrNull("TypeName");
+                        sqlTypeName = reader.GetStringOrNull("TypeName");
                         isNullable = reader.GetBoolean("is_nullable");
                         maxLength = reader.GetInt32OrNull("max_length");
                         precision = reader.GetInt32OrNull("precision");
                         scale = reader.GetInt32OrNull("scale");
-                        AdjustTypeDetails(typeName, ref maxLength, ref precision, ref scale, out fullTypeName);
->>>>>>> 852cf07e
+                        AdjustTypeDetails(sqlTypeName, ref maxLength, ref precision, ref scale, out fullTypeName);
                     }
                 }
             }
@@ -813,27 +800,15 @@
                     {
                         while (reader.Read())
                         {
-<<<<<<< HEAD
-                            var name = reader.GetString(reader.GetOrdinal("ColumnName"));
-                            var computed = reader.GetBoolean(reader.GetOrdinal("is_computed"));
-                            var primary = reader.GetBoolean(reader.GetOrdinal("is_primary_key"));
-                            var isIdentity = reader.GetBoolean(reader.GetOrdinal("is_identity"));
-                            var sqlTypeName = reader.IsDBNull(reader.GetOrdinal("TypeName")) ? null : reader.GetString(reader.GetOrdinal("TypeName"));
-                            var isNullable = reader.GetBoolean(reader.GetOrdinal("is_nullable"));
-                            int? maxLength = reader.IsDBNull(reader.GetOrdinal("max_length")) ? (int?)null : reader.GetInt32(reader.GetOrdinal("max_length"));
-                            int? precision = reader.IsDBNull(reader.GetOrdinal("precision")) ? (int?)null : reader.GetInt32(reader.GetOrdinal("precision"));
-                            int? scale = reader.IsDBNull(reader.GetOrdinal("scale")) ? (int?)null : reader.GetInt32(reader.GetOrdinal("scale"));
-=======
                             var name = reader.GetString("ColumnName");
                             var computed = reader.GetBoolean("is_computed");
                             var primary = reader.GetBoolean("is_primary_key");
                             var isIdentity = reader.GetBoolean("is_identity");
-                            var typeName = reader.GetStringOrNull("TypeName");
+                            var sqlTypeName = reader.GetStringOrNull("TypeName");
                             var isNullable = reader.GetBoolean("is_nullable");
                             int? maxLength = reader.GetInt32OrNull("max_length");
                             int? precision = reader.GetInt32OrNull("precision");
                             int? scale = reader.GetInt32OrNull("scale");
->>>>>>> 852cf07e
                             string fullTypeName;
                             AdjustTypeDetails(sqlTypeName, ref maxLength, ref precision, ref scale, out fullTypeName);
 
@@ -926,13 +901,8 @@
                         {
                             while (reader.Read())
                             {
-<<<<<<< HEAD
-                                var name = reader.GetString(reader.GetOrdinal("ParameterName"));
-                                var sqlTypeName = reader.GetString(reader.GetOrdinal("TypeName"));
-=======
                                 var name = reader.GetString("ParameterName");
-                                var typeName = reader.GetString("TypeName");
->>>>>>> 852cf07e
+                                var sqlTypeName = reader.GetString("TypeName");
                                 bool isNullable = true;
                                 int? maxLength = reader.GetInt32OrNull("max_length");
                                 int? precision = reader.GetInt32OrNull("precision");
