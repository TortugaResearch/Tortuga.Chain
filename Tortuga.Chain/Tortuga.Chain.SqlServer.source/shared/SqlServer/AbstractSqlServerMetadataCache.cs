--- conflicted
+++ resolved
@@ -108,9 +108,6 @@
         }
 
         /// <summary>
-<<<<<<< HEAD
-        /// Gets the metadata for a table or view.
-=======
         /// Gets the scalar functions that were loaded by this cache.
         /// </summary>
         /// <returns></returns>
@@ -124,7 +121,6 @@
 
         /// <summary>
         /// Gets the metadata for a table.
->>>>>>> 3b671020
         /// </summary>
         /// <param name="tableName">Name of the table.</param>
         /// <returns>Null if the object could not be found.</returns>
