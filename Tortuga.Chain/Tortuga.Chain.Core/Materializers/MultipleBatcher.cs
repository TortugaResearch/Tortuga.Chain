﻿using System;
using System.Collections.Generic;
using System.Threading;
using System.Threading.Tasks;
using Tortuga.Anchor;
using Tortuga.Chain.Core;
using Tortuga.Chain.DataSources;

namespace Tortuga.Chain.CommandBuilders
{
    /// <summary>
    /// MultiBatcher is used by InsertMultipleBatch to perform a series of batch inserts.
    /// </summary>
    internal class MultiBatcher<TObject> : ILink<int>
    {
        int m_BatchSize;

        Func<IReadOnlyList<TObject>, ILink<int>> m_CallBack;

        IEnumerable<TObject> m_Objects;

        internal MultiBatcher(IDataSource dataSource, Func<IEnumerable<TObject>, ILink<int>> callBack, IEnumerable<TObject> objects, int batchSize)
        {
            DataSource = dataSource;
            m_CallBack = callBack;
            m_Objects = objects;
            m_BatchSize = batchSize;
        }

        public event EventHandler<ExecutionTokenPreparedEventArgs>? ExecutionTokenPrepared;

        public event EventHandler<ExecutionTokenPreparingEventArgs>? ExecutionTokenPreparing;

        public IDataSource DataSource { get; }

        string? ILink<int>.CommandText()
        {
            var result = new System.Text.StringBuilder();
            foreach (var batch in m_Objects.BatchAsLists(m_BatchSize))
            {
                ILink<int> link = m_CallBack.Invoke(batch);
                link.ExecutionTokenPrepared += OnExecutionTokenPrepared;
                link.ExecutionTokenPreparing += OnExecutionTokenPreparing;
                result.AppendLine(link.CommandText());
                link.ExecutionTokenPrepared -= OnExecutionTokenPrepared;
                link.ExecutionTokenPreparing -= OnExecutionTokenPreparing;
            }

            return result.ToString();
        }

        int ILink<int>.Execute(object? state)
        {
            var result = 0;
            foreach (var batch in m_Objects.BatchAsLists(m_BatchSize))
            {
                ILink<int> link = m_CallBack.Invoke(batch);
                link.ExecutionTokenPrepared += OnExecutionTokenPrepared;
                link.ExecutionTokenPreparing += OnExecutionTokenPreparing;
                result += link.Execute(state);
                link.ExecutionTokenPrepared -= OnExecutionTokenPrepared;
                link.ExecutionTokenPreparing -= OnExecutionTokenPreparing;
            }

            return result;
        }

        Task<int> ILink<int>.ExecuteAsync(object? state)
        {
            return ((ILink<int>)this).ExecuteAsync(CancellationToken.None, state);
        }

        async Task<int> ILink<int>.ExecuteAsync(CancellationToken cancellationToken, object? state)
        {
            var result = 0;
            foreach (var batch in m_Objects.BatchAsLists(m_BatchSize))
            {
                ILink<int> link = m_CallBack.Invoke(batch);
                link.ExecutionTokenPrepared += OnExecutionTokenPrepared;
                link.ExecutionTokenPreparing += OnExecutionTokenPreparing;
                result += await link.ExecuteAsync(cancellationToken, state).ConfigureAwait(false);
                link.ExecutionTokenPrepared -= OnExecutionTokenPrepared;
                link.ExecutionTokenPreparing -= OnExecutionTokenPreparing;
            }

            return result;
        }

<<<<<<< HEAD
        void OnExecutionTokenPrepared(object s, ExecutionTokenPreparedEventArgs e)
=======
        //Move this to Anchor
        static IEnumerable<IReadOnlyList<T>> Batch<T>(IReadOnlyList<T> source, int size)
        {
            int count = 0;
            using (var iter = source.GetEnumerator())
            {
                while (iter.MoveNext())
                {
                    var chunk = new T[size];
                    count = 1;
                    chunk[0] = iter.Current;
                    for (int i = 1; i < size && iter.MoveNext(); i++)
                    {
                        chunk[i] = iter.Current;
                        count++;
                    }
                    if (count < size)
                    {
                        Array.Resize(ref chunk, count);
                    }
                    yield return chunk;
                }
            }
        }

        void OnExecutionTokenPrepared(object? sender, ExecutionTokenPreparedEventArgs e)
>>>>>>> 82ec7908
        {
            ExecutionTokenPrepared?.Invoke(sender, e);
        }

        void OnExecutionTokenPreparing(object? sender, ExecutionTokenPreparingEventArgs e)
        {
            ExecutionTokenPreparing?.Invoke(sender, e);
        }
    }
}<|MERGE_RESOLUTION|>--- conflicted
+++ resolved
@@ -86,36 +86,9 @@
             return result;
         }
 
-<<<<<<< HEAD
-        void OnExecutionTokenPrepared(object s, ExecutionTokenPreparedEventArgs e)
-=======
-        //Move this to Anchor
-        static IEnumerable<IReadOnlyList<T>> Batch<T>(IReadOnlyList<T> source, int size)
-        {
-            int count = 0;
-            using (var iter = source.GetEnumerator())
-            {
-                while (iter.MoveNext())
-                {
-                    var chunk = new T[size];
-                    count = 1;
-                    chunk[0] = iter.Current;
-                    for (int i = 1; i < size && iter.MoveNext(); i++)
-                    {
-                        chunk[i] = iter.Current;
-                        count++;
-                    }
-                    if (count < size)
-                    {
-                        Array.Resize(ref chunk, count);
-                    }
-                    yield return chunk;
-                }
-            }
-        }
+      
 
         void OnExecutionTokenPrepared(object? sender, ExecutionTokenPreparedEventArgs e)
->>>>>>> 82ec7908
         {
             ExecutionTokenPrepared?.Invoke(sender, e);
         }
