--- conflicted
+++ resolved
@@ -88,7 +88,6 @@
 			return executionToken;
 		}
 
-<<<<<<< HEAD
 		internal static StreamingObjectConstructor<T> AsObjectConstructor<T>(this DbDataReader reader, ConstructorMetadata? constructor, IReadOnlyList<ColumnMetadata> nonNullableColumns, bool? populateComplexObject)
 			where T : class
 		{
@@ -99,18 +98,6 @@
 	where T : class
 		{
 			return new StreamingObjectConstructor<T>(reader, constructorSignature, nonNullableColumns, populateComplexObject);
-=======
-		internal static StreamingObjectConstructor<T> AsObjectConstructor<T>(this DbDataReader reader, ConstructorMetadata? constructor, IReadOnlyList<ColumnMetadata> nonNullableColumns)
-			where T : class
-		{
-			return new StreamingObjectConstructor<T>(reader, constructor, nonNullableColumns);
-		}
-
-		internal static StreamingObjectConstructor<T> AsObjectConstructor<T>(this DbDataReader reader, IReadOnlyList<Type>? constructorSignature, IReadOnlyList<ColumnMetadata> nonNullableColumns)
-	where T : class
-		{
-			return new StreamingObjectConstructor<T>(reader, constructorSignature, nonNullableColumns);
->>>>>>> c496e824
 		}
 
 		static internal T ConstructObject<T>(IReadOnlyDictionary<string, object?> source, ConstructorMetadata? constructor, bool? populateComplexObject = null)
