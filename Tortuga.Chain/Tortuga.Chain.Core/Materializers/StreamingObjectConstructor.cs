using System.Collections;
using System.Collections.Immutable;
using System.ComponentModel;
using System.Data.Common;
using System.Diagnostics.CodeAnalysis;
using System.Reflection;
using Tortuga.Anchor.Metadata;
using Tortuga.Chain.Metadata;
using static Tortuga.Chain.Materializers.MaterializerUtilities;

namespace Tortuga.Chain.Materializers
{
	internal sealed class StreamingObjectConstructor<T> : IDisposable
		where T : class
	{
		static readonly ImmutableArray<MappedProperty<T>> s_AllMappedProperties;
		static readonly ImmutableArray<MappedProperty<T>> s_DecomposedProperties;

		static readonly Type[] s_DefaultConstructor = Array.Empty<Type>();

		readonly ConstructorMetadata m_Constructor;

		readonly StreamingObjectConstructorDictionary m_Dictionary;

		readonly List<OrdinalMappedProperty<T>>? m_MappedProperties;
		readonly Dictionary<int, bool> m_NullableColumns;
		readonly Dictionary<string, int> m_Ordinals;
		DbDataReader? m_Source;

		[SuppressMessage("Microsoft.Performance", "CA1810:InitializeReferenceTypeStaticFieldsInline")]
		static StreamingObjectConstructor()
		{
			var methodType = typeof(StreamingObjectConstructor<T>).GetMethods(BindingFlags.NonPublic | BindingFlags.Static).Single(m => m.Name == "CreateMappedProperty_Helper");

			var mappedProperties = new List<MappedProperty<T>>();
			var decomposedProperties = new List<MappedProperty<T>>();

			foreach (var property in MetadataCache.GetMetadata(typeof(T)).Properties)
			{
				if (property.MappedColumnName != null)
				{
					if (property.CanWrite)
					{
						var genericMethod = methodType.MakeGenericMethod(property.PropertyType);
						var mapper = (MappedProperty<T>)genericMethod.Invoke(null, new object?[] { property.MappedColumnName, property })!;

						mappedProperties.Add(mapper);
					}

					if (property.Decompose)
					{
						decomposedProperties.Add(new MappedProperty<T>(property.MappedColumnName, property));
					}
				}
			}

			s_AllMappedProperties = mappedProperties.ToImmutableArray();
			s_DecomposedProperties = decomposedProperties.ToImmutableArray();
		}

<<<<<<< HEAD
		public StreamingObjectConstructor(DbDataReader source, ConstructorMetadata? constructor, IReadOnlyList<ColumnMetadata> nonNullableColumns, bool? populateComplexObject)
=======
		public StreamingObjectConstructor(DbDataReader source, ConstructorMetadata? constructor, IReadOnlyList<ColumnMetadata> nonNullableColumns)
>>>>>>> c496e824
		{
			m_Source = source;
			m_Ordinals = new Dictionary<string, int>(source.FieldCount, StringComparer.OrdinalIgnoreCase);
			m_NullableColumns = new Dictionary<int, bool>(source.FieldCount);
			for (var i = 0; i < source.FieldCount; i++)
			{
				var columnName = source.GetName(i);
				m_Ordinals.Add(columnName, i);
				m_NullableColumns.Add(i, !nonNullableColumns.Any(c => c.SqlName == columnName)); //assume nullable unless proven otherwise
			}

			if (constructor == null)
				constructor = MetadataCache.GetMetadata(typeof(T)).Constructors.Find(s_DefaultConstructor);
			if (constructor == null)
				throw new MappingException($"Cannot find a default constructor for {typeof(T).Name}");

			var desiredType = typeof(T);

			m_Constructor = constructor;

			var constructorParameters = m_Constructor.ParameterNames;
			for (var i = 0; i < constructorParameters.Length; i++)
			{
				if (!m_Ordinals.ContainsKey(constructorParameters[i]))
					throw new MappingException($"Cannot find a column that matches the parameter {constructorParameters[i]}");
			}

			m_Dictionary = new StreamingObjectConstructorDictionary(this);

<<<<<<< HEAD
			if (constructor.Signature.Length == 0 || populateComplexObject == true)
=======
			if (constructor.Signature.Length == 0)
>>>>>>> c496e824
			{
				m_MappedProperties = new List<OrdinalMappedProperty<T>>();

				foreach (var mapper in s_AllMappedProperties)
				{
					if (m_Dictionary.ContainsKey(mapper.MappedColumnName))
						m_MappedProperties.Add(new OrdinalMappedProperty<T>(mapper, m_Ordinals[mapper.MappedColumnName]));
				}
			}
		}

<<<<<<< HEAD
		public StreamingObjectConstructor(DbDataReader source, IReadOnlyList<Type>? constructorSignature, IReadOnlyList<ColumnMetadata> nonNullableColumns, bool? populateComplexObject)
=======
		public StreamingObjectConstructor(DbDataReader source, IReadOnlyList<Type>? constructorSignature, IReadOnlyList<ColumnMetadata> nonNullableColumns)
>>>>>>> c496e824
		{
			m_Source = source;
			m_Ordinals = new Dictionary<string, int>(source.FieldCount, StringComparer.OrdinalIgnoreCase);
			m_NullableColumns = new Dictionary<int, bool>(source.FieldCount);
			for (var i = 0; i < source.FieldCount; i++)
			{
				var columnName = source.GetName(i);
				m_Ordinals.Add(columnName, i);
				m_NullableColumns.Add(i, !nonNullableColumns.Any(c => c.SqlName == columnName)); //assume nullable unless proven otherwise
			}
			constructorSignature ??= s_DefaultConstructor;

			var desiredType = typeof(T);
			var constructor = MetadataCache.GetMetadata(desiredType).Constructors.Find(constructorSignature);

			if (constructor == null)
			{
				var types = string.Join(", ", constructorSignature.Select(t => t.Name));
				throw new MappingException($"Cannot find a constructor on {desiredType.Name} with the types [{types}]");
			}
			m_Constructor = constructor;

			var constructorParameters = m_Constructor.ParameterNames;
			for (var i = 0; i < constructorParameters.Length; i++)
			{
				if (!m_Ordinals.ContainsKey(constructorParameters[i]))
					throw new MappingException($"Cannot find a column that matches the parameter {constructorParameters[i]}");
			}

			m_Dictionary = new StreamingObjectConstructorDictionary(this);

<<<<<<< HEAD
			if (constructorSignature.Count == 0 || populateComplexObject == true)
=======
			if (constructorSignature.Count == 0)
>>>>>>> c496e824
			{
				m_MappedProperties = new List<OrdinalMappedProperty<T>>();

				foreach (var mapper in s_AllMappedProperties)
				{
					if (m_Dictionary.ContainsKey(mapper.MappedColumnName))
						m_MappedProperties.Add(new OrdinalMappedProperty<T>(mapper, m_Ordinals[mapper.MappedColumnName]));
				}
			}
		}

		public T? Current { get; private set; }

		public IReadOnlyDictionary<string, object?> CurrentDictionary => m_Dictionary;

		public int RowsRead { get; private set; }

		private DbDataReader Source
		{
			get
			{
				if (m_Source == null)
					throw new ObjectDisposedException(nameof(StreamingObjectConstructor<T>));

				return m_Source;
			}
		}

		public void Dispose()
		{
			if (m_Source == null)
				return;

			m_Source.Dispose();
			m_Source = null;
		}

		public bool Read([NotNullWhen(true)] out T? value)
		{
			var result = Source.Read();
			if (result)
			{
				Current = ConstructObject();
				RowsRead += 1;
			}
			else
				Current = null;

			value = Current;
			return result;
		}

		public async Task<bool> ReadAsync()
		{
			var result = await Source.ReadAsync().ConfigureAwait(false);
			if (result)
			{
				Current = ConstructObject();
				RowsRead += 1;
			}
			else
				Current = null;
			return result;
		}

		public List<T> ToList()
		{
			var result = new List<T>();
			while (Read(out var value))
				result.Add(value);
			return result;
		}

		public async Task<List<T>> ToListAsync()
		{
			var result = new List<T>();
			while (await ReadAsync().ConfigureAwait(false))
				result.Add(Current!);
			return result;
		}

		internal static MappedProperty<T> CreateMappedProperty_Helper<T2>(string mappedColumnName, PropertyMetadata propertyMetadata)
		{
			return new MappedProperty<T, T2>(mappedColumnName, propertyMetadata);
		}

		internal IEnumerable<T> ToObjects()
		{
			while (Read(out var value))
				yield return value;
		}

		T ConstructObject()
		{
			var constructorParameters = m_Constructor.ParameterNames;
			var parameters = new object?[constructorParameters.Length];

			for (var i = 0; i < constructorParameters.Length; i++)
				parameters[i] = m_Dictionary[constructorParameters[i]];

			var result = (T)m_Constructor.ConstructorInfo.Invoke(parameters);

			if (m_MappedProperties != null)
				PopulateComplexObject(m_Dictionary, result, null, m_MappedProperties, s_DecomposedProperties);

			//Change tracking objects shouldn't be materialized as unchanged.
			(result as IChangeTracking)?.AcceptChanges();

			return result;
		}

		class StreamingObjectConstructorDictionary : IReadOnlyDictionary<string, object?>, IReadOnlyDictionary<int, object?>
		{
			readonly StreamingObjectConstructor<T> m_Parent;

			public StreamingObjectConstructorDictionary(StreamingObjectConstructor<T> parent)
			{
				m_Parent = parent;
			}

			public int Count => m_Parent.Source.FieldCount;

			IEnumerable<string> IReadOnlyDictionary<string, object?>.Keys => m_Parent.m_Ordinals.Keys;

			IEnumerable<int> IReadOnlyDictionary<int, object?>.Keys => m_Parent.m_Ordinals.Values;

			public IEnumerable<object> Values
			{
				get
				{
					var result = new object[m_Parent.Source.FieldCount];
					m_Parent.Source.GetValues(result);
					return result;
				}
			}

			public object? this[int key]
			{
				get
				{
					var result = m_Parent.Source.GetValue(key);
					return result == DBNull.Value ? null : result;
				}
			}

			public object? this[string key] => this[m_Parent.m_Ordinals[key]];

			public bool ContainsKey(string key) => m_Parent.m_Ordinals.ContainsKey(key);

			bool IReadOnlyDictionary<int, object?>.ContainsKey(int key) => key < m_Parent.m_Ordinals.Count;

			public IEnumerator<KeyValuePair<string, object?>> GetEnumerator()
			{
				for (var i = 0; i < m_Parent.Source.FieldCount; i++)
					yield return new KeyValuePair<string, object?>(m_Parent.Source.GetName(i), m_Parent.Source.IsDBNull(i) ? null : m_Parent.Source.GetValue(i));
			}

			IEnumerator IEnumerable.GetEnumerator() => GetEnumerator();

			IEnumerator<KeyValuePair<int, object?>> IEnumerable<KeyValuePair<int, object?>>.GetEnumerator()
			{
				for (var i = 0; i < m_Parent.Source.FieldCount; i++)
					yield return new KeyValuePair<int, object?>(i, m_Parent.Source.IsDBNull(i) ? null : m_Parent.Source.GetValue(i));
			}

			bool IReadOnlyDictionary<string, object?>.TryGetValue(string key, out object? value)
			{
				if (m_Parent.m_Ordinals.ContainsKey(key))
				{
					value = this[key];
					return true;
				}
				value = null;
				return false;
			}

			bool IReadOnlyDictionary<int, object?>.TryGetValue(int key, out object? value)
			{
				if (key < m_Parent.m_Ordinals.Count)
				{
					value = this[key];
					return true;
				}
				value = null;
				return false;
			}
		}
	}
}<|MERGE_RESOLUTION|>--- conflicted
+++ resolved
@@ -58,11 +58,7 @@
 			s_DecomposedProperties = decomposedProperties.ToImmutableArray();
 		}
 
-<<<<<<< HEAD
 		public StreamingObjectConstructor(DbDataReader source, ConstructorMetadata? constructor, IReadOnlyList<ColumnMetadata> nonNullableColumns, bool? populateComplexObject)
-=======
-		public StreamingObjectConstructor(DbDataReader source, ConstructorMetadata? constructor, IReadOnlyList<ColumnMetadata> nonNullableColumns)
->>>>>>> c496e824
 		{
 			m_Source = source;
 			m_Ordinals = new Dictionary<string, int>(source.FieldCount, StringComparer.OrdinalIgnoreCase);
@@ -92,11 +88,7 @@
 
 			m_Dictionary = new StreamingObjectConstructorDictionary(this);
 
-<<<<<<< HEAD
 			if (constructor.Signature.Length == 0 || populateComplexObject == true)
-=======
-			if (constructor.Signature.Length == 0)
->>>>>>> c496e824
 			{
 				m_MappedProperties = new List<OrdinalMappedProperty<T>>();
 
@@ -108,11 +100,7 @@
 			}
 		}
 
-<<<<<<< HEAD
 		public StreamingObjectConstructor(DbDataReader source, IReadOnlyList<Type>? constructorSignature, IReadOnlyList<ColumnMetadata> nonNullableColumns, bool? populateComplexObject)
-=======
-		public StreamingObjectConstructor(DbDataReader source, IReadOnlyList<Type>? constructorSignature, IReadOnlyList<ColumnMetadata> nonNullableColumns)
->>>>>>> c496e824
 		{
 			m_Source = source;
 			m_Ordinals = new Dictionary<string, int>(source.FieldCount, StringComparer.OrdinalIgnoreCase);
@@ -144,11 +132,7 @@
 
 			m_Dictionary = new StreamingObjectConstructorDictionary(this);
 
-<<<<<<< HEAD
 			if (constructorSignature.Count == 0 || populateComplexObject == true)
-=======
-			if (constructorSignature.Count == 0)
->>>>>>> c496e824
 			{
 				m_MappedProperties = new List<OrdinalMappedProperty<T>>();
 
