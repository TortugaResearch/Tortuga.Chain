using System.Data.Common;
<<<<<<< HEAD
using System.Threading;
using System.Threading.Tasks;
=======
>>>>>>> c496e824
using Tortuga.Chain.CommandBuilders;

namespace Tortuga.Chain.Materializers
{
	/// <summary>
	/// Materializes the result set as an instance of the indicated type.
	/// </summary>
	/// <typeparam name="TCommand">The type of the t command type.</typeparam>
	/// <typeparam name="TParameter">The type of the t parameter type.</typeparam>
	/// <typeparam name="TObject">The type of the object returned.</typeparam>
	/// <seealso cref="Materializer{TCommand, TParameter, TTObject}"/>
	internal sealed class ObjectMaterializer<TCommand, TParameter, TObject> : ConstructibleMaterializer<TCommand, TParameter, TObject, TObject>
		where TCommand : DbCommand
		where TParameter : DbParameter
		where TObject : class
	{
		readonly RowOptions m_RowOptions;

		/// <summary>
		/// Initializes a new instance of the <see
		/// cref="Tortuga.Chain.Materializers.ObjectMaterializer{TCommand, TParameter, TObject}"/> class.
		/// </summary>
		/// <param name="commandBuilder">The command builder.</param>
		/// <param name="rowOptions">The row options.</param>
		/// <exception cref="MappingException">
		/// Type {typeof(TObject).Name} has does not have any non-default constructors. or Type
		/// {typeof(TObject).Name} has more than one non-default constructor. Please use the
		/// WithConstructor method to specify which one to use.
		/// </exception>
		public ObjectMaterializer(DbCommandBuilder<TCommand, TParameter> commandBuilder, RowOptions rowOptions)
			: base(commandBuilder)
		{
			m_RowOptions = rowOptions;

			if (m_RowOptions.HasFlag(RowOptions.InferConstructor))
<<<<<<< HEAD
				Constructor = InferConstructor();

		}

		/// <summary>
		/// Execute the operation synchronously.
		/// </summary>
		/// <param name="state">User defined state, usually used for logging.</param>
		/// <returns>System.Nullable&lt;TObject&gt;.</returns>
		public override TObject Execute(object? state = null)
		{
			IReadOnlyDictionary<string, object?>? row = null;

			var executionToken = Prepare();
			var rowCount = executionToken.Execute(cmd =>
			{
				using (var reader = cmd.ExecuteReader(CommandBehavior.SequentialAccess))
				{
					row = reader.ReadDictionary();
					return (row != null ? 1 : 0) + reader.RemainingRowCount();
				}
			}, state);

			return ConstructObject(row, rowCount);
		}

		/// <summary>
		/// Execute the operation asynchronously.
		/// </summary>
		/// <param name="cancellationToken">The cancellation token.</param>
		/// <param name="state">User defined state, usually used for logging.</param>
		/// <returns></returns>
		public override async Task<TObject> ExecuteAsync(CancellationToken cancellationToken, object? state = null)
		{
			IReadOnlyDictionary<string, object?>? row = null;

			var executionToken = Prepare();
			var rowCount = await executionToken.ExecuteAsync(async cmd =>
			{
				using (var reader = await cmd.ExecuteReaderAsync(CommandBehavior.SequentialAccess, cancellationToken).ConfigureAwait(false))
				{
					row = await reader.ReadDictionaryAsync().ConfigureAwait(false);
					return (row != null ? 1 : 0) + await reader.RemainingRowCountAsync().ConfigureAwait(false);
				}
			}, cancellationToken, state).ConfigureAwait(false);

			return ConstructObject(row, rowCount);
		}

=======
			{
				var constructors = ObjectMetadata.Constructors.Where(x => x.Signature.Length > 0).ToList();
				if (constructors.Count == 0)
					throw new MappingException($"Type {typeof(TObject).Name} has does not have any non-default constructors.");
				if (constructors.Count > 1)
					throw new MappingException($"Type {typeof(TObject).Name} has more than one non-default constructor. Please use the WithConstructor method to specify which one to use.");
				Constructor = constructors[0];
			}
		}

		/// <summary>
		/// Execute the operation synchronously.
		/// </summary>
		/// <param name="state">User defined state, usually used for logging.</param>
		/// <returns>System.Nullable&lt;TObject&gt;.</returns>
		public override TObject Execute(object? state = null)
		{
			IReadOnlyDictionary<string, object?>? row = null;

			var executionToken = Prepare();
			var rowCount = executionToken.Execute(cmd =>
			{
				using (var reader = cmd.ExecuteReader(CommandBehavior.SequentialAccess))
				{
					row = reader.ReadDictionary();
					return (row != null ? 1 : 0) + reader.RemainingRowCount();
				}
			}, state);

			return ConstructObject(row, rowCount);
		}

		/// <summary>
		/// Execute the operation asynchronously.
		/// </summary>
		/// <param name="cancellationToken">The cancellation token.</param>
		/// <param name="state">User defined state, usually used for logging.</param>
		/// <returns></returns>
		public override async Task<TObject> ExecuteAsync(CancellationToken cancellationToken, object? state = null)
		{
			IReadOnlyDictionary<string, object?>? row = null;

			var executionToken = Prepare();
			var rowCount = await executionToken.ExecuteAsync(async cmd =>
			{
				using (var reader = await cmd.ExecuteReaderAsync(CommandBehavior.SequentialAccess, cancellationToken).ConfigureAwait(false))
				{
					row = await reader.ReadDictionaryAsync().ConfigureAwait(false);
					return (row != null ? 1 : 0) + await reader.RemainingRowCountAsync().ConfigureAwait(false);
				}
			}, cancellationToken, state).ConfigureAwait(false);

			return ConstructObject(row, rowCount);
		}

>>>>>>> c496e824
		TObject ConstructObject(IReadOnlyDictionary<string, object?>? row, int? rowCount)
		{
			if (rowCount == 0 || row == null)
			{
				throw new MissingDataException($"No rows were returned. It was this expected, use `.ToObjectOrNull` instead of `.ToObject`.");
			}
			else if (rowCount > 1 && !m_RowOptions.HasFlag(RowOptions.DiscardExtraRows))
			{
				throw new UnexpectedDataException($"Expected 1 row but received {rowCount} rows. If this was expected, use `RowOptions.DiscardExtraRows`.");
			}
			return MaterializerUtilities.ConstructObject<TObject>(row, Constructor);
		}
	}
}<|MERGE_RESOLUTION|>--- conflicted
+++ resolved
@@ -1,9 +1,4 @@
 using System.Data.Common;
-<<<<<<< HEAD
-using System.Threading;
-using System.Threading.Tasks;
-=======
->>>>>>> c496e824
 using Tortuga.Chain.CommandBuilders;
 
 namespace Tortuga.Chain.Materializers
@@ -39,7 +34,6 @@
 			m_RowOptions = rowOptions;
 
 			if (m_RowOptions.HasFlag(RowOptions.InferConstructor))
-<<<<<<< HEAD
 				Constructor = InferConstructor();
 
 		}
@@ -89,63 +83,6 @@
 			return ConstructObject(row, rowCount);
 		}
 
-=======
-			{
-				var constructors = ObjectMetadata.Constructors.Where(x => x.Signature.Length > 0).ToList();
-				if (constructors.Count == 0)
-					throw new MappingException($"Type {typeof(TObject).Name} has does not have any non-default constructors.");
-				if (constructors.Count > 1)
-					throw new MappingException($"Type {typeof(TObject).Name} has more than one non-default constructor. Please use the WithConstructor method to specify which one to use.");
-				Constructor = constructors[0];
-			}
-		}
-
-		/// <summary>
-		/// Execute the operation synchronously.
-		/// </summary>
-		/// <param name="state">User defined state, usually used for logging.</param>
-		/// <returns>System.Nullable&lt;TObject&gt;.</returns>
-		public override TObject Execute(object? state = null)
-		{
-			IReadOnlyDictionary<string, object?>? row = null;
-
-			var executionToken = Prepare();
-			var rowCount = executionToken.Execute(cmd =>
-			{
-				using (var reader = cmd.ExecuteReader(CommandBehavior.SequentialAccess))
-				{
-					row = reader.ReadDictionary();
-					return (row != null ? 1 : 0) + reader.RemainingRowCount();
-				}
-			}, state);
-
-			return ConstructObject(row, rowCount);
-		}
-
-		/// <summary>
-		/// Execute the operation asynchronously.
-		/// </summary>
-		/// <param name="cancellationToken">The cancellation token.</param>
-		/// <param name="state">User defined state, usually used for logging.</param>
-		/// <returns></returns>
-		public override async Task<TObject> ExecuteAsync(CancellationToken cancellationToken, object? state = null)
-		{
-			IReadOnlyDictionary<string, object?>? row = null;
-
-			var executionToken = Prepare();
-			var rowCount = await executionToken.ExecuteAsync(async cmd =>
-			{
-				using (var reader = await cmd.ExecuteReaderAsync(CommandBehavior.SequentialAccess, cancellationToken).ConfigureAwait(false))
-				{
-					row = await reader.ReadDictionaryAsync().ConfigureAwait(false);
-					return (row != null ? 1 : 0) + await reader.RemainingRowCountAsync().ConfigureAwait(false);
-				}
-			}, cancellationToken, state).ConfigureAwait(false);
-
-			return ConstructObject(row, rowCount);
-		}
-
->>>>>>> c496e824
 		TObject ConstructObject(IReadOnlyDictionary<string, object?>? row, int? rowCount)
 		{
 			if (rowCount == 0 || row == null)
