using System.Data.Common;
using Tortuga.Chain.CommandBuilders;

namespace Tortuga.Chain.Materializers
{
	/// <summary>
	/// Materializes the result set as an instance of the indicated type.
	/// </summary>
	/// <typeparam name="TCommand">The type of the t command type.</typeparam>
	/// <typeparam name="TParameter">The type of the t parameter type.</typeparam>
	/// <typeparam name="TObject">The type of the object returned.</typeparam>
	/// <seealso cref="Materializer{TCommand, TParameter, TTObject}"/>
	internal sealed class ObjectMaterializer<TCommand, TParameter, TObject> : ConstructibleMaterializer<TCommand, TParameter, TObject, TObject>
		where TCommand : DbCommand
		where TParameter : DbParameter
		where TObject : class
	{
		readonly RowOptions m_RowOptions;

		/// <summary>
		/// Initializes a new instance of the <see
		/// cref="Tortuga.Chain.Materializers.ObjectMaterializer{TCommand, TParameter, TObject}"/> class.
		/// </summary>
		/// <param name="commandBuilder">The command builder.</param>
		/// <param name="rowOptions">The row options.</param>
		/// <exception cref="MappingException">
		/// Type {typeof(TObject).Name} has does not have any non-default constructors. or Type
		/// {typeof(TObject).Name} has more than one non-default constructor. Please use the
		/// WithConstructor method to specify which one to use.
		/// </exception>
		public ObjectMaterializer(DbCommandBuilder<TCommand, TParameter> commandBuilder, RowOptions rowOptions)
			: base(commandBuilder)
		{
			m_RowOptions = rowOptions;

			if (m_RowOptions.HasFlag(RowOptions.InferConstructor))
			{
				var constructors = ObjectMetadata.Constructors.Where(x => x.Signature.Length > 0).ToList();
				if (constructors.Count == 0)
					throw new MappingException($"Type {typeof(TObject).Name} has does not have any non-default constructors.");
				if (constructors.Count > 1)
					throw new MappingException($"Type {typeof(TObject).Name} has more than one non-default constructor. Please use the WithConstructor method to specify which one to use.");
				Constructor = constructors[0];
			}
		}

		/// <summary>
		/// Execute the operation synchronously.
		/// </summary>
		/// <param name="state">User defined state, usually used for logging.</param>
		/// <returns>System.Nullable&lt;TObject&gt;.</returns>
		public override TObject Execute(object? state = null)
		{
			IReadOnlyDictionary<string, object?>? row = null;

			var executionToken = Prepare();
			var rowCount = executionToken.Execute(cmd =>
			{
				using (var reader = cmd.ExecuteReader(CommandBehavior.SequentialAccess))
				{
					row = reader.ReadDictionary();
					return (row != null ? 1 : 0) + reader.RemainingRowCount();
				}
			}, state);

			return ConstructObject(row, rowCount);
		}

		/// <summary>
		/// Execute the operation asynchronously.
		/// </summary>
		/// <param name="cancellationToken">The cancellation token.</param>
		/// <param name="state">User defined state, usually used for logging.</param>
		/// <returns></returns>
		public override async Task<TObject> ExecuteAsync(CancellationToken cancellationToken, object? state = null)
		{
			IReadOnlyDictionary<string, object?>? row = null;

			var executionToken = Prepare();
			var rowCount = await executionToken.ExecuteAsync(async cmd =>
			{
				using (var reader = await cmd.ExecuteReaderAsync(CommandBehavior.SequentialAccess, cancellationToken).ConfigureAwait(false))
				{
					row = await reader.ReadDictionaryAsync().ConfigureAwait(false);
					return (row != null ? 1 : 0) + await reader.RemainingRowCountAsync().ConfigureAwait(false);
				}
			}, cancellationToken, state).ConfigureAwait(false);

			return ConstructObject(row, rowCount);
		}

		TObject ConstructObject(IReadOnlyDictionary<string, object?>? row, int? rowCount)
		{
			if (rowCount == 0 || row == null)
			{
				throw new MissingDataException($"No rows were returned. It was this expected, use `.ToObjectOrNull` instead of `.ToObject`.");
			}
			else if (rowCount > 1 && !m_RowOptions.HasFlag(RowOptions.DiscardExtraRows))
			{
				throw new UnexpectedDataException($"Expected 1 row but received {rowCount} rows. If this was expected, use `RowOptions.DiscardExtraRows`.");
			}
<<<<<<< HEAD

			bool? populateProperties = m_RowOptions.HasFlag(RowOptions.WithProperties) ? true : null;
			return MaterializerUtilities.ConstructObject<TObject>(row, Constructor, populateProperties);
=======
			return MaterializerUtilities.ConstructObject<TObject>(row, Constructor);
>>>>>>> c496e824
		}
	}
}<|MERGE_RESOLUTION|>--- conflicted
+++ resolved
@@ -99,13 +99,9 @@
 			{
 				throw new UnexpectedDataException($"Expected 1 row but received {rowCount} rows. If this was expected, use `RowOptions.DiscardExtraRows`.");
 			}
-<<<<<<< HEAD
 
 			bool? populateProperties = m_RowOptions.HasFlag(RowOptions.WithProperties) ? true : null;
 			return MaterializerUtilities.ConstructObject<TObject>(row, Constructor, populateProperties);
-=======
-			return MaterializerUtilities.ConstructObject<TObject>(row, Constructor);
->>>>>>> c496e824
 		}
 	}
 }