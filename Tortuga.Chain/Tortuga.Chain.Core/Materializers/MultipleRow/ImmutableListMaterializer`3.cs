using System.Collections.Immutable;
using System.Data.Common;
using System.Diagnostics.CodeAnalysis;
using Tortuga.Chain.CommandBuilders;

namespace Tortuga.Chain.Materializers
{
	/// <summary>
	/// Materializes the result set as an immutable list of the indicated type.
	/// </summary>
	/// <typeparam name="TCommand">The type of the t command type.</typeparam>
	/// <typeparam name="TParameter">The type of the t parameter type.</typeparam>
	/// <typeparam name="TObject">The type of the object returned.</typeparam>
	/// <seealso cref="Materializer{TCommand, TParameter, TCollection}"/>
	[SuppressMessage("Microsoft.Design", "CA1005:AvoidExcessiveParametersOnGenericTypes")]
	internal sealed class ImmutableListMaterializer<TCommand, TParameter, TObject> : ConstructibleMaterializer<TCommand, TParameter, ImmutableList<TObject>, TObject>
		where TCommand : DbCommand
		where TParameter : DbParameter
		where TObject : class
	{
		readonly CollectionOptions m_CollectionOptions;

		/// <summary>
		/// Initializes a new instance of the <see cref="CollectionMaterializer{TCommand,
		/// TParameter, TObject, TCollection}"/> class.
		/// </summary>
		/// <param name="commandBuilder">The associated operation.</param>
		/// <param name="collectionOptions">The collection options.</param>
		public ImmutableListMaterializer(DbCommandBuilder<TCommand, TParameter> commandBuilder, CollectionOptions collectionOptions)
			: base(commandBuilder)
		{
			m_CollectionOptions = collectionOptions;

			if (m_CollectionOptions.HasFlag(CollectionOptions.InferConstructor))
			{
				var constructors = ObjectMetadata.Constructors.Where(x => x.Signature.Length > 0).ToList();
				if (constructors.Count == 0)
					throw new MappingException($"Type {typeof(TObject).Name} has does not have any non-default constructors.");
				if (constructors.Count > 1)
					throw new MappingException($"Type {typeof(TObject).Name} has more than one non-default constructor. Please use the WithConstructor method to specify which one to use.");
				Constructor = constructors[0];
			}
		}

		/// <summary>
		/// Execute the operation synchronously.
		/// </summary>
		/// <param name="state">The state.</param>
		/// <returns>ImmutableList&lt;TObject&gt;.</returns>
		public override ImmutableList<TObject> Execute(object? state = null)
		{
<<<<<<< HEAD
			bool? populateProperties = m_CollectionOptions.HasFlag(CollectionOptions.WithProperties) ? true : null;
			ImmutableList<TObject>? result = null;
			Prepare().Execute(cmd =>
			{
				using (var reader = cmd.ExecuteReader().AsObjectConstructor<TObject>(Constructor, CommandBuilder.TryGetNonNullableColumns(), populateProperties))
=======
			ImmutableList<TObject>? result = null;
			Prepare().Execute(cmd =>
			{
				using (var reader = cmd.ExecuteReader().AsObjectConstructor<TObject>(Constructor, CommandBuilder.TryGetNonNullableColumns()))
>>>>>>> c496e824
				{
					result = reader.ToObjects().ToImmutableList();
					return result.Count;
				}
			}, state);

			return result!;
		}

		/// <summary>
		/// Execute the operation asynchronously.
		/// </summary>
		/// <param name="cancellationToken">The cancellation token.</param>
		/// <param name="state">User defined state, usually used for logging.</param>
		/// <returns></returns>
		public override async Task<ImmutableList<TObject>> ExecuteAsync(CancellationToken cancellationToken, object? state = null)
		{
<<<<<<< HEAD
			bool? populateProperties = m_CollectionOptions.HasFlag(CollectionOptions.WithProperties) ? true : null;
			ImmutableList<TObject>? result = null;
			await Prepare().ExecuteAsync(async cmd =>
			{
				using (var reader = (await cmd.ExecuteReaderAsync(cancellationToken).ConfigureAwait(false)).AsObjectConstructor<TObject>(Constructor, CommandBuilder.TryGetNonNullableColumns(), populateProperties))
=======
			ImmutableList<TObject>? result = null;
			await Prepare().ExecuteAsync(async cmd =>
			{
				using (var reader = (await cmd.ExecuteReaderAsync(cancellationToken).ConfigureAwait(false)).AsObjectConstructor<TObject>(Constructor, CommandBuilder.TryGetNonNullableColumns()))
>>>>>>> c496e824
				{
					result = (await reader.ToListAsync().ConfigureAwait(false)).ToImmutableList();
					return result.Count;
				}
			}, cancellationToken, state).ConfigureAwait(false);

			return result!;
		}
	}
}<|MERGE_RESOLUTION|>--- conflicted
+++ resolved
@@ -49,18 +49,11 @@
 		/// <returns>ImmutableList&lt;TObject&gt;.</returns>
 		public override ImmutableList<TObject> Execute(object? state = null)
 		{
-<<<<<<< HEAD
 			bool? populateProperties = m_CollectionOptions.HasFlag(CollectionOptions.WithProperties) ? true : null;
 			ImmutableList<TObject>? result = null;
 			Prepare().Execute(cmd =>
 			{
 				using (var reader = cmd.ExecuteReader().AsObjectConstructor<TObject>(Constructor, CommandBuilder.TryGetNonNullableColumns(), populateProperties))
-=======
-			ImmutableList<TObject>? result = null;
-			Prepare().Execute(cmd =>
-			{
-				using (var reader = cmd.ExecuteReader().AsObjectConstructor<TObject>(Constructor, CommandBuilder.TryGetNonNullableColumns()))
->>>>>>> c496e824
 				{
 					result = reader.ToObjects().ToImmutableList();
 					return result.Count;
@@ -78,18 +71,11 @@
 		/// <returns></returns>
 		public override async Task<ImmutableList<TObject>> ExecuteAsync(CancellationToken cancellationToken, object? state = null)
 		{
-<<<<<<< HEAD
 			bool? populateProperties = m_CollectionOptions.HasFlag(CollectionOptions.WithProperties) ? true : null;
 			ImmutableList<TObject>? result = null;
 			await Prepare().ExecuteAsync(async cmd =>
 			{
 				using (var reader = (await cmd.ExecuteReaderAsync(cancellationToken).ConfigureAwait(false)).AsObjectConstructor<TObject>(Constructor, CommandBuilder.TryGetNonNullableColumns(), populateProperties))
-=======
-			ImmutableList<TObject>? result = null;
-			await Prepare().ExecuteAsync(async cmd =>
-			{
-				using (var reader = (await cmd.ExecuteReaderAsync(cancellationToken).ConfigureAwait(false)).AsObjectConstructor<TObject>(Constructor, CommandBuilder.TryGetNonNullableColumns()))
->>>>>>> c496e824
 				{
 					result = (await reader.ToListAsync().ConfigureAwait(false)).ToImmutableList();
 					return result.Count;
