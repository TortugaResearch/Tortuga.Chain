using System.Collections.Immutable;
using System.Data.Common;
using System.Diagnostics.CodeAnalysis;
<<<<<<< HEAD
using System.Threading;
using System.Threading.Tasks;
=======
>>>>>>> c496e824
using Tortuga.Chain.CommandBuilders;

namespace Tortuga.Chain.Materializers
{
	/// <summary>
	/// Materializes the result set as an immutable list of the indicated type.
	/// </summary>
	/// <typeparam name="TCommand">The type of the t command type.</typeparam>
	/// <typeparam name="TParameter">The type of the t parameter type.</typeparam>
	/// <typeparam name="TObject">The type of the object returned.</typeparam>
	/// <seealso cref="Materializer{TCommand, TParameter, TCollection}"/>
	[SuppressMessage("Microsoft.Design", "CA1005:AvoidExcessiveParametersOnGenericTypes")]
	internal sealed class ImmutableListMaterializer<TCommand, TParameter, TObject> : ConstructibleMaterializer<TCommand, TParameter, ImmutableList<TObject>, TObject>
		where TCommand : DbCommand
		where TParameter : DbParameter
		where TObject : class
	{
		readonly CollectionOptions m_CollectionOptions;

		/// <summary>
		/// Initializes a new instance of the <see cref="CollectionMaterializer{TCommand,
		/// TParameter, TObject, TCollection}"/> class.
		/// </summary>
		/// <param name="commandBuilder">The associated operation.</param>
		/// <param name="collectionOptions">The collection options.</param>
		public ImmutableListMaterializer(DbCommandBuilder<TCommand, TParameter> commandBuilder, CollectionOptions collectionOptions)
			: base(commandBuilder)
		{
			m_CollectionOptions = collectionOptions;

			if (m_CollectionOptions.HasFlag(CollectionOptions.InferConstructor))
<<<<<<< HEAD
				Constructor = InferConstructor();

		}

		/// <summary>
		/// Execute the operation synchronously.
		/// </summary>
		/// <param name="state">The state.</param>
		/// <returns>ImmutableList&lt;TObject&gt;.</returns>
		public override ImmutableList<TObject> Execute(object? state = null)
		{
			ImmutableList<TObject>? result = null;
			Prepare().Execute(cmd =>
			{
				using (var reader = cmd.ExecuteReader().AsObjectConstructor<TObject>(Constructor, CommandBuilder.TryGetNonNullableColumns()))
				{
					result = reader.ToObjects().ToImmutableList();
					return result.Count;
				}
			}, state);

			return result!;
		}

		/// <summary>
		/// Execute the operation asynchronously.
		/// </summary>
		/// <param name="cancellationToken">The cancellation token.</param>
		/// <param name="state">User defined state, usually used for logging.</param>
		/// <returns></returns>
		public override async Task<ImmutableList<TObject>> ExecuteAsync(CancellationToken cancellationToken, object? state = null)
		{
			ImmutableList<TObject>? result = null;
			await Prepare().ExecuteAsync(async cmd =>
			{
				using (var reader = (await cmd.ExecuteReaderAsync(cancellationToken).ConfigureAwait(false)).AsObjectConstructor<TObject>(Constructor, CommandBuilder.TryGetNonNullableColumns()))
				{
					result = (await reader.ToListAsync().ConfigureAwait(false)).ToImmutableList();
					return result.Count;
				}
			}, cancellationToken, state).ConfigureAwait(false);

=======
			{
				var constructors = ObjectMetadata.Constructors.Where(x => x.Signature.Length > 0).ToList();
				if (constructors.Count == 0)
					throw new MappingException($"Type {typeof(TObject).Name} has does not have any non-default constructors.");
				if (constructors.Count > 1)
					throw new MappingException($"Type {typeof(TObject).Name} has more than one non-default constructor. Please use the WithConstructor method to specify which one to use.");
				Constructor = constructors[0];
			}
		}

		/// <summary>
		/// Execute the operation synchronously.
		/// </summary>
		/// <param name="state">The state.</param>
		/// <returns>ImmutableList&lt;TObject&gt;.</returns>
		public override ImmutableList<TObject> Execute(object? state = null)
		{
			ImmutableList<TObject>? result = null;
			Prepare().Execute(cmd =>
			{
				using (var reader = cmd.ExecuteReader().AsObjectConstructor<TObject>(Constructor, CommandBuilder.TryGetNonNullableColumns()))
				{
					result = reader.ToObjects().ToImmutableList();
					return result.Count;
				}
			}, state);

			return result!;
		}

		/// <summary>
		/// Execute the operation asynchronously.
		/// </summary>
		/// <param name="cancellationToken">The cancellation token.</param>
		/// <param name="state">User defined state, usually used for logging.</param>
		/// <returns></returns>
		public override async Task<ImmutableList<TObject>> ExecuteAsync(CancellationToken cancellationToken, object? state = null)
		{
			ImmutableList<TObject>? result = null;
			await Prepare().ExecuteAsync(async cmd =>
			{
				using (var reader = (await cmd.ExecuteReaderAsync(cancellationToken).ConfigureAwait(false)).AsObjectConstructor<TObject>(Constructor, CommandBuilder.TryGetNonNullableColumns()))
				{
					result = (await reader.ToListAsync().ConfigureAwait(false)).ToImmutableList();
					return result.Count;
				}
			}, cancellationToken, state).ConfigureAwait(false);

>>>>>>> c496e824
			return result!;
		}
	}
}<|MERGE_RESOLUTION|>--- conflicted
+++ resolved
@@ -1,11 +1,6 @@
 using System.Collections.Immutable;
 using System.Data.Common;
 using System.Diagnostics.CodeAnalysis;
-<<<<<<< HEAD
-using System.Threading;
-using System.Threading.Tasks;
-=======
->>>>>>> c496e824
 using Tortuga.Chain.CommandBuilders;
 
 namespace Tortuga.Chain.Materializers
@@ -37,7 +32,6 @@
 			m_CollectionOptions = collectionOptions;
 
 			if (m_CollectionOptions.HasFlag(CollectionOptions.InferConstructor))
-<<<<<<< HEAD
 				Constructor = InferConstructor();
 
 		}
@@ -80,56 +74,6 @@
 				}
 			}, cancellationToken, state).ConfigureAwait(false);
 
-=======
-			{
-				var constructors = ObjectMetadata.Constructors.Where(x => x.Signature.Length > 0).ToList();
-				if (constructors.Count == 0)
-					throw new MappingException($"Type {typeof(TObject).Name} has does not have any non-default constructors.");
-				if (constructors.Count > 1)
-					throw new MappingException($"Type {typeof(TObject).Name} has more than one non-default constructor. Please use the WithConstructor method to specify which one to use.");
-				Constructor = constructors[0];
-			}
-		}
-
-		/// <summary>
-		/// Execute the operation synchronously.
-		/// </summary>
-		/// <param name="state">The state.</param>
-		/// <returns>ImmutableList&lt;TObject&gt;.</returns>
-		public override ImmutableList<TObject> Execute(object? state = null)
-		{
-			ImmutableList<TObject>? result = null;
-			Prepare().Execute(cmd =>
-			{
-				using (var reader = cmd.ExecuteReader().AsObjectConstructor<TObject>(Constructor, CommandBuilder.TryGetNonNullableColumns()))
-				{
-					result = reader.ToObjects().ToImmutableList();
-					return result.Count;
-				}
-			}, state);
-
-			return result!;
-		}
-
-		/// <summary>
-		/// Execute the operation asynchronously.
-		/// </summary>
-		/// <param name="cancellationToken">The cancellation token.</param>
-		/// <param name="state">User defined state, usually used for logging.</param>
-		/// <returns></returns>
-		public override async Task<ImmutableList<TObject>> ExecuteAsync(CancellationToken cancellationToken, object? state = null)
-		{
-			ImmutableList<TObject>? result = null;
-			await Prepare().ExecuteAsync(async cmd =>
-			{
-				using (var reader = (await cmd.ExecuteReaderAsync(cancellationToken).ConfigureAwait(false)).AsObjectConstructor<TObject>(Constructor, CommandBuilder.TryGetNonNullableColumns()))
-				{
-					result = (await reader.ToListAsync().ConfigureAwait(false)).ToImmutableList();
-					return result.Count;
-				}
-			}, cancellationToken, state).ConfigureAwait(false);
-
->>>>>>> c496e824
 			return result!;
 		}
 	}
