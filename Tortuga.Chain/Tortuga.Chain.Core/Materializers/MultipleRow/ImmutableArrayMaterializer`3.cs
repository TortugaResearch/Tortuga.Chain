--- conflicted
+++ resolved
@@ -48,18 +48,11 @@
 		/// <returns></returns>
 		public override ImmutableArray<TObject> Execute(object? state = null)
 		{
-<<<<<<< HEAD
 			bool? populateProperties = m_CollectionOptions.HasFlag(CollectionOptions.WithProperties) ? true : null;
 			ImmutableArray<TObject> result = default;
 			Prepare().Execute(cmd =>
 			{
 				using (var reader = cmd.ExecuteReader().AsObjectConstructor<TObject>(Constructor, CommandBuilder.TryGetNonNullableColumns(), populateProperties))
-=======
-			ImmutableArray<TObject> result = default;
-			Prepare().Execute(cmd =>
-			{
-				using (var reader = cmd.ExecuteReader().AsObjectConstructor<TObject>(Constructor, CommandBuilder.TryGetNonNullableColumns()))
->>>>>>> c496e824
 				{
 					result = reader.ToObjects().ToImmutableArray();
 					return result.Length;
@@ -77,18 +70,11 @@
 		/// <returns></returns>
 		public override async Task<ImmutableArray<TObject>> ExecuteAsync(CancellationToken cancellationToken, object? state = null)
 		{
-<<<<<<< HEAD
 			bool? populateProperties = m_CollectionOptions.HasFlag(CollectionOptions.WithProperties) ? true : null;
 			ImmutableArray<TObject> result = default;
 			await Prepare().ExecuteAsync(async cmd =>
 			{
 				using (var reader = (await cmd.ExecuteReaderAsync(cancellationToken).ConfigureAwait(false)).AsObjectConstructor<TObject>(Constructor, CommandBuilder.TryGetNonNullableColumns(), populateProperties))
-=======
-			ImmutableArray<TObject> result = default;
-			await Prepare().ExecuteAsync(async cmd =>
-			{
-				using (var reader = (await cmd.ExecuteReaderAsync(cancellationToken).ConfigureAwait(false)).AsObjectConstructor<TObject>(Constructor, CommandBuilder.TryGetNonNullableColumns()))
->>>>>>> c496e824
 				{
 					result = (await reader.ToListAsync().ConfigureAwait(false)).ToImmutableArray();
 					return result.Length;
