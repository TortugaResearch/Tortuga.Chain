﻿<Project Sdk="Microsoft.NET.Sdk">

  <PropertyGroup>
    <TargetFrameworks>net461;netcoreapp2.1;netstandard2.0;netstandard2.1</TargetFrameworks>
    <Authors>David Tomcik, Jonathan Allen</Authors>
    <Company>Tortuga Technologies</Company>
    <Description>A fluent ORM and Database Reflection Library for .NET.</Description>
    <PackageTags>ORM Fluent DB Reflection</PackageTags>
    <LangVersion>8.0</LangVersion>
    <ProductName>Tortuga Chain</ProductName>
    <Deterministic>true</Deterministic>

    <AssemblyVersion>3.4.0</AssemblyVersion>
    <Version>3.4.0</Version>
    <FileVersion>3.4.0.0</FileVersion>

    <PackageLicenseExpression>MIT</PackageLicenseExpression>

    <Copyright>David Tomcik, Jonathan Allen 2016-2019</Copyright>

    <PackageProjectUrl>https://github.com/docevaad/Chain</PackageProjectUrl>

    <RepositoryUrl>https://github.com/docevaad/Chain.git</RepositoryUrl>

    <RepositoryType>git</RepositoryType>
    <Nullable>enable</Nullable>

    <TreatWarningsAsErrors>true</TreatWarningsAsErrors>
    <WarningsAsErrors />
    <RootNamespace>Tortuga.Chain</RootNamespace>
    <CodeAnalysisRuleSet>Tortuga.Chain.Core.ruleset</CodeAnalysisRuleSet>
    <DocumentationFile>Tortuga.Chain.Core.xml</DocumentationFile>
  </PropertyGroup>

  <PropertyGroup Condition="'$(TargetFramework)' == 'net461'">
    <DefineConstants>NULL_MISSING</DefineConstants>
  </PropertyGroup>
  <PropertyGroup Condition="'$(TargetFramework)' == 'netcoreapp2.1'">
    <DefineConstants>NULL_MISSING;ORDINAL_STRINGS</DefineConstants>
  </PropertyGroup>
  <PropertyGroup Condition="'$(TargetFramework)' == 'netstandard2.0'">
    <DefineConstants>NULL_MISSING</DefineConstants>
  </PropertyGroup>
  <PropertyGroup Condition="'$(TargetFramework)' == 'netstandard2.1'">
    <DefineConstants>ORDINAL_STRINGS</DefineConstants>
  </PropertyGroup>

  <ItemGroup>
    <Compile Include="..\Shared\Legacy\**\*.cs">
      <Link>referenced\Legacy\%(RecursiveDir)%(Filename)%(Extension)</Link>
    </Compile>
  </ItemGroup>

  <ItemGroup>
    <PackageReference Include="Microsoft.CodeAnalysis.NetAnalyzers" Version="5.0.1">
      <PrivateAssets>all</PrivateAssets>
      <IncludeAssets>runtime; build; native; contentfiles; analyzers; buildtransitive</IncludeAssets>
    </PackageReference>
<<<<<<< HEAD
    <PackageReference Include="System.Runtime.Caching" Version="4.7.0" />
    <PackageReference Include="Tortuga.Anchor" Version="3.3" />
=======
    <PackageReference Include="System.Runtime.Caching" Version="5.0.0" />
    <PackageReference Include="Tortuga.Anchor" Version="3.3.0" />
>>>>>>> 82ec7908
  </ItemGroup>

  <!-- NuGet Packaging Boilerplate-->
  <PropertyGroup Condition="'$(Configuration)'=='Release'">
    <GeneratePackageOnBuild>true</GeneratePackageOnBuild>
    <GenerateNuspecDependsOn>$(GenerateNuspecDependsOn);ReadPackageVersionFromOutputAssembly</GenerateNuspecDependsOn>
  </PropertyGroup>

  <Target Name="ReadPackageVersionFromOutputAssembly" DependsOnTargets="Build" Condition="'$(IsCrossTargetingBuild)' == 'true'">

    <PropertyGroup>
      <FirstTargetFramework>$([System.String]::Copy($(TargetFrameworks)).Split(';').GetValue(0))</FirstTargetFramework>
    </PropertyGroup>
    <MSBuild Projects="$(MSBuildProjectFullPath)" Targets="ReadPackageVersionFromOutputAssemblySingleTfm" Properties="TargetFramework=$(FirstTargetFramework)">
      <Output TaskParameter="TargetOutputs" ItemName="PackAssembly" />
    </MSBuild>
    <PropertyGroup>
      <PackageVersion>%(PackAssembly.Version)</PackageVersion>
    </PropertyGroup>
  </Target>

  <Target Name="ReadPackageVersionFromOutputAssemblySingleTfm" Returns="@(PackAssembly)" Condition="'$(IsCrossTargetingBuild)' != 'true'">
    <GetAssemblyIdentity AssemblyFiles="$(TargetPath)">
      <Output TaskParameter="Assemblies" ItemName="PackAssembly" />
    </GetAssemblyIdentity>
    <PropertyGroup>
      <PackageVersion>%(PackAssembly.Version)</PackageVersion>
    </PropertyGroup>
  </Target>
</Project><|MERGE_RESOLUTION|>--- conflicted
+++ resolved
@@ -56,13 +56,8 @@
       <PrivateAssets>all</PrivateAssets>
       <IncludeAssets>runtime; build; native; contentfiles; analyzers; buildtransitive</IncludeAssets>
     </PackageReference>
-<<<<<<< HEAD
     <PackageReference Include="System.Runtime.Caching" Version="4.7.0" />
     <PackageReference Include="Tortuga.Anchor" Version="3.3" />
-=======
-    <PackageReference Include="System.Runtime.Caching" Version="5.0.0" />
-    <PackageReference Include="Tortuga.Anchor" Version="3.3.0" />
->>>>>>> 82ec7908
   </ItemGroup>
 
   <!-- NuGet Packaging Boilerplate-->
