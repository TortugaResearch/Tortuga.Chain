﻿using System;
using System.Collections.Generic;
using System.Collections.Immutable;
using System.Diagnostics.CodeAnalysis;

namespace Tortuga.Chain.CommandBuilders
{
    /// <summary>
    /// This allows the use of multi-row materializers against a command builder.
    /// </summary>
    /// <remarks>Warning: This interface is meant to simulate multiple inheritance and work-around some issues with exposing generic types. Do not implement it in client code, as new method will be added over time.</remarks>
    public interface IMultipleRowDbCommandBuilder<TObject> : IMultipleRowDbCommandBuilder, ISingleRowDbCommandBuilder<TObject>
            where TObject : class
    {
        /// <summary>
        /// Materializes the result as a list of objects.
        /// </summary>
        /// <param name="collectionOptions">The collection options.</param>
        /// <returns></returns>
        IConstructibleMaterializer<List<TObject>> ToCollection(CollectionOptions collectionOptions = CollectionOptions.None);

        /// <summary>
        /// Materializes the result as a dictionary of objects.
        /// </summary>
        /// <typeparam name="TKey">The type of the key.</typeparam>
        /// <param name="keyColumn">The key column.</param>
        /// <param name="dictionaryOptions">The dictionary options.</param>
        /// <returns></returns>
        IConstructibleMaterializer<Dictionary<TKey, TObject>> ToDictionary<TKey>(string keyColumn, DictionaryOptions dictionaryOptions = DictionaryOptions.None);

        /// <summary>
        /// Materializes the result as a dictionary of objects.
        /// </summary>
        /// <typeparam name="TKey">The type of the key.</typeparam>
        /// <param name="keyFunction">The key function.</param>
        /// <param name="dictionaryOptions">The dictionary options.</param>
        /// <returns></returns>
        IConstructibleMaterializer<Dictionary<TKey, TObject>> ToDictionary<TKey>(Func<TObject, TKey> keyFunction, DictionaryOptions dictionaryOptions = DictionaryOptions.None);

        /// <summary>
        /// Materializes the result as an immutable array of objects.
        /// </summary>
        /// <param name="collectionOptions">The collection options.</param>
        /// <returns>Tortuga.Chain.IConstructibleMaterializer&lt;System.Collections.Immutable.ImmutableArray&lt;TObject&gt;&gt;.</returns>
        /// <exception cref="MappingException"></exception>
        /// <remarks>In theory this will offer better performance than ToImmutableList if you only intend to read the result.</remarks>
        IConstructibleMaterializer<ImmutableArray<TObject>> ToImmutableArray(CollectionOptions collectionOptions = CollectionOptions.None);

        /// <summary>
        /// Materializes the result as an immutable list of objects.
        /// </summary>
        /// <param name="collectionOptions">The collection options.</param>
        /// <returns>Tortuga.Chain.IConstructibleMaterializer&lt;System.Collections.Immutable.ImmutableList&lt;TObject&gt;&gt;.</returns>
        /// <exception cref="MappingException"></exception>
        /// <remarks>In theory this will offer better performance than ToImmutableArray if you intend to further modify the result.</remarks>
        IConstructibleMaterializer<ImmutableList<TObject>> ToImmutableList(CollectionOptions collectionOptions = CollectionOptions.None);

        /// <summary>
<<<<<<< HEAD
        /// Materializes the result as an instance of the indicated type
        /// </summary>
        /// <param name="rowOptions">The row options.</param>
        /// <returns></returns>
        IConstructibleMaterializer<TObject> ToObject(RowOptions rowOptions = RowOptions.None);

        /// <summary>
        /// Materializes the result as an instance of the indicated type
        /// </summary>
        /// <param name="rowOptions">The row options.</param>
        /// <returns></returns>
        IConstructibleMaterializer<TObject?> ToObjectOrNull(RowOptions rowOptions = RowOptions.None);

        /// <summary>
=======
>>>>>>> e5445792
        /// Materializes the result as a immutable dictionary of objects.
        /// </summary>
        /// <typeparam name="TKey">The type of the key.</typeparam>
        /// <param name="keyFunction">The key function.</param>
        /// <param name="dictionaryOptions">The dictionary options.</param>
        /// <returns></returns>
        IConstructibleMaterializer<ImmutableDictionary<TKey, TObject>> ToImmutableDictionary<TKey>(Func<TObject, TKey> keyFunction, DictionaryOptions dictionaryOptions = DictionaryOptions.None);

        /// <summary>
        /// Materializes the result as a immutable dictionary of objects.
        /// </summary>
        /// <typeparam name="TKey">The type of the key.</typeparam>
        /// <param name="keyColumn">The key column.</param>
        /// <param name="dictionaryOptions">The dictionary options.</param>
        /// <returns></returns>
        [SuppressMessage("Microsoft.Design", "CA1004:GenericMethodsShouldProvideTypeParameter")]
        IConstructibleMaterializer<ImmutableDictionary<TKey, TObject>> ToImmutableDictionary<TKey>(string keyColumn, DictionaryOptions dictionaryOptions = DictionaryOptions.None);
    }
}<|MERGE_RESOLUTION|>--- conflicted
+++ resolved
@@ -56,7 +56,6 @@
         IConstructibleMaterializer<ImmutableList<TObject>> ToImmutableList(CollectionOptions collectionOptions = CollectionOptions.None);
 
         /// <summary>
-<<<<<<< HEAD
         /// Materializes the result as an instance of the indicated type
         /// </summary>
         /// <param name="rowOptions">The row options.</param>
@@ -71,8 +70,6 @@
         IConstructibleMaterializer<TObject?> ToObjectOrNull(RowOptions rowOptions = RowOptions.None);
 
         /// <summary>
-=======
->>>>>>> e5445792
         /// Materializes the result as a immutable dictionary of objects.
         /// </summary>
         /// <typeparam name="TKey">The type of the key.</typeparam>
