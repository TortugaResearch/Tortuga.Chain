--- conflicted
+++ resolved
@@ -883,7 +883,6 @@
 	}
 
 	/// <summary>
-<<<<<<< HEAD
 	/// Indicates the results should be materialized as a stream of objects. This can be either IEnumerable ot IAsyncEnumerable.
 	/// </summary>
 	/// <typeparam name="TObject">The type of the model.</typeparam>
@@ -892,7 +891,9 @@
 		where TObject : class
 	{
 		return new ObjectStreamMaterializer<TCommand, TParameter, TObject>(this, collectionOptions);
-=======
+	}
+  
+
 	/// Materializes the result as a list of master/detail records.
 	/// </summary>
 	/// <typeparam name="TMaster">The type of the master model.</typeparam>
@@ -907,7 +908,6 @@
 		where TDetail : class
 	{
 		return new MasterDetailCollectionMaterializer<TCommand, TParameter, TMaster, TDetail>(this, masterKeyColumn, map, masterOptions, detailOptions);
->>>>>>> d0fcf6ae
 	}
 
 	/// <summary>
