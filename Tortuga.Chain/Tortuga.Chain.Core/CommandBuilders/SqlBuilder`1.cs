using System.Collections.Immutable;
using System.Data.Common;
using System.Diagnostics.CodeAnalysis;
using System.Text;
using Tortuga.Anchor.ComponentModel;
using Tortuga.Anchor.Metadata;
using Tortuga.Chain.AuditRules;
using Tortuga.Chain.DataSources;
using Tortuga.Chain.Materializers;
using Tortuga.Chain.Metadata;

namespace Tortuga.Chain.CommandBuilders
{
	/// <summary>Class SqlBuilder. This class cannot be inherited.</summary>
	/// <typeparam name="TDbType">The type of the database type.</typeparam>
	public sealed class SqlBuilder<TDbType>
		where TDbType : struct
	{
		readonly SqlBuilderEntry<TDbType>[] m_Entries;

		readonly string m_Name;

		internal SqlBuilder(string name, IReadOnlyList<ColumnMetadata<TDbType>> columns, IReadOnlyList<ParameterMetadata<TDbType>> parameters)
		{
			m_Name = name;

			m_Entries = new SqlBuilderEntry<TDbType>[columns.Count + parameters.Count];

			for (int i = 0; i < columns.Count; i++)
			{
				var column = columns[i];
				m_Entries[i] = new SqlBuilderEntry<TDbType>()
				{
					Details = column,
					IsKey = column.IsPrimaryKey,
					UseForInsert = !column.IsComputed && !column.IsIdentity,
					UseForUpdate = !column.IsComputed && !column.IsIdentity
				};
			}

			var offset = columns.Count;
			for (int i = 0; i < parameters.Count; i++)
			{
				var column = parameters[i];
				m_Entries[offset + i] = new SqlBuilderEntry<TDbType>()
				{
					Details = column,
					IsFormalParameter = true
				};
			}
		}

		internal SqlBuilder(string name, IReadOnlyList<ColumnMetadata<TDbType>> columns)
		{
			m_Name = name;

			m_Entries = new SqlBuilderEntry<TDbType>[columns.Count];

			for (int i = 0; i < columns.Count; i++)
			{
				var column = columns[i];
				m_Entries[i] = new SqlBuilderEntry<TDbType>()
				{
					Details = column,
					IsKey = column.IsPrimaryKey,
					UseForInsert = !column.IsComputed && !column.IsIdentity,
					UseForUpdate = !column.IsComputed && !column.IsIdentity
				};
			}
		}

		internal SqlBuilder(string name, IReadOnlyList<ParameterMetadata<TDbType>> parameters)
		{
			m_Name = name;

			m_Entries = new SqlBuilderEntry<TDbType>[parameters.Count];
			for (int i = 0; i < parameters.Count; i++)
			{
				var column = parameters[i];
				m_Entries[i] = new SqlBuilderEntry<TDbType>()
				{
					Details = column,
					IsFormalParameter = true
				};
			}
		}

		SqlBuilder(string name, SqlBuilderEntry<TDbType>[] entries, bool strictMode)
		{
			m_Name = name;
			m_Entries = entries.ToArray(); //since this is an array of struct, this does a deep copy
			StrictMode = strictMode;
		}

		/// <summary>
		/// Gets a value indicating whether this instance has fields marked for reading.
		/// </summary>
		/// <value>
		/// <c>true</c> if this instance has read fields; otherwise, <c>false</c>.
		/// </value>
		public bool HasReadFields
		{
			get
			{
				for (var i = 0; i < m_Entries.Length; i++)
					if (m_Entries[i].UseForRead)
						return true;
				return false;
			}
		}

		/// <summary>
		/// Gets a value indicating whether strict mode is enabled
		/// </summary>
		public bool StrictMode { get; }

		/// <summary>
		/// Applies the filter value, returning a set of expressions suitable for use in a WHERE clause.
		/// </summary>
		/// <param name="filterValue">The filter value.</param>
		/// <param name="filterOptions">The filter options.</param>
		/// <param name="useSecondSlot">if set to <c>true</c> uses the second parameter slot.</param>
		/// <returns>System.String.</returns>
		/// <exception cref="ArgumentNullException">filterValue - filterValue</exception>
		/// <exception cref="MappingException">
		/// </exception>
		/// <exception cref="ArgumentNullException"></exception>
		[SuppressMessage("Microsoft.Maintainability", "CA1502:AvoidExcessiveComplexity")]
		public string ApplyAnonymousFilterValue(object filterValue, FilterOptions filterOptions, bool useSecondSlot = false)
		{
			if (filterValue == null)
				throw new ArgumentNullException(nameof(filterValue), $"{nameof(filterValue)} is null.");

			var ignoreNullProperties = filterOptions.HasFlag(FilterOptions.IgnoreNullProperties);
			var parts = new string[m_Entries.Length];
			bool found = false;

			if (filterValue is IReadOnlyDictionary<string, object> readOnlyDictionary)
			{
				foreach (var item in readOnlyDictionary)
				{
					var keyFound = false;
					for (var i = 0; i < m_Entries.Length; i++)
					{
						ref var entry = ref m_Entries[i];

						if (string.Equals(entry.Details.ClrName, item.Key, StringComparison.OrdinalIgnoreCase)
							|| string.Equals(entry.Details.SqlName, item.Key, StringComparison.OrdinalIgnoreCase))
						{
							var value = item.Value ?? DBNull.Value;

							if (value == DBNull.Value)
							{
								if (!ignoreNullProperties)
									parts[i] = ($"{entry.Details.QuotedSqlName} IS NULL");
							}
							else
							{
								entry.ParameterValue = value;
								if (!useSecondSlot)
									entry.UseParameter = true;
								else
									entry.UseParameter2 = true;
								parts[i] = ($"{entry.Details.QuotedSqlName} = ?");
							}

							found = true;
							keyFound = true;
							break;
						}
					}
					if (StrictMode && !keyFound)
						throw new MappingException($"Strict mode was enabled, but property {item.Key} could be matched to a column in {m_Name}. Disable strict mode or remove the item from the dictionary.");
				}
			}
			else
			{
				foreach (var property in MetadataCache.GetMetadata(filterValue.GetType()).Properties.Where(p => p.MappedColumnName != null))
				{
					var propertyFound = false;
					for (var i = 0; i < m_Entries.Length; i++)
					{
						ref var entry = ref m_Entries[i];

						if (entry.Details.ClrName.Equals(property.MappedColumnName, StringComparison.OrdinalIgnoreCase))
						{
							var value = property.InvokeGet(filterValue) ?? DBNull.Value;

							if (value == DBNull.Value)
							{
								if (!ignoreNullProperties)
									parts[i] = ($"{entry.Details.QuotedSqlName} IS NULL");
							}
							else
							{
								entry.ParameterValue = value;
								if (!useSecondSlot)
									entry.UseParameter = true;
								else
									entry.UseParameter2 = true;
								parts[i] = ($"{entry.Details.QuotedSqlName} = ?");
							}

							found = true;
							propertyFound = true;
							break;
						}
					}
					if (StrictMode && !propertyFound)
						throw new MappingException($"Strict mode was enabled, but property {property.Name} could be matched to a column in {m_Name}. Disable strict mode or mark the property as NotMapped.");
				}
			}

			if (!found)
				throw new MappingException($"None of the properties on {filterValue.GetType().Name} could be matched to columns in {m_Name}.");

			return string.Join(" AND ", parts.Where(s => s != null));
		}

		/// <summary>
<<<<<<< HEAD
		/// Applies the argument value for an undefined operation.
		/// </summary>
		/// <param name="dataSource">The data source.</param>
		/// <param name="argumentValue">The value.</param>
		/// <exception cref="MappingException">This is thrown is no properties could be matched to a column. If strict mode, all properties must match columns.</exception>
		/// <exception cref="ArgumentNullException">value;value is null.</exception>
		/// <remarks>If the object implements IReadOnlyDictionary[string, object], ApplyArgumentDictionary will be implicitly called instead.</remarks>
		public void ApplyArgumentValue(IDataSource dataSource, object? argumentValue)
		{
			ApplyArgumentValue(dataSource, OperationTypes.None, argumentValue, false, false, false);
		}

		/// <summary>
=======
>>>>>>> 936014a5
		/// Applies the argument value.
		/// </summary>
		/// <param name="dataSource">The data source.</param>
		/// <param name="operationType">Type of the operation.</param>
		/// <param name="argumentValue">The value.</param>
<<<<<<< HEAD
		/// <param name="nonQueryDelete">No result will be read from this operation.</param>
		/// <exception cref="MappingException">This is thrown is no properties could be matched to a column. If strict mode, all properties must match columns.</exception>
		/// <exception cref="ArgumentNullException">value;value is null.</exception>
		/// <remarks>If the object implements IReadOnlyDictionary[string, object], ApplyArgumentDictionary will be implicitly called instead.</remarks>
		public void ApplyArgumentValue(IDataSource dataSource, OperationTypes operationType, object? argumentValue, bool nonQueryDelete)
		{
			ApplyArgumentValue(dataSource, operationType, argumentValue, false, false, nonQueryDelete);
=======
		/// <exception cref="MappingException">This is thrown is no properties could be matched to a column. If strict mode, all properties must match columns.</exception>
		/// <exception cref="ArgumentNullException">value;value is null.</exception>
		/// <remarks>If the object implements IReadOnlyDictionary[string, object], ApplyArgumentDictionary will be implicitly called instead.</remarks>
		public void ApplyArgumentValue(IDataSource dataSource, OperationTypes operationType, object? argumentValue)
		{
			ApplyArgumentValue(dataSource, operationType, argumentValue, false, false);
>>>>>>> 936014a5
		}

		/// <summary>
		/// Applies the argument value.
		/// </summary>
		/// <param name="dataSource">The data source.</param>
		/// <param name="argumentValue">The value.</param>
		/// <param name="options">The options.</param>
		/// <exception cref="MappingException">This is thrown is no properties could be matched to a column. If strict mode, all properties must match columns.</exception>
		/// <exception cref="ArgumentNullException">value;value is null.</exception>
		/// <remarks>
		/// If the object implements IReadOnlyDictionary[string, object], ApplyArgumentDictionary will be implicitly called instead.
		/// </remarks>
		[SuppressMessage("Microsoft.Usage", "CA1801:ReviewUnusedParameters", MessageId = "options")]
		public void ApplyArgumentValue(IDataSource dataSource, object argumentValue, InsertOptions options)
		{
<<<<<<< HEAD
			ApplyArgumentValue(dataSource, OperationTypes.Insert, argumentValue, false, false, false);
=======
			ApplyArgumentValue(dataSource, OperationTypes.Insert, argumentValue, false, false);
>>>>>>> 936014a5
		}

		/// <summary>
		/// Applies the argument value.
		/// </summary>
		/// <param name="dataSource">The data source.</param>
		/// <param name="argumentValue">The value.</param>
		/// <param name="options">The options.</param>
<<<<<<< HEAD
		/// <param name="nonQuery">No result will be read from this operation.</param>
=======
>>>>>>> 936014a5
		/// <exception cref="MappingException">This is thrown is no properties could be matched to a column. If strict mode, all properties must match columns.</exception>
		/// <exception cref="ArgumentNullException">value;value is null.</exception>
		/// <remarks>
		/// If the object implements IReadOnlyDictionary[string, object], ApplyArgumentDictionary will be implicitly called instead.
		/// </remarks>
<<<<<<< HEAD
		public void ApplyArgumentValue(IDataSource dataSource, object argumentValue, DeleteOptions options, bool nonQuery)
		{
			ApplyArgumentValue(dataSource, OperationTypes.Delete, argumentValue, options.HasFlag(DeleteOptions.UseKeyAttribute), false, nonQuery);
=======
		public void ApplyArgumentValue(IDataSource dataSource, object argumentValue, DeleteOptions options)
		{
			ApplyArgumentValue(dataSource, OperationTypes.Delete, argumentValue, options.HasFlag(DeleteOptions.UseKeyAttribute), false);
>>>>>>> 936014a5
		}

		/// <summary>
		/// Applies the argument value.
		/// </summary>
		/// <param name="dataSource">The data source.</param>
		/// <param name="argumentValue">The value.</param>
		/// <param name="options">The options.</param>
		/// <exception cref="MappingException">This is thrown is no properties could be matched to a column. If strict mode, all properties must match columns.</exception>
		/// <exception cref="ArgumentNullException">value;value is null.</exception>
		/// <remarks>
		/// If the object implements IReadOnlyDictionary[string, object], ApplyArgumentDictionary will be implicitly called instead.
		/// If the object does not implement IPropertyChangeTracking, the changedPropertiesOnly flag has no effect.
		/// </remarks>
		public void ApplyArgumentValue(IDataSource dataSource, object argumentValue, UpsertOptions options)
		{
<<<<<<< HEAD
			ApplyArgumentValue(dataSource, OperationTypes.InsertOrUpdate, argumentValue, options.HasFlag(UpsertOptions.UseKeyAttribute), options.HasFlag(UpsertOptions.ChangedPropertiesOnly), false);
=======
			ApplyArgumentValue(dataSource, OperationTypes.InsertOrUpdate, argumentValue, options.HasFlag(UpsertOptions.UseKeyAttribute), options.HasFlag(UpsertOptions.ChangedPropertiesOnly));
>>>>>>> 936014a5
		}

		/// <summary>
		/// Applies the argument value.
		/// </summary>
		/// <param name="dataSource">The data source.</param>
		/// <param name="argumentValue">The value.</param>
		/// <param name="options">The options.</param>
<<<<<<< HEAD
		/// <param name="nonQueryDelete">No result will be read from this operation. This is ignored unless using UpdateOptions.SoftDelete.</param>
=======
>>>>>>> 936014a5
		/// <exception cref="MappingException">This is thrown is no properties could be matched to a column. If strict mode, all properties must match columns.</exception>
		/// <exception cref="ArgumentNullException">value;value is null.</exception>
		/// <remarks>
		/// If the object implements IReadOnlyDictionary[string, object], ApplyArgumentDictionary will be implicitly called instead.
		/// If the object does not implement IPropertyChangeTracking and changedPropertiesOnly is set, an error will occur.
		/// </remarks>
<<<<<<< HEAD
		public void ApplyArgumentValue(IDataSource dataSource, object? argumentValue, UpdateOptions options, bool nonQueryDelete)
		{
			if (options.HasFlag(UpdateOptions.SoftDelete))
				ApplyArgumentValue(dataSource, OperationTypes.Delete, argumentValue, options.HasFlag(UpdateOptions.UseKeyAttribute), options.HasFlag(UpdateOptions.ChangedPropertiesOnly), nonQueryDelete);
			else
				ApplyArgumentValue(dataSource, OperationTypes.Update, argumentValue, options.HasFlag(UpdateOptions.UseKeyAttribute), options.HasFlag(UpdateOptions.ChangedPropertiesOnly), false);
=======
		public void ApplyArgumentValue(IDataSource dataSource, object? argumentValue, UpdateOptions options)
		{
			if (options.HasFlag(UpdateOptions.SoftDelete))
				ApplyArgumentValue(dataSource, OperationTypes.Delete, argumentValue, options.HasFlag(UpdateOptions.UseKeyAttribute), options.HasFlag(UpdateOptions.ChangedPropertiesOnly));
			else
				ApplyArgumentValue(dataSource, OperationTypes.Update, argumentValue, options.HasFlag(UpdateOptions.UseKeyAttribute), options.HasFlag(UpdateOptions.ChangedPropertiesOnly));
>>>>>>> 936014a5
		}

		/// <summary>
		/// Uses a desired columns enumeration to indicate which columns should be set to read-mode.
		/// </summary>
		/// <param name="desiredColumns">The desired columns. This also supports Materializer.NoColumns, Materializer.AutoSelectDesiredColumns, and Materializer.AllColumns.</param>
		/// <exception cref="MappingException">This is thrown is no desired columns were actually part of the table or view. If strict mode, all desired columns must be found.</exception>
		/// <remarks>Calling this a second time will be additive with prior call.</remarks>
		public void ApplyDesiredColumns(IEnumerable<string> desiredColumns)
		{
			if (desiredColumns == null)
				throw new ArgumentNullException(nameof(desiredColumns), $"{nameof(desiredColumns)} is null.");

			bool found = false;

			if (desiredColumns == Materializer.NoColumns)
				return;//no-op, we default m_Entries[i].Read to false

			if (desiredColumns == Materializer.AutoSelectDesiredColumns)
			{
				//we want primary keys
				for (var i = 0; i < m_Entries.Length; i++)
				{
					ref var entry = ref m_Entries[i];
					if (entry.IsKey)
					{
						entry.UseForRead = true;
						found = true;
					}
				}
				if (found)
					return;

				//we will accept identity columns
				{
					for (var i = 0; i < m_Entries.Length; i++)
					{
						ref var entry = ref m_Entries[i];
						if (entry.Details.IsIdentity)
						{
							entry.UseForRead = true;
							found = true;
						}
					}
				}
				if (found)
					return;

				//we have nothing
				if (!found)
					throw new MappingException($"Could not find a primary key for {m_Name}.");
			}

			if (desiredColumns == Materializer.AllColumns)
			{
				for (var i = 0; i < m_Entries.Length; i++)
				{
					ref var entry = ref m_Entries[i];

					if (entry.Details.SqlName != null)
						entry.UseForRead = true;
				}

				return;
			}

			foreach (var column in desiredColumns)
			{
				var columnFound = false;

				for (var i = 0; i < m_Entries.Length; i++)
				{
					ref var entry = ref m_Entries[i];

					if (string.Equals(entry.Details.SqlName, column, StringComparison.OrdinalIgnoreCase))
					{
						entry.UseForRead = true;
						columnFound = true;
						found = true;
						break;
					}
					else if (string.Equals(entry.Details.ClrName, column, StringComparison.OrdinalIgnoreCase))
					{
						entry.UseClrNameAsAlias = true;
						entry.UseForRead = true;
						columnFound = true;
						found = true;
						break;
					}
					else if (string.Equals(entry.Details.QuotedSqlName, column, StringComparison.OrdinalIgnoreCase))
					{
						throw new MappingException($"Modify the ColumnAttribute for the desired column \"{column}\" to be \"{entry.Details.SqlName}\". SQL Quoted column names are not supported.");
					}
				}

				if (StrictMode && !columnFound)
					throw new MappingException($"Strict mode was enabled, but desired column {column} was not found on {m_Name}. Disable strict mode or mark the property as NotMapped.");
			}

			if (!found)
				throw new MappingException($"None of the desired columns were found on {m_Name}."
					+ Environment.NewLine + "\tAvailable columns: " + string.Join(", ", m_Entries.Select(c => c.Details.SqlName))
					+ Environment.NewLine + "\tDesired columns: " + string.Join(", ", desiredColumns)
					);
		}

		/// <summary>
		/// Applies the filter value, returning a set of expressions suitable for use in a WHERE clause.
		/// </summary>
		/// <param name="filterValue">The filter value.</param>
		/// <param name="filterOptions">The filter options.</param>
		/// <returns>System.String.</returns>
		/// <exception cref="System.ArgumentNullException"></exception>
		/// <exception cref="MappingException">
		/// </exception>
		/// <exception cref="ArgumentNullException"></exception>
		public string ApplyFilterValue(object filterValue, FilterOptions filterOptions)
		{
			if (filterValue == null)
				throw new ArgumentNullException(nameof(filterValue), $"{nameof(filterValue)} is null.");

			var ignoreNullProperties = filterOptions.HasFlag(FilterOptions.IgnoreNullProperties);
			var parts = new List<string>();
			bool found = false;

			if (filterValue is IReadOnlyDictionary<string, object> readOnlyDictionary)
			{
				foreach (var item in readOnlyDictionary)
				{
					var keyFound = false;
					for (var i = 0; i < m_Entries.Length; i++)
					{
						ref var entry = ref m_Entries[i];

						if (string.Equals(entry.Details.ClrName, item.Key, StringComparison.OrdinalIgnoreCase)
							|| string.Equals(entry.Details.SqlName, item.Key, StringComparison.OrdinalIgnoreCase))
						{
							var value = item.Value ?? DBNull.Value;

							if (value == DBNull.Value)
							{
								if (!ignoreNullProperties)
									parts.Add($"{entry.Details.QuotedSqlName} IS NULL");
							}
							else
							{
								entry.ParameterValue = value;
								entry.UseParameter = true;
								parts.Add($"{entry.Details.QuotedSqlName} = {entry.Details.SqlVariableName}");
							}

							found = true;
							keyFound = true;
							break;
						}
					}
					if (StrictMode && !keyFound)
						throw new MappingException($"Strict mode was enabled, but property {item.Key} could be matched to a column in {m_Name}. Disable strict mode or remove the item from the dictionary.");
				}
			}
			else
			{
				foreach (var property in MetadataCache.GetMetadata(filterValue.GetType()).Properties.Where(p => p.MappedColumnName != null))
				{
					var propertyFound = false;
					for (var i = 0; i < m_Entries.Length; i++)
					{
						ref var entry = ref m_Entries[i];

						if (entry.Details.ClrName.Equals(property.MappedColumnName, StringComparison.OrdinalIgnoreCase))
						{
							var value = property.InvokeGet(filterValue) ?? DBNull.Value;

							if (value == DBNull.Value)
							{
								if (!ignoreNullProperties)
									parts.Add($"{entry.Details.QuotedSqlName} IS NULL");
							}
							else
							{
								entry.ParameterValue = value;
								entry.UseParameter = true;
								parts.Add($"{entry.Details.QuotedSqlName} = {entry.Details.SqlVariableName}");
							}

							found = true;
							propertyFound = true;
							break;
						}
					}
					if (StrictMode && !propertyFound)
						throw new MappingException($"Strict mode was enabled, but property {property.Name} could be matched to a column in {m_Name}. Disable strict mode or mark the property as NotMapped.");
				}
			}

			if (!found)
				throw new MappingException($"None of the properties on {filterValue.GetType().Name} could be matched to columns in {m_Name}.");

			return string.Join(" AND ", parts);
		}

		/// <summary>
		/// Applies the audit rules for select operations.
		/// </summary>
		/// <param name="dataSource">The data source.</param>
		public void ApplyRulesForSelect(IDataSource dataSource)
		{
			if (dataSource == null)
				throw new ArgumentNullException(nameof(dataSource), $"{nameof(dataSource)} is null.");

			ApplyRules(dataSource.AuditRules, OperationTypes.Select, null, dataSource.UserValue);
		}

		/// <summary>
		/// Applies a user defined table type as the argument.
		/// </summary>
		/// <param name="dataSource">The data source.</param>
		/// <param name="operationType">Type of the operation.</param>
		/// <param name="tableTypeColumns">The table type columns.</param>
		/// <exception cref="ArgumentNullException">
		/// dataSource
		/// or
		/// tableTypeColumns
		/// </exception>
		/// <exception cref="MappingException">None of the columns on the indicated user defined type could be matched to columns in {m_Name}.</exception>
		public void ApplyTableType(IDataSource dataSource, OperationTypes operationType, IEnumerable<ISqlBuilderEntryDetails<TDbType>> tableTypeColumns)
		{
			if (dataSource == null)
				throw new ArgumentNullException(nameof(dataSource), $"{nameof(dataSource)} is null.");
			if (tableTypeColumns == null)
				throw new ArgumentNullException(nameof(tableTypeColumns), $"{nameof(tableTypeColumns)} is null.");

			var found = false;

			foreach (var column in tableTypeColumns)
			{
				for (var i = 0; i < m_Entries.Length; i++)
				{
					ref var entry = ref m_Entries[i];
					if (string.Equals(entry.Details.SqlName, column.SqlName, StringComparison.OrdinalIgnoreCase))
					{
						found = true;
						entry.ParameterColumn = column;
					}
				}
			}

			if (!found)
				throw new MappingException($"None of the columns on the indicated user defined type could be matched to columns in {m_Name}.");

			ApplyRules(dataSource.AuditRules, operationType, null, dataSource.UserValue);
		}

		/// <summary>
		/// Builds FROM clause for a function.
		/// </summary>
		/// <param name="sql">The SQL.</param>
		/// <param name="header">The header.</param>
		/// <param name="footer">The footer.</param>
		public void BuildAnonymousFromFunctionClause(StringBuilder sql, string header, string footer)
		{
			if (sql == null)
				throw new ArgumentNullException(nameof(sql), $"{nameof(sql)} is null.");

			sql.Append(header);
			sql.Append(string.Join(", ", GetFormalParameters().Select(_ => "?")));
			sql.Append(footer);
		}

		/// <summary>
		/// Builds a list of assignments suitable for using in the SET clause of UPDATE statement. This does not include the actual SET keyword.
		/// This will mark key columns for use in parameter building.
		/// </summary>
		/// <param name="sql">The SQL being generated.</param>
		/// <param name="header">The optional header. Usually not used.</param>
		/// <param name="prefix">An optional prefix for each column name.</param>
		/// <param name="footer">The optional footer. Usually not used.</param>
		public void BuildAnonymousSetClause(StringBuilder sql, string? header, string? prefix, string? footer)
		{
			if (sql == null)
				throw new ArgumentNullException(nameof(sql), $"{nameof(sql)} was null.");

			sql.Append(header);
			sql.Append(string.Join(", ", GetUpdateColumns().Select(x => $"{prefix}{x.QuotedSqlName} = ?")));
			sql.Append(footer);
		}

		/// <summary>
		/// Builds the soft delete clause.
		/// </summary>
		/// <param name="sql">The SQL.</param>
		/// <param name="header">The header.</param>
		/// <param name="dataSource">The data source.</param>
		/// <param name="footer">The footer.</param>
		/// <exception cref="ArgumentNullException"></exception>
		public void BuildAnonymousSoftDeleteClause(StringBuilder sql, string header, IDataSource dataSource, string? footer)
		{
			if (dataSource == null)
				throw new ArgumentNullException(nameof(dataSource), $"{nameof(dataSource)} is null.");
			if (sql == null)
				throw new ArgumentNullException(nameof(sql), $"{nameof(sql)} was null.");

			var softDeletes = dataSource.AuditRules.SoftDeleteForSelect;

			if (softDeletes.Length == 0)
				return;

			var applicableColumns = new HashSet<SqlBuilderEntry<TDbType>>();

			for (var i = 0; i < m_Entries.Length; i++)
			{
				foreach (var rule in softDeletes)
				{
					ref var entry = ref m_Entries[i];

					if (string.Equals(entry.Details.SqlName, rule.ColumnName, StringComparison.OrdinalIgnoreCase) || entry.Details.ClrName.Equals(rule.ColumnName, StringComparison.OrdinalIgnoreCase))
					{
						entry.ParameterValue = rule.DeletedValue;
						entry.UseParameter2 = true;
						applicableColumns.Add(entry);
					}
				}
			}

			if (applicableColumns.Count > 0)
			{
				sql.Append(header);
				sql.Append(string.Join(" AND ", applicableColumns.Select(x => x.Details.QuotedSqlName + " <> ?")));
				sql.Append(footer);
			}
		}

		/// <summary>
		/// Builds a list of columns suitable for using in the VALUES clause of INSERT statement. This does not include the actual VALUES keyword.
		/// This will mark key columns for use in parameter building.
		/// </summary>
		/// <param name="sql">The SQL being generated.</param>
		/// <param name="header">The optional header. Usually "VALUES  (".</param>
		/// <param name="footer">The optional footer. Usually just ")".</param>
		/// <param name="includeIdentityColumn">Include the identity column. Used when performing an identity insert operation.</param>
		public void BuildAnonymousValuesClause(StringBuilder sql, string header, string footer, bool includeIdentityColumn = false)
		{
			if (sql == null)
				throw new ArgumentNullException(nameof(sql), $"{nameof(sql)} was null.");

			sql.Append(header);
			sql.Append(string.Join(", ", GetInsertColumns(includeIdentityColumn).Select(x => "?")));
			sql.Append(footer);
		}

		/// <summary>
		/// Builds the standard WHERE clause from Key columns.
		/// This will mark key columns for use in parameter building.
		/// </summary>
		/// <param name="sql">The SQL being generated.</param>
		/// <param name="header">The optional header Usually "WHERE".</param>
		/// <param name="footer">The optional footer. Usually not used.</param>
		/// <param name="firstPassParameter">if set to true if this is a first pass parameter.</param>
		/// <exception cref="System.ArgumentNullException">sql - sql</exception>
		public void BuildAnonymousWhereClause(StringBuilder sql, string? header, string? footer, bool firstPassParameter)
		{
			if (sql == null)
				throw new ArgumentNullException(nameof(sql), $"{nameof(sql)} was null.");

			sql.Append(header);
			if (firstPassParameter)
				sql.Append(string.Join(" AND ", GetKeyColumns().Select(x => x.QuotedSqlName + " = ?")));
			else
				sql.Append(string.Join(" AND ", GetKeyColumns2().Select(x => x.QuotedSqlName + " = ?")));
			sql.Append(footer);
		}

		/// <summary>
		/// Builds a complete select statement using the keys as a filter. This is mostly used in conjunction with an UPDATE or DELETE operation.
		/// </summary>
		/// <param name="sql">The SQL.</param>
		/// <param name="tableName">Name of the table.</param>
		/// <param name="footer">Optional footer, usually the statement terminator (;).</param>
		public void BuildDeleteStatement(StringBuilder sql, string tableName, string? footer)
		{
			if (sql == null)
				throw new ArgumentNullException(nameof(sql), $"{nameof(sql)} is null.");
			if (string.IsNullOrEmpty(tableName))
				throw new ArgumentException($"{nameof(tableName)} is null or empty.", nameof(tableName));

			sql.Append("DELETE FROM ").Append(tableName);
			BuildWhereClause(sql, " WHERE ", footer);
		}

		/// <summary>
		/// Builds FROM clause for a function.
		/// </summary>
		/// <param name="sql">The SQL.</param>
		/// <param name="header">The header.</param>
		/// <param name="footer">The footer.</param>
		/// <param name="parameterPrefix">Prefix to apply to each parameter name.</param>
		public void BuildFromFunctionClause(StringBuilder sql, string header, string footer, string? parameterPrefix = null)
		{
			if (sql == null)
				throw new ArgumentNullException(nameof(sql), $"{nameof(sql)} is null.");

			sql.Append(header);
			sql.Append(string.Join(", ", GetFormalParameters().Select(s => parameterPrefix + s)));
			sql.Append(footer);
		}

		/// <summary>
		/// Builds a list of columns suitable for using in an INSERT statement.
		/// This will mark key columns for use in parameter building.
		/// </summary>
		/// <param name="sql">The SQL being generated.</param>
		/// <param name="header">The optional header. e.g. "INSERT tableName (".</param>
		/// <param name="prefix">An optional prefix for each column name.</param>
		/// <param name="footer">The optional footer. Usually just ")".</param>
		/// <param name="includeIdentityColumn">Include the identity column. Used when performing an identity insert operation.</param>
		public void BuildInsertClause(StringBuilder sql, string? header, string? prefix, string? footer, bool includeIdentityColumn = false)
		{
			if (sql == null)
				throw new ArgumentNullException(nameof(sql), $"{nameof(sql)} was null.");

			sql.Append(header);
			sql.Append(string.Join(", ", GetInsertColumns(includeIdentityColumn).Select(x => prefix + x.QuotedSqlName)));
			sql.Append(footer);
		}

		/// <summary>
		/// Builds a complete insert statement.
		/// </summary>
		/// <param name="sql">The SQL.</param>
		/// <param name="tableName">Name of the table.</param>
		/// <param name="footer">The footer.</param>
		/// <param name="includeIdentityColumn">Include the identity column. Used when performing an identity insert operation.</param>
		public void BuildInsertStatement(StringBuilder sql, string tableName, string? footer, bool includeIdentityColumn = false)
		{
			if (sql == null)
				throw new ArgumentNullException(nameof(sql), $"{nameof(sql)} is null.");
			if (string.IsNullOrEmpty(tableName))
				throw new ArgumentException($"{nameof(tableName)} is null or empty.", nameof(tableName));

			BuildInsertClause(sql, "INSERT INTO " + tableName + " (", null, ")", includeIdentityColumn);
			BuildValuesClause(sql, " VALUES (", ")", includeIdentityColumn);
			sql.Append(footer);
		}

		/// <summary>
		/// Builds an order by clause.
		/// </summary>
		/// <param name="sql">The SQL.</param>
		/// <param name="header">The header.</param>
		/// <param name="sortExpressions">The sort expressions.</param>
		/// <param name="footer">The footer.</param>
		/// <exception cref="ArgumentNullException"></exception>
		/// <exception cref="MappingException"></exception>
		public void BuildOrderByClause(StringBuilder sql, string? header, IEnumerable<SortExpression> sortExpressions, string? footer)
		{
			if (sql == null)
				throw new ArgumentNullException(nameof(sql), $"{nameof(sql)} is null.");

			if (sortExpressions?.Any() != true)
				return;

			sql.Append(header);

			var isFirst = true;

			foreach (var expression in sortExpressions)
			{
				//this shouldn't happen, but if it does we'll just ignore it.
				if (expression.ColumnName == null)
					continue;

				if (!isFirst)
					sql.Append(", ");

				var columnIndex = FindColumnIndexByName(expression.ColumnName);
				if (columnIndex.HasValue)
				{
					sql.Append(m_Entries[columnIndex.Value].Details.QuotedSqlName! + (expression.Direction == SortDirection.Descending ? " DESC " : null));
				}
				else if (expression.ColumnName.EndsWith(" ACS", StringComparison.OrdinalIgnoreCase))
				{
					var truncateedName = expression.ColumnName.Substring(0, expression.ColumnName.Length - 4);
					columnIndex = FindColumnIndexByName(truncateedName);
					if (columnIndex.HasValue)
						sql.Append(m_Entries[columnIndex.Value].Details.QuotedSqlName!);
					else
						throw new MappingException($"Cannot find a column on {m_Name} named '{truncateedName}' or '{expression.ColumnName}'");
				}
				else if (expression.ColumnName.EndsWith(" DESC", StringComparison.OrdinalIgnoreCase))
				{
					var truncateedName = expression.ColumnName.Substring(0, expression.ColumnName.Length - 5);
					columnIndex = FindColumnIndexByName(truncateedName);
					if (columnIndex.HasValue)
						sql.Append(m_Entries[columnIndex.Value].Details.QuotedSqlName! + " DESC ");
					else
						throw new MappingException($"Cannot find a column on {m_Name} named '{truncateedName}' or '{expression.ColumnName}'");
				}
				else
					throw new MappingException($"Cannot find a column on {m_Name} named '{expression.ColumnName}'");

				isFirst = false;
			}

			sql.Append(footer);
		}

		/// <summary>
		/// Builds a complete select statement using the keys as a filter. This is mostly used in conjunction with an UPDATE or DELETE operation.
		/// </summary>
		/// <param name="sql">The SQL.</param>
		/// <param name="tableName">Name of the table.</param>
		/// <param name="footer">Optional footer, usually the statement terminator (;).</param>
		public void BuildSelectByKeyStatement(StringBuilder sql, string tableName, string footer)
		{
			if (sql == null)
				throw new ArgumentNullException(nameof(sql), $"{nameof(sql)} is null.");
			if (string.IsNullOrEmpty(tableName))
				throw new ArgumentException($"{nameof(tableName)} is null or empty.", nameof(tableName));

			if (!HasReadFields)
				return;

			BuildSelectClause(sql, "SELECT ", null, " FROM " + tableName);
			BuildWhereClause(sql, " WHERE ", footer);
		}

		/// <summary>
		/// Builds a list of columns suitable for using in a SELECT or OUTPUT statement.
		/// </summary>
		/// <param name="sql">The SQL being generated.</param>
		/// <param name="header">The optional header (e.g. "SELECT, OUTPUT).</param>
		/// <param name="prefix">An optional prefix for each column name.</param>
		/// <param name="footer">The optional footer.</param>
		/// <remarks>
		/// If no columns are marked for reading, the header and footer won't be emitted.
		/// </remarks>
		public void BuildSelectClause(StringBuilder sql, string? header, string? prefix, string? footer)
		{
			if (sql == null)
				throw new ArgumentNullException(nameof(sql), $"{nameof(sql)} was null.");

			if (!HasReadFields)
				return;

			sql.Append(header);
			sql.Append(string.Join(", ", GetSelectColumns().Select(x => prefix + x)));
			sql.Append(footer);
		}

		/// <summary>
		/// Builds a list of columns suitable for using in a SELECT from @TableParameter clause.
		/// </summary>
		/// <param name="sql">The SQL being generated.</param>
		/// <param name="header">The optional header (e.g. "SELECT, OUTPUT).</param>
		/// <param name="prefix">An optional prefix for each column name.</param>
		/// <param name="footer">The optional footer.</param>
		/// <param name="includeIdentityColumn">Include the identity column. Used when performing an identity insert operation.</param>
		/// <remarks>
		/// If no columns are marked for reading, the header and footer won't be emitted.
		/// </remarks>
		public void BuildSelectTvpForInsertClause(StringBuilder sql, string? header, string? prefix, string? footer, bool includeIdentityColumn = false)
		{
			if (sql == null)
				throw new ArgumentNullException(nameof(sql), $"{nameof(sql)} was null.");

			var parts = new List<string>();

			for (var i = 0; i < m_Entries.Length; i++)
			{
				ref var entry = ref m_Entries[i];

				if (!entry.RestrictedInsert && (entry.UseForInsert || (includeIdentityColumn && entry.Details.IsIdentity)))
				{
					if (entry.ParameterValue != null)
					{
						entry.UseParameter = true;
						parts.Add(prefix + entry.Details.SqlVariableName);
					}
					else if (entry.ParameterColumn != null)
					{
						parts.Add(prefix + entry.ParameterColumn.QuotedSqlName);
					}
				}
			}

			sql.Append(header);
			sql.Append(string.Join(", ", parts));
			sql.Append(footer);
		}

		/// <summary>
		/// Builds a list of assignments suitable for using in the SET clause of UPDATE statement. This does not include the actual SET keyword.
		/// This will mark key columns for use in parameter building.
		/// </summary>
		/// <param name="sql">The SQL being generated.</param>
		/// <param name="header">The optional header. Usually not used.</param>
		/// <param name="prefix">An optional prefix for each column name.</param>
		/// <param name="footer">The optional footer. Usually not used.</param>
		public void BuildSetClause(StringBuilder sql, string? header, string? prefix, string? footer)
		{
			if (sql == null)
				throw new ArgumentNullException(nameof(sql), $"{nameof(sql)} was null.");

			sql.Append(header);
			sql.Append(string.Join(", ", GetUpdateColumns().Select(x => $"{prefix}{x.QuotedSqlName} = {x.SqlVariableName}")));
			sql.Append(footer);
		}

		/// <summary>
		/// Builds the soft delete clause.
		/// </summary>
		/// <param name="sql">The SQL.</param>
		/// <param name="header">The header.</param>
		/// <param name="dataSource">The data source.</param>
		/// <param name="footer">The footer.</param>
		/// <exception cref="ArgumentNullException"></exception>
		public void BuildSoftDeleteClause(StringBuilder sql, string? header, IDataSource dataSource, string? footer)
		{
			if (dataSource == null)
				throw new ArgumentNullException(nameof(dataSource), $"{nameof(dataSource)} is null.");
			if (sql == null)
				throw new ArgumentNullException(nameof(sql), $"{nameof(sql)} was null.");

			var softDeletes = dataSource.AuditRules.SoftDeleteForSelect;

			if (softDeletes.Length == 0)
				return;

			var applicableColumns = new HashSet<SqlBuilderEntry<TDbType>>();

			for (var i = 0; i < m_Entries.Length; i++)
			{
				ref var entry = ref m_Entries[i];

				foreach (var rule in softDeletes)
				{
					if (string.Equals(entry.Details.SqlName, rule.ColumnName, StringComparison.OrdinalIgnoreCase) || entry.Details.ClrName.Equals(rule.ColumnName, StringComparison.OrdinalIgnoreCase))
					{
						entry.ParameterValue = rule.DeletedValue;
						entry.UseParameter = true;
						applicableColumns.Add(entry);
					}
				}
			}

			if (applicableColumns.Count > 0)
			{
				sql.Append(header);
				sql.Append(string.Join(" AND ", applicableColumns.Select(x => x.Details.QuotedSqlName + " <> " + x.Details.SqlVariableName)));
				sql.Append(footer);
			}
		}

		/// <summary>
		/// Builds the complete update statement using primary keys.
		/// </summary>
		/// <param name="sql">The SQL.</param>
		/// <param name="tableName">Name of the table.</param>
		/// <param name="footer">The footer.</param>
		public void BuildUpdateByKeyStatement(StringBuilder sql, string tableName, string? footer)
		{
			BuildSetClause(sql, "UPDATE " + tableName + " SET ", null, null);
			BuildWhereClause(sql, " WHERE ", null);
			sql.Append(footer);
		}

		/// <summary>
		/// Builds a list of columns suitable for using in the VALUES clause of INSERT statement. This does not include the actual VALUES keyword.
		/// This will add the associated parameters to the parameters collection.
		/// </summary>
		/// <typeparam name="TParameter">The type of the t parameter.</typeparam>
		/// <param name="sql">The SQL being generated.</param>
		/// <param name="header">The optional header. Usually "VALUES  (".</param>
		/// <param name="footer">The optional footer. Usually just ")".</param>
		/// <param name="includeIdentityColumn">Include the identity column. Used when performing an identity insert operation.</param>
		/// <param name="parameterSuffix">The parameter suffix. Must be unique for each row.</param>
		/// <param name="parameters">The parameter list to be updated.</param>
		/// <param name="parameterBuilder">The parameter builder.</param>
		/// <exception cref="ArgumentNullException">
		/// sql
		/// or
		/// value
		/// or
		/// parameters
		/// or
		/// parameterBuilder
		/// </exception>
		/// <remarks>Call OverrideArgumentValue before invoking this method</remarks>
		public void BuildValuesClause<TParameter>(StringBuilder sql, string header, string footer, bool includeIdentityColumn, string parameterSuffix, List<TParameter> parameters, ParameterBuilderCallback<TParameter, TDbType> parameterBuilder)
			where TParameter : DbParameter
		{
			if (sql == null)
				throw new ArgumentNullException(nameof(sql), $"{nameof(sql)} was null.");
			if (parameters == null)
				throw new ArgumentNullException(nameof(parameters), $"{nameof(parameters)} was null.");
			if (parameterBuilder == null)
				throw new ArgumentNullException(nameof(parameterBuilder), $"{nameof(parameterBuilder)} was null.");

			sql.Append(header);
			sql.Append(string.Join(", ", GetInsertColumns(includeIdentityColumn).Select(x => x.SqlVariableName + parameterSuffix)));
			sql.Append(footer);

			var temp = GetParameters(parameterBuilder);
			foreach (var item in temp)
				item.ParameterName += parameterSuffix;
			parameters.AddRange(temp);
		}

		/// <summary>
		/// Builds a list of columns suitable for using in the VALUES clause of INSERT statement. This does not include the actual VALUES keyword.
		/// This will mark key columns for use in parameter building.
		/// </summary>
		/// <param name="sql">The SQL being generated.</param>
		/// <param name="header">The optional header. Usually "VALUES  (".</param>
		/// <param name="footer">The optional footer. Usually just ")".</param>
		/// <param name="includeIdentityColumn">Include the identity column. Used when performing an identity insert operation.</param>
		public void BuildValuesClause(StringBuilder sql, string header, string footer, bool includeIdentityColumn = false)
		{
			if (sql == null)
				throw new ArgumentNullException(nameof(sql), $"{nameof(sql)} was null.");

			sql.Append(header);
			sql.Append(string.Join(", ", GetInsertColumns(includeIdentityColumn).Select(x => x.SqlVariableName)));
			sql.Append(footer);
		}

		/// <summary>
		/// Builds the standard WHERE clause from Key columns.
		/// This will mark key columns for use in parameter building.
		/// </summary>
		/// <param name="sql">The SQL being generated.</param>
		/// <param name="header">The optional header Usually "WHERE".</param>
		/// <param name="footer">The optional footer. Usually not used.</param>
		public void BuildWhereClause(StringBuilder sql, string? header, string? footer)
		{
			if (sql == null)
				throw new ArgumentNullException(nameof(sql), $"{nameof(sql)} was null.");

			sql.Append(header);
			sql.Append(string.Join(" AND ", GetKeyColumns().Select(x => x.QuotedSqlName + " = " + x.SqlVariableName)));
			sql.Append(footer);
		}

		/// <summary>
		/// Gets every column with a ParameterValue.
		/// </summary>
		/// <returns>Each pair has the column's QuotedSqlName and SqlVariableName</returns>
		[SuppressMessage("Microsoft.Design", "CA1024:UsePropertiesWhereAppropriate")]
		public IEnumerable<string> GetFormalParameters()
		{
			for (var i = 0; i < m_Entries.Length; i++)
				if (m_Entries[i].IsFormalParameter && m_Entries[i].ParameterValue != null)
					yield return m_Entries[i].Details.SqlVariableName;
		}

		/// <summary>
		/// Gets the insert columns.
		/// </summary>
		/// <param name="includeIdentityColumn">Include the identity column. Used when performing an identity insert operation.</param>
		/// <returns>Each pair has the column's QuotedSqlName and SqlVariableName</returns>
		/// <remarks>This will mark the returned columns as participating in the parameter generation.</remarks>
		[SuppressMessage("Microsoft.Design", "CA1024:UsePropertiesWhereAppropriate")]
		public IEnumerable<ColumnNamePair> GetInsertColumns(bool includeIdentityColumn = false)
		{
			for (var i = 0; i < m_Entries.Length; i++)
			{
				if (!m_Entries[i].RestrictedInsert && (m_Entries[i].UseForInsert || (includeIdentityColumn && m_Entries[i].Details.IsIdentity)) && (m_Entries[i].ParameterValue != null || m_Entries[i].ParameterColumn != null))
				{
					m_Entries[i].UseParameter = true;
					yield return new ColumnNamePair(m_Entries[i].Details.QuotedSqlNameSafe(), m_Entries[i].Details.SqlVariableName);
				}
			}
		}

		/// <summary>
		/// Gets the key columns.
		/// </summary>
		/// <returns>Each pair has the column's QuotedSqlName and SqlVariableName</returns>
		/// <remarks>This will mark the returned columns as participating in the parameter generation.</remarks>
		[SuppressMessage("Microsoft.Design", "CA1024:UsePropertiesWhereAppropriate")]
		public IEnumerable<ColumnNamePair> GetKeyColumns()
		{
			for (var i = 0; i < m_Entries.Length; i++)
			{
				if (m_Entries[i].IsKey)
				{
					m_Entries[i].UseParameter = true;
					yield return new ColumnNamePair(m_Entries[i].Details.QuotedSqlNameSafe(), m_Entries[i].Details.SqlVariableName);
				}
			}
		}

		/// <summary>
		/// Gets the key columns.
		/// </summary>
		/// <returns>Each pair has the column's QuotedSqlName and SqlVariableName</returns>
		/// <remarks>This will mark the returned columns as participating in the second pass of parameter generation.</remarks>
		[SuppressMessage("Microsoft.Design", "CA1024:UsePropertiesWhereAppropriate")]
		public IEnumerable<ColumnNamePair> GetKeyColumns2()
		{
			for (var i = 0; i < m_Entries.Length; i++)
				if (m_Entries[i].IsKey)
				{
					m_Entries[i].UseParameter2 = true;
					yield return new ColumnNamePair(m_Entries[i].Details.QuotedSqlNameSafe(), m_Entries[i].Details.SqlVariableName);
				}
		}

		/// <summary>
		/// Gets every column with a ParameterValue.
		/// </summary>
		/// <returns>Each pair has the column's QuotedSqlName and SqlVariableName</returns>
		/// <remarks>This will mark the returned columns as participating in the parameter generation.</remarks>
		[SuppressMessage("Microsoft.Design", "CA1024:UsePropertiesWhereAppropriate")]
		public IEnumerable<ColumnNamePair> GetParameterizedColumns()
		{
			for (var i = 0; i < m_Entries.Length; i++)
				if (m_Entries[i].ParameterValue != null)
				{
					m_Entries[i].UseParameter = true;
					yield return new ColumnNamePair(m_Entries[i].Details.QuotedSqlNameSafe(), m_Entries[i].Details.SqlVariableName);
				}
		}

		/// <summary>
		/// Gets the parameters.
		/// </summary>
		/// <typeparam name="TParameter">The type of the parameter.</typeparam>
		/// <param name="parameterBuilder">The parameter builder. This should set the parameter's database specific DbType property.</param>
		/// <returns></returns>
		[SuppressMessage("Microsoft.Design", "CA1002:DoNotExposeGenericLists")]
		public List<TParameter> GetParameters<TParameter>(ParameterBuilderCallback<TParameter, TDbType> parameterBuilder)
			where TParameter : DbParameter
		{
			if (parameterBuilder == null)
				throw new ArgumentNullException(nameof(parameterBuilder), $"{nameof(parameterBuilder)} is null.");

			var result = new List<TParameter>();

			//first pass
			for (var i = 0; i < m_Entries.Length; i++)
			{
				ref var entry = ref m_Entries[i];

				if ((entry.UseParameter && entry.ParameterValue != null) || entry.IsOutputParameter)
					result.Add(parameterBuilder(entry));
			}

			//second pass
			for (var i = 0; i < m_Entries.Length; i++)
			{
				ref var entry = ref m_Entries[i];

				if (entry.UseParameter2 && entry.ParameterValue != null)
					result.Add(parameterBuilder(entry));
			}

			return result;
		}

		/// <summary>
		/// Gets the parameters, but puts the keys last.
		/// </summary>
		/// <typeparam name="TParameter">The type of the parameter.</typeparam>
		/// <param name="parameterBuilder">The parameter builder. This should set the parameter's database specific DbType property.</param>
		/// <returns></returns>
		/// <remarks>This is needed for positional parameters such as MS Access</remarks>
		[SuppressMessage("Microsoft.Design", "CA1002:DoNotExposeGenericLists")]
		public List<TParameter> GetParametersKeysLast<TParameter>(ParameterBuilderCallback<TParameter, TDbType> parameterBuilder)
			where TParameter : DbParameter
		{
			if (parameterBuilder == null)
				throw new ArgumentNullException(nameof(parameterBuilder), $"{nameof(parameterBuilder)} is null.");

			var result = new List<TParameter>();

			//Add non-key values first
			for (var i = 0; i < m_Entries.Length; i++)
			{
				ref var entry = ref m_Entries[i];

				if (entry.UseParameter && entry.ParameterValue != null && !entry.IsKey)
					result.Add(parameterBuilder(entry));
			}

			//Now add key values
			for (var i = 0; i < m_Entries.Length; i++)
			{
				ref var entry = ref m_Entries[i];

				if (entry.UseParameter && entry.ParameterValue != null && entry.IsKey)
					result.Add(parameterBuilder(entry));
			}

			return result;
		}

		/// <summary>
		/// Gets the select columns with metadata details.
		/// </summary>
		/// <returns>Each entry has the column's metadata</returns>
		[SuppressMessage("Microsoft.Design", "CA1024:UsePropertiesWhereAppropriate")]
		public IEnumerable<ISqlBuilderEntryDetails<TDbType>> GetSelectColumnDetails()
		{
			for (var i = 0; i < m_Entries.Length; i++)
				if (!m_Entries[i].RestrictedRead && m_Entries[i].UseForRead)
					yield return m_Entries[i].Details;
		}

		/// <summary>
		/// Gets the select columns.
		/// </summary>
		/// <returns>Each entry has the column's QuotedSqlName</returns>
		[SuppressMessage("Microsoft.Design", "CA1024:UsePropertiesWhereAppropriate")]
		public IEnumerable<string> GetSelectColumns()
		{
			for (var i = 0; i < m_Entries.Length; i++)
				if (!m_Entries[i].RestrictedRead && m_Entries[i].UseForRead)
				{
					if (!m_Entries[i].UseClrNameAsAlias)
						yield return m_Entries[i].Details.QuotedSqlNameSafe();
					else
						yield return m_Entries[i].Details.QuotedSqlNameSafe() + " AS " + m_Entries[i].Details.ClrName;
				}
		}

		/// <summary>
		/// Gets the update columns.
		/// </summary>
		/// <returns>Each pair has the column's QuotedSqlName and SqlVariableName</returns>
		/// <remarks>This will mark the returned columns as participating in the parameter generation.</remarks>
		[SuppressMessage("Microsoft.Design", "CA1024:UsePropertiesWhereAppropriate")]
		public IEnumerable<ColumnNamePair> GetUpdateColumns()
		{
			for (var i = 0; i < m_Entries.Length; i++)
				if (!m_Entries[i].RestrictedUpdate && m_Entries[i].UseForUpdate && m_Entries[i].ParameterValue != null)
				{
					m_Entries[i].UseParameter = true;
					yield return new ColumnNamePair(m_Entries[i].Details.QuotedSqlNameSafe(), m_Entries[i].Details.SqlVariableName);
				}
		}

		/// <summary>
		/// Overrides the previous selected values with the values in the indicated object.
		/// </summary>
		/// <param name="dataSource">The data source.</param>
		/// <param name="operationType">The type of operation being performed.</param>
		/// <param name="argumentValue">The value.</param>
		/// <exception cref="ArgumentNullException">value;value is null.</exception>
		/// <exception cref="MappingException">This is thrown is no properties could be matched to a column. If strict mode, all properties must match columns.</exception>
		/// <remarks>This will not alter the IsPrimaryKey, Insert, or Update column settings.
		/// If the object implements IReadOnlyDictionary[string, object], ApplyArgumentDictionary will be implicitly called instead.</remarks>
		public void OverrideArgumentValue(IDataSource dataSource, OperationTypes operationType, object? argumentValue)
		{
			if (dataSource == null)
				throw new ArgumentNullException(nameof(dataSource), $"{nameof(dataSource)} is null.");

			if (argumentValue == null)
				throw new ArgumentNullException(nameof(argumentValue), $"{nameof(argumentValue)} is null.");

			if (argumentValue is IReadOnlyDictionary<string, object> readOnlyDictionary)
			{
				ApplyArgumentDictionary(readOnlyDictionary);
				return;
			}

			var found = false;

			var metadata = MetadataCache.GetMetadata(argumentValue.GetType());
			foreach (var property in metadata.Properties)
			{
				var propertyFound = false;

				if (property.MappedColumnName == null)
					continue;

				for (var i = 0; i < m_Entries.Length; i++)
				{
					ref var entry = ref m_Entries[i];

					if (entry.Details.ClrName.Equals(property.MappedColumnName, StringComparison.OrdinalIgnoreCase))
					{
						found = true;
						propertyFound = true;
						if (entry.IsFormalParameter)
							entry.UseParameter = true;
						entry.ParameterValue = property.InvokeGet(argumentValue) ?? DBNull.Value;
						break;
					}
				}
				if (StrictMode && !propertyFound)
					throw new MappingException($"Strict mode was enabled, but property {property.Name} could be matched to a column in {m_Name}. Disable strict mode or mark the property as NotMapped.");
			}

			if (!found)
				throw new MappingException($"None of the properties on {argumentValue.GetType().Name} could be matched to columns in {m_Name}.");

			ApplyRules(dataSource.AuditRules, operationType, null, dataSource.UserValue);
		}

		/// <summary>
		/// Overrides the list of keys.
		/// </summary>
		/// <param name="keyColumns">The key columns in SqlName format. The column names should be normalized before calling this method.</param>
		public void OverrideKeys(ICollection<string> keyColumns)
		{
			if (keyColumns == null || keyColumns.Count == 0)
				throw new ArgumentException($"{nameof(keyColumns)} is null or empty.", nameof(keyColumns));

			for (var i = 0; i < m_Entries.Length; i++)
			{
				ref var entry = ref m_Entries[i];
				entry.IsKey = keyColumns.Contains(entry.Details.SqlName ?? "");
				entry.UseForUpdate = entry.UseForUpdate && !entry.IsKey; //If are using the column as a key, we shouldn't update it
			}
		}

		/// <summary>
		/// Returns true is the primary key includes an identity column.
		/// </summary>
		/// <typeparam name="TParameter">The type of the parameter.</typeparam>
		/// <param name="parameterBuilder">The parameter builder.</param>
		/// <param name="keyParameters">The key parameters.</param>
		/// <returns></returns>
		[SuppressMessage("Microsoft.Design", "CA1021:AvoidOutParameters", MessageId = "1#")]
		[SuppressMessage("Microsoft.Design", "CA1062:Validate arguments of public methods", MessageId = "1")]
		public bool PrimaryKeyIsIdentity<TParameter>(Func<TDbType?, TParameter> parameterBuilder, out List<TParameter> keyParameters)
			 where TParameter : DbParameter
		{
			if (parameterBuilder == null)
				throw new ArgumentNullException(nameof(parameterBuilder), $"{nameof(parameterBuilder)} is null.");

			bool primKeyIsIdent = false;
			keyParameters = new List<TParameter>();
			for (int i = 0; i < m_Entries.Length; i++)
			{
				ref var entry = ref m_Entries[i];

				if (entry.IsKey && entry.Details.IsIdentity)
				{
					primKeyIsIdent = true;

					var item = parameterBuilder(entry.Details.DbType);
					item.ParameterName = entry.Details.SqlVariableName;
					item.Value = entry.ParameterValue;
					keyParameters.Add(item);
				}
			}

			return primKeyIsIdent;
		}

		/// <summary>
		/// Clones this instance so that you can modify it without affecting the cached original.
		/// </summary>
		/// <returns></returns>
		internal SqlBuilder<TDbType> Clone(bool strictMode)
		{
			return new SqlBuilder<TDbType>(m_Name, m_Entries, strictMode);
		}

		/// <summary>
		/// Applies an argument dictionary, overriding any previously applied values.
		/// </summary>
		/// <param name="value">The value.</param>
		/// <exception cref="MappingException">This is thrown is no keys could be matched to a column. If strict mode, all keys must match columns.</exception>
		void ApplyArgumentDictionary(IReadOnlyDictionary<string, object> value)
		{
			if (value == null || value.Count == 0)
				throw new ArgumentException($"{nameof(value)} is null or empty.", nameof(value));

			bool found = false;

			foreach (var item in value)
			{
				var keyFound = false;
				for (var i = 0; i < m_Entries.Length; i++)
				{
					ref var entry = ref m_Entries[i];

					if (string.Equals(entry.Details.ClrName, item.Key, StringComparison.OrdinalIgnoreCase)
						|| string.Equals(entry.Details.SqlName, item.Key, StringComparison.OrdinalIgnoreCase)
						|| string.Equals(entry.Details.SqlVariableName, item.Key, StringComparison.OrdinalIgnoreCase)
						)
					{
						if (entry.IsFormalParameter)
							entry.UseParameter = true;
						entry.ParameterValue = item.Value ?? DBNull.Value;
						found = true;
						keyFound = true;
						//break; In the case of TVFs, the same column may appear twice
					}
				}
				if (StrictMode && !keyFound)
					throw new MappingException($"Strict mode was enabled, but property {item.Key} could be matched to a column in {m_Name}. Disable strict mode or remove the item from the dictionary.");
			}

			if (!found)
				throw new MappingException($"None of the keys could be matched to columns or parameters in {m_Name}.");
		}

		/// <summary>
		/// Applies the argument value.
		/// </summary>
		/// <param name="dataSource">The data source.</param>
		/// <param name="operationType">The operation type.</param>
		/// <param name="argumentValue">The argument value.</param>
		/// <param name="useObjectDefinedKeys">if set to <c>true</c> use object defined keys.</param>
		/// <param name="changedPropertiesOnly">if set to <c>true</c> filter the update list according to IPropertyChangeTracking.ChangedProperties.</param>
<<<<<<< HEAD
		/// <param name="nonQueryDelete">No result will be read from this operation.</param>
=======
>>>>>>> 936014a5
		/// <exception cref="MappingException">This is thrown is no properties could be matched to a column. If strict mode, all properties must match columns.</exception>
		/// <exception cref="ArgumentNullException">value;value is null.</exception>
		/// <remarks>
		/// If the object implements IReadOnlyDictionary[string, object], ApplyArgumentDictionary will be implicitly called instead.
		/// If the object does not implement IPropertyChangeTracking and changedPropertiesOnly is set, an error will occur.
		/// </remarks>
<<<<<<< HEAD
		void ApplyArgumentValue(IDataSource dataSource, OperationTypes operationType, object? argumentValue, bool useObjectDefinedKeys, bool changedPropertiesOnly, bool nonQueryDelete)
=======
		void ApplyArgumentValue(IDataSource dataSource, OperationTypes operationType, object? argumentValue, bool useObjectDefinedKeys, bool changedPropertiesOnly)
>>>>>>> 936014a5
		{
			if (dataSource == null)
				throw new ArgumentNullException(nameof(dataSource), $"{nameof(dataSource)} is null.");

			if (argumentValue == null)
			{
				//only apply audit rules
			}
			else if (argumentValue is IReadOnlyDictionary<string, object> readOnlyDictionary)
			{
				ApplyArgumentDictionary(readOnlyDictionary);
			}
			else
			{
				IReadOnlyList<string> changedProperties = Array.Empty<string>();
				if (changedPropertiesOnly)
				{
					if (argumentValue is IPropertyChangeTracking propertyChangeTracking)
					{
						changedProperties = propertyChangeTracking.ChangedProperties();
						if (changedProperties.Count == 0)
							throw new ArgumentException($"Changed properties were requested, but no properties were marked as changed.");
					}
					else
						throw new ArgumentException($"Changed properties were requested, but {argumentValue.GetType().Name} does not implement IPropertyChangeTracking.");
				}

				if (useObjectDefinedKeys)
					for (var i = 0; i < m_Entries.Length; i++)
						m_Entries[i].IsKey = false;

				var found = false; //Any matching properties were found in m_Entries

				var metadata = MetadataCache.GetMetadata(argumentValue.GetType());
				foreach (var property in metadata.Properties)
				{
					var propertyFound = false; //Property exists at all in m_Entries

					var mappedColumnName = property.MappedColumnName;

					if (mappedColumnName == null)
						continue;

					for (var i = 0; i < m_Entries.Length; i++)
					{
						var isMatch = false; //property is match for m_Entries[i]
						ref var entry = ref m_Entries[i];

						if (string.Equals(entry.Details.SqlName, mappedColumnName, StringComparison.OrdinalIgnoreCase))
							isMatch = true;
						else if (entry.Details.ClrName.Equals(mappedColumnName, StringComparison.OrdinalIgnoreCase))
						{
							isMatch = true;
							entry.UseClrNameAsAlias = true;
						}
						else if (string.Equals(entry.Details.QuotedSqlName, mappedColumnName, StringComparison.OrdinalIgnoreCase))
						{
							throw new MappingException($"Modify the ColumnAttribute for the desired column \"{mappedColumnName}\" to be \"{entry.Details.SqlName}\". SQL Quoted column names are not supported.");
						}

						if (isMatch)
						{
							propertyFound = true;
							found = true;

							if (useObjectDefinedKeys && property.IsKey)
								entry.IsKey = true;

							entry.ParameterValue = property.InvokeGet(argumentValue) ?? DBNull.Value;

							if (property.IgnoreOnInsert)
								entry.UseForInsert = false;

							if (property.IgnoreOnUpdate)
								entry.UseForUpdate = false;

							if (changedPropertiesOnly && !changedProperties.Contains(property.Name))
								entry.UseForUpdate = false;

							if (entry.IsFormalParameter)
								entry.UseParameter = true;

							//break; In the case of TVFs, the same column may appear twice
						}
					}
<<<<<<< HEAD
					if (StrictMode && !propertyFound && !nonQueryDelete)
					{
						//When in strict mode and a property wasn't found, throw an exception. This is to warn about possible data loss.
						//Exception: If performing a non-query delete, we don't care about the unmatched properties.
						//This can happen when using the TableAndView attribute and some columns are only on the view.
						throw new MappingException($"Strict mode was enabled, but property {property.Name} could be matched to a column in {m_Name}. Disable strict mode or mark the property as NotMapped.");
					}
=======
					if (StrictMode && !propertyFound)
						throw new MappingException($"Strict mode was enabled, but property {property.Name} could be matched to a column in {m_Name}. Disable strict mode or mark the property as NotMapped.");
>>>>>>> 936014a5
				}

				if (!found)
					throw new MappingException($"None of the properties on {argumentValue.GetType().Name} could be matched to columns in {m_Name}.");
			}

			ApplyRules(dataSource.AuditRules, operationType, argumentValue, dataSource.UserValue);
		}

		/// <summary>
		/// Applies the indicated rules.
		/// </summary>
		/// <param name="rules">The rules.</param>
		/// <param name="operationType">The type of operation.</param>
		/// <param name="argumentValue">The argument value.</param>
		/// <param name="userValue">The user value.</param>
		void ApplyRules(AuditRuleCollection rules, OperationTypes operationType, object? argumentValue, object? userValue)
		{
			if (argumentValue != null)
				rules.CheckValidation(argumentValue);

			for (var i = 0; i < m_Entries.Length; i++)
			{
				ref var entry = ref m_Entries[i];

				foreach (var rule in rules.GetRulesForColumn(entry.Details.SqlName, entry.Details.ClrName, operationType))
				{
					entry.ParameterValue = rule.GenerateValue(argumentValue, userValue, entry.ParameterValue);
					entry.ParameterColumn = null; //replaces the TVP columns

					if (rule.AppliesWhen.HasFlag(OperationTypes.Insert))
						entry.UseForInsert = true;

					//Update is used for soft deletes
					if (rule.AppliesWhen.HasFlag(OperationTypes.Update) || rule.AppliesWhen.HasFlag(OperationTypes.Delete))
						entry.UseForUpdate = true;
				}

				foreach (var rule in rules.GetRestrictionsForColumn(m_Name, entry.Details.SqlName, entry.Details.ClrName))
				{
					var ignoreRule = rule.ExceptWhen(userValue);
					if (ignoreRule)
						continue;

					if (rule.AppliesWhen.HasFlag(OperationTypes.Insert))
						entry.RestrictedInsert = true;

					if (rule.AppliesWhen.HasFlag(OperationTypes.Update))
						entry.RestrictedUpdate = true;

					if (rule.AppliesWhen.HasFlag(OperationTypes.Select))
						entry.RestrictedRead = true;
				}
			}
		}

		int? FindColumnIndexByName(string columnName)
		{
			for (var i = 0; i < m_Entries.Length; i++)
			{
				var details = m_Entries[i].Details;
				if (string.Equals(details.SqlName, columnName, StringComparison.OrdinalIgnoreCase) || details.ClrName.Equals(columnName, StringComparison.OrdinalIgnoreCase))
				{
					return i;
				}
			}
			return null;
		}
	}
}<|MERGE_RESOLUTION|>--- conflicted
+++ resolved
@@ -218,7 +218,6 @@
 		}
 
 		/// <summary>
-<<<<<<< HEAD
 		/// Applies the argument value for an undefined operation.
 		/// </summary>
 		/// <param name="dataSource">The data source.</param>
@@ -232,14 +231,11 @@
 		}
 
 		/// <summary>
-=======
->>>>>>> 936014a5
 		/// Applies the argument value.
 		/// </summary>
 		/// <param name="dataSource">The data source.</param>
 		/// <param name="operationType">Type of the operation.</param>
 		/// <param name="argumentValue">The value.</param>
-<<<<<<< HEAD
 		/// <param name="nonQueryDelete">No result will be read from this operation.</param>
 		/// <exception cref="MappingException">This is thrown is no properties could be matched to a column. If strict mode, all properties must match columns.</exception>
 		/// <exception cref="ArgumentNullException">value;value is null.</exception>
@@ -247,14 +243,6 @@
 		public void ApplyArgumentValue(IDataSource dataSource, OperationTypes operationType, object? argumentValue, bool nonQueryDelete)
 		{
 			ApplyArgumentValue(dataSource, operationType, argumentValue, false, false, nonQueryDelete);
-=======
-		/// <exception cref="MappingException">This is thrown is no properties could be matched to a column. If strict mode, all properties must match columns.</exception>
-		/// <exception cref="ArgumentNullException">value;value is null.</exception>
-		/// <remarks>If the object implements IReadOnlyDictionary[string, object], ApplyArgumentDictionary will be implicitly called instead.</remarks>
-		public void ApplyArgumentValue(IDataSource dataSource, OperationTypes operationType, object? argumentValue)
-		{
-			ApplyArgumentValue(dataSource, operationType, argumentValue, false, false);
->>>>>>> 936014a5
 		}
 
 		/// <summary>
@@ -271,11 +259,7 @@
 		[SuppressMessage("Microsoft.Usage", "CA1801:ReviewUnusedParameters", MessageId = "options")]
 		public void ApplyArgumentValue(IDataSource dataSource, object argumentValue, InsertOptions options)
 		{
-<<<<<<< HEAD
 			ApplyArgumentValue(dataSource, OperationTypes.Insert, argumentValue, false, false, false);
-=======
-			ApplyArgumentValue(dataSource, OperationTypes.Insert, argumentValue, false, false);
->>>>>>> 936014a5
 		}
 
 		/// <summary>
@@ -284,24 +268,15 @@
 		/// <param name="dataSource">The data source.</param>
 		/// <param name="argumentValue">The value.</param>
 		/// <param name="options">The options.</param>
-<<<<<<< HEAD
 		/// <param name="nonQuery">No result will be read from this operation.</param>
-=======
->>>>>>> 936014a5
 		/// <exception cref="MappingException">This is thrown is no properties could be matched to a column. If strict mode, all properties must match columns.</exception>
 		/// <exception cref="ArgumentNullException">value;value is null.</exception>
 		/// <remarks>
 		/// If the object implements IReadOnlyDictionary[string, object], ApplyArgumentDictionary will be implicitly called instead.
 		/// </remarks>
-<<<<<<< HEAD
 		public void ApplyArgumentValue(IDataSource dataSource, object argumentValue, DeleteOptions options, bool nonQuery)
 		{
 			ApplyArgumentValue(dataSource, OperationTypes.Delete, argumentValue, options.HasFlag(DeleteOptions.UseKeyAttribute), false, nonQuery);
-=======
-		public void ApplyArgumentValue(IDataSource dataSource, object argumentValue, DeleteOptions options)
-		{
-			ApplyArgumentValue(dataSource, OperationTypes.Delete, argumentValue, options.HasFlag(DeleteOptions.UseKeyAttribute), false);
->>>>>>> 936014a5
 		}
 
 		/// <summary>
@@ -318,11 +293,7 @@
 		/// </remarks>
 		public void ApplyArgumentValue(IDataSource dataSource, object argumentValue, UpsertOptions options)
 		{
-<<<<<<< HEAD
 			ApplyArgumentValue(dataSource, OperationTypes.InsertOrUpdate, argumentValue, options.HasFlag(UpsertOptions.UseKeyAttribute), options.HasFlag(UpsertOptions.ChangedPropertiesOnly), false);
-=======
-			ApplyArgumentValue(dataSource, OperationTypes.InsertOrUpdate, argumentValue, options.HasFlag(UpsertOptions.UseKeyAttribute), options.HasFlag(UpsertOptions.ChangedPropertiesOnly));
->>>>>>> 936014a5
 		}
 
 		/// <summary>
@@ -331,31 +302,19 @@
 		/// <param name="dataSource">The data source.</param>
 		/// <param name="argumentValue">The value.</param>
 		/// <param name="options">The options.</param>
-<<<<<<< HEAD
 		/// <param name="nonQueryDelete">No result will be read from this operation. This is ignored unless using UpdateOptions.SoftDelete.</param>
-=======
->>>>>>> 936014a5
 		/// <exception cref="MappingException">This is thrown is no properties could be matched to a column. If strict mode, all properties must match columns.</exception>
 		/// <exception cref="ArgumentNullException">value;value is null.</exception>
 		/// <remarks>
 		/// If the object implements IReadOnlyDictionary[string, object], ApplyArgumentDictionary will be implicitly called instead.
 		/// If the object does not implement IPropertyChangeTracking and changedPropertiesOnly is set, an error will occur.
 		/// </remarks>
-<<<<<<< HEAD
 		public void ApplyArgumentValue(IDataSource dataSource, object? argumentValue, UpdateOptions options, bool nonQueryDelete)
 		{
 			if (options.HasFlag(UpdateOptions.SoftDelete))
 				ApplyArgumentValue(dataSource, OperationTypes.Delete, argumentValue, options.HasFlag(UpdateOptions.UseKeyAttribute), options.HasFlag(UpdateOptions.ChangedPropertiesOnly), nonQueryDelete);
 			else
 				ApplyArgumentValue(dataSource, OperationTypes.Update, argumentValue, options.HasFlag(UpdateOptions.UseKeyAttribute), options.HasFlag(UpdateOptions.ChangedPropertiesOnly), false);
-=======
-		public void ApplyArgumentValue(IDataSource dataSource, object? argumentValue, UpdateOptions options)
-		{
-			if (options.HasFlag(UpdateOptions.SoftDelete))
-				ApplyArgumentValue(dataSource, OperationTypes.Delete, argumentValue, options.HasFlag(UpdateOptions.UseKeyAttribute), options.HasFlag(UpdateOptions.ChangedPropertiesOnly));
-			else
-				ApplyArgumentValue(dataSource, OperationTypes.Update, argumentValue, options.HasFlag(UpdateOptions.UseKeyAttribute), options.HasFlag(UpdateOptions.ChangedPropertiesOnly));
->>>>>>> 936014a5
 		}
 
 		/// <summary>
@@ -1465,21 +1424,14 @@
 		/// <param name="argumentValue">The argument value.</param>
 		/// <param name="useObjectDefinedKeys">if set to <c>true</c> use object defined keys.</param>
 		/// <param name="changedPropertiesOnly">if set to <c>true</c> filter the update list according to IPropertyChangeTracking.ChangedProperties.</param>
-<<<<<<< HEAD
 		/// <param name="nonQueryDelete">No result will be read from this operation.</param>
-=======
->>>>>>> 936014a5
 		/// <exception cref="MappingException">This is thrown is no properties could be matched to a column. If strict mode, all properties must match columns.</exception>
 		/// <exception cref="ArgumentNullException">value;value is null.</exception>
 		/// <remarks>
 		/// If the object implements IReadOnlyDictionary[string, object], ApplyArgumentDictionary will be implicitly called instead.
 		/// If the object does not implement IPropertyChangeTracking and changedPropertiesOnly is set, an error will occur.
 		/// </remarks>
-<<<<<<< HEAD
 		void ApplyArgumentValue(IDataSource dataSource, OperationTypes operationType, object? argumentValue, bool useObjectDefinedKeys, bool changedPropertiesOnly, bool nonQueryDelete)
-=======
-		void ApplyArgumentValue(IDataSource dataSource, OperationTypes operationType, object? argumentValue, bool useObjectDefinedKeys, bool changedPropertiesOnly)
->>>>>>> 936014a5
 		{
 			if (dataSource == null)
 				throw new ArgumentNullException(nameof(dataSource), $"{nameof(dataSource)} is null.");
@@ -1565,7 +1517,6 @@
 							//break; In the case of TVFs, the same column may appear twice
 						}
 					}
-<<<<<<< HEAD
 					if (StrictMode && !propertyFound && !nonQueryDelete)
 					{
 						//When in strict mode and a property wasn't found, throw an exception. This is to warn about possible data loss.
@@ -1573,10 +1524,6 @@
 						//This can happen when using the TableAndView attribute and some columns are only on the view.
 						throw new MappingException($"Strict mode was enabled, but property {property.Name} could be matched to a column in {m_Name}. Disable strict mode or mark the property as NotMapped.");
 					}
-=======
-					if (StrictMode && !propertyFound)
-						throw new MappingException($"Strict mode was enabled, but property {property.Name} could be matched to a column in {m_Name}. Disable strict mode or mark the property as NotMapped.");
->>>>>>> 936014a5
 				}
 
 				if (!found)
