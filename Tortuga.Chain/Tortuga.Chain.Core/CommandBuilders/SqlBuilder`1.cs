--- conflicted
+++ resolved
@@ -1480,17 +1480,17 @@
 					if (mappedColumnName == null)
 						continue;
 
-<<<<<<< HEAD
+					//We don't care about properties we can't write to during select operations.
 					if ((operationType == OperationTypes.Select || operationType == OperationTypes.SelectOrDelete) && !property.CanWrite)
-						continue; //We don't care about properties we can't write to during select operations.
-
+						continue; 
+
+					//We don't care about properties we can't read from during insert/update operations.
 					if ((operationType == OperationTypes.Insert || operationType == OperationTypes.InsertOrUpdate || operationType == OperationTypes.Update) && !property.CanRead)
-						continue; //We don't care about properties we can't read from during insert/update operations.
-=======
+						continue; 
+					
 					//Ignore properties we can't read. (It's probably a protected property, not meant for data binding.)
 					if (!property.CanRead)
 						continue;
->>>>>>> 9a4b0510
 
 					for (var i = 0; i < m_Entries.Length; i++)
 					{
