using System.Collections.Immutable;
using System.Data.Common;
using System.Diagnostics.CodeAnalysis;
using System.Text;
using Tortuga.Anchor.ComponentModel;
using Tortuga.Anchor.Metadata;
using Tortuga.Chain.AuditRules;
using Tortuga.Chain.DataSources;
using Tortuga.Chain.Materializers;
using Tortuga.Chain.Metadata;

namespace Tortuga.Chain.CommandBuilders
{
	/// <summary>Class SqlBuilder. This class cannot be inherited.</summary>
	/// <typeparam name="TDbType">The type of the database type.</typeparam>
	public sealed class SqlBuilder<TDbType>
		where TDbType : struct
	{
		readonly SqlBuilderEntry<TDbType>[] m_Entries;

		readonly string m_Name;

		internal SqlBuilder(string name, IReadOnlyList<ColumnMetadata<TDbType>> columns, IReadOnlyList<ParameterMetadata<TDbType>> parameters)
		{
			m_Name = name;

			m_Entries = new SqlBuilderEntry<TDbType>[columns.Count + parameters.Count];

			for (int i = 0; i < columns.Count; i++)
			{
				var column = columns[i];
				m_Entries[i] = new SqlBuilderEntry<TDbType>()
				{
					Details = column,
					IsKey = column.IsPrimaryKey,
					UseForInsert = !column.IsComputed && !column.IsIdentity,
					UseForUpdate = !column.IsComputed && !column.IsIdentity
				};
			}

			var offset = columns.Count;
			for (int i = 0; i < parameters.Count; i++)
			{
				var column = parameters[i];
				m_Entries[offset + i] = new SqlBuilderEntry<TDbType>()
				{
					Details = column,
					IsFormalParameter = true
				};
			}
		}

		internal SqlBuilder(string name, IReadOnlyList<ColumnMetadata<TDbType>> columns)
		{
			m_Name = name;

			m_Entries = new SqlBuilderEntry<TDbType>[columns.Count];

			for (int i = 0; i < columns.Count; i++)
			{
				var column = columns[i];
				m_Entries[i] = new SqlBuilderEntry<TDbType>()
				{
					Details = column,
					IsKey = column.IsPrimaryKey,
					UseForInsert = !column.IsComputed && !column.IsIdentity,
					UseForUpdate = !column.IsComputed && !column.IsIdentity
				};
			}
		}

		internal SqlBuilder(string name, IReadOnlyList<ParameterMetadata<TDbType>> parameters)
		{
			m_Name = name;

			m_Entries = new SqlBuilderEntry<TDbType>[parameters.Count];
			for (int i = 0; i < parameters.Count; i++)
			{
				var column = parameters[i];
				m_Entries[i] = new SqlBuilderEntry<TDbType>()
				{
					Details = column,
					IsFormalParameter = true
				};
			}
		}

		SqlBuilder(string name, SqlBuilderEntry<TDbType>[] entries, bool strictMode)
		{
			m_Name = name;
			m_Entries = entries.ToArray(); //since this is an array of struct, this does a deep copy
			StrictMode = strictMode;
		}

		/// <summary>
		/// Gets a value indicating whether this instance has fields marked for reading.
		/// </summary>
		/// <value>
		/// <c>true</c> if this instance has read fields; otherwise, <c>false</c>.
		/// </value>
		public bool HasReadFields
		{
			get
			{
				for (var i = 0; i < m_Entries.Length; i++)
					if (m_Entries[i].UseForRead)
						return true;
				return false;
			}
		}

		/// <summary>
		/// Gets a value indicating whether strict mode is enabled
		/// </summary>
		public bool StrictMode { get; }

		/// <summary>
		/// Applies the filter value, returning a set of expressions suitable for use in a WHERE clause.
		/// </summary>
		/// <param name="filterValue">The filter value.</param>
		/// <param name="filterOptions">The filter options.</param>
		/// <param name="useSecondSlot">if set to <c>true</c> uses the second parameter slot.</param>
		/// <returns>System.String.</returns>
		/// <exception cref="ArgumentNullException">filterValue - filterValue</exception>
		/// <exception cref="MappingException">
		/// </exception>
		/// <exception cref="ArgumentNullException"></exception>
		[SuppressMessage("Microsoft.Maintainability", "CA1502:AvoidExcessiveComplexity")]
		public string ApplyAnonymousFilterValue(object filterValue, FilterOptions filterOptions, bool useSecondSlot = false)
		{
			if (filterValue == null)
				throw new ArgumentNullException(nameof(filterValue), $"{nameof(filterValue)} is null.");

			var ignoreNullProperties = filterOptions.HasFlag(FilterOptions.IgnoreNullProperties);
			var parts = new string[m_Entries.Length];
			bool found = false;

			if (filterValue is IReadOnlyDictionary<string, object> readOnlyDictionary)
			{
				foreach (var item in readOnlyDictionary)
				{
					var keyFound = false;
					for (var i = 0; i < m_Entries.Length; i++)
					{
						ref var entry = ref m_Entries[i];

						if (string.Equals(entry.Details.ClrName, item.Key, StringComparison.OrdinalIgnoreCase)
							|| string.Equals(entry.Details.SqlName, item.Key, StringComparison.OrdinalIgnoreCase))
						{
							var value = item.Value ?? DBNull.Value;

							if (value == DBNull.Value)
							{
								if (!ignoreNullProperties)
									parts[i] = ($"{entry.Details.QuotedSqlName} IS NULL");
							}
							else
							{
								entry.ParameterValue = value;
								if (!useSecondSlot)
									entry.UseParameter = true;
								else
									entry.UseParameter2 = true;
								parts[i] = ($"{entry.Details.QuotedSqlName} = ?");
							}

							found = true;
							keyFound = true;
							break;
						}
					}
					if (StrictMode && !keyFound)
						throw new MappingException($"Strict mode was enabled, but property {item.Key} could be matched to a column in {m_Name}. Disable strict mode or remove the item from the dictionary.");
				}
			}
			else
			{
				foreach (var property in MetadataCache.GetMetadata(filterValue.GetType()).Properties.Where(p => p.MappedColumnName != null))
				{
					var propertyFound = false;
					for (var i = 0; i < m_Entries.Length; i++)
					{
						ref var entry = ref m_Entries[i];

						if (entry.Details.ClrName.Equals(property.MappedColumnName, StringComparison.OrdinalIgnoreCase))
						{
							var value = property.InvokeGet(filterValue) ?? DBNull.Value;

							if (value == DBNull.Value)
							{
								if (!ignoreNullProperties)
									parts[i] = ($"{entry.Details.QuotedSqlName} IS NULL");
							}
							else
							{
								entry.ParameterValue = value;
								if (!useSecondSlot)
									entry.UseParameter = true;
								else
									entry.UseParameter2 = true;
								parts[i] = ($"{entry.Details.QuotedSqlName} = ?");
							}

							found = true;
							propertyFound = true;
							break;
						}
					}
					if (StrictMode && !propertyFound)
						throw new MappingException($"Strict mode was enabled, but property {property.Name} could be matched to a column in {m_Name}. Disable strict mode or mark the property as NotMapped.");
				}
			}

			if (!found)
				throw new MappingException($"None of the properties on {filterValue.GetType().Name} could be matched to columns in {m_Name}.");

			return string.Join(" AND ", parts.Where(s => s != null));
		}

		/// <summary>
		/// Applies the argument value.
		/// </summary>
		/// <param name="dataSource">The data source.</param>
		/// <param name="operationType">Type of the operation.</param>
		/// <param name="argumentValue">The value.</param>
		/// <exception cref="MappingException">This is thrown is no properties could be matched to a column. If strict mode, all properties must match columns.</exception>
		/// <exception cref="ArgumentNullException">value;value is null.</exception>
		/// <remarks>If the object implements IReadOnlyDictionary[string, object], ApplyArgumentDictionary will be implicitly called instead.</remarks>
		public void ApplyArgumentValue(IDataSource dataSource, OperationTypes operationType, object? argumentValue)
		{
			ApplyArgumentValue(dataSource, operationType, argumentValue, false, false);
		}

		/// <summary>
		/// Applies the argument value.
		/// </summary>
		/// <param name="dataSource">The data source.</param>
		/// <param name="argumentValue">The value.</param>
		/// <param name="options">The options.</param>
		/// <exception cref="MappingException">This is thrown is no properties could be matched to a column. If strict mode, all properties must match columns.</exception>
		/// <exception cref="ArgumentNullException">value;value is null.</exception>
		/// <remarks>
		/// If the object implements IReadOnlyDictionary[string, object], ApplyArgumentDictionary will be implicitly called instead.
		/// </remarks>
		[SuppressMessage("Microsoft.Usage", "CA1801:ReviewUnusedParameters", MessageId = "options")]
		public void ApplyArgumentValue(IDataSource dataSource, object argumentValue, InsertOptions options)
		{
			ApplyArgumentValue(dataSource, OperationTypes.Insert, argumentValue, false, false);
		}

		/// <summary>
		/// Applies the argument value.
		/// </summary>
		/// <param name="dataSource">The data source.</param>
		/// <param name="argumentValue">The value.</param>
		/// <param name="options">The options.</param>
		/// <exception cref="MappingException">This is thrown is no properties could be matched to a column. If strict mode, all properties must match columns.</exception>
		/// <exception cref="ArgumentNullException">value;value is null.</exception>
		/// <remarks>
		/// If the object implements IReadOnlyDictionary[string, object], ApplyArgumentDictionary will be implicitly called instead.
		/// </remarks>
		public void ApplyArgumentValue(IDataSource dataSource, object argumentValue, DeleteOptions options)
		{
			ApplyArgumentValue(dataSource, OperationTypes.Delete, argumentValue, options.HasFlag(DeleteOptions.UseKeyAttribute), false);
		}

		/// <summary>
		/// Applies the argument value.
		/// </summary>
		/// <param name="dataSource">The data source.</param>
		/// <param name="argumentValue">The value.</param>
		/// <param name="options">The options.</param>
		/// <exception cref="MappingException">This is thrown is no properties could be matched to a column. If strict mode, all properties must match columns.</exception>
		/// <exception cref="ArgumentNullException">value;value is null.</exception>
		/// <remarks>
		/// If the object implements IReadOnlyDictionary[string, object], ApplyArgumentDictionary will be implicitly called instead.
		/// If the object does not implement IPropertyChangeTracking, the changedPropertiesOnly flag has no effect.
		/// </remarks>
		public void ApplyArgumentValue(IDataSource dataSource, object argumentValue, UpsertOptions options)
		{
			ApplyArgumentValue(dataSource, OperationTypes.InsertOrUpdate, argumentValue, options.HasFlag(UpsertOptions.UseKeyAttribute), options.HasFlag(UpsertOptions.ChangedPropertiesOnly));
		}

		/// <summary>
		/// Applies the argument value.
		/// </summary>
		/// <param name="dataSource">The data source.</param>
		/// <param name="argumentValue">The value.</param>
		/// <param name="options">The options.</param>
		/// <exception cref="MappingException">This is thrown is no properties could be matched to a column. If strict mode, all properties must match columns.</exception>
		/// <exception cref="ArgumentNullException">value;value is null.</exception>
		/// <remarks>
		/// If the object implements IReadOnlyDictionary[string, object], ApplyArgumentDictionary will be implicitly called instead.
		/// If the object does not implement IPropertyChangeTracking and changedPropertiesOnly is set, an error will occur.
		/// </remarks>
		public void ApplyArgumentValue(IDataSource dataSource, object? argumentValue, UpdateOptions options)
		{
			if (options.HasFlag(UpdateOptions.SoftDelete))
				ApplyArgumentValue(dataSource, OperationTypes.Delete, argumentValue, options.HasFlag(UpdateOptions.UseKeyAttribute), options.HasFlag(UpdateOptions.ChangedPropertiesOnly));
			else
				ApplyArgumentValue(dataSource, OperationTypes.Update, argumentValue, options.HasFlag(UpdateOptions.UseKeyAttribute), options.HasFlag(UpdateOptions.ChangedPropertiesOnly));
		}

		/// <summary>
		/// Uses a desired columns enumeration to indicate which columns should be set to read-mode.
		/// </summary>
		/// <param name="desiredColumns">The desired columns. This also supports Materializer.NoColumns, Materializer.AutoSelectDesiredColumns, and Materializer.AllColumns.</param>
		/// <exception cref="MappingException">This is thrown is no desired columns were actually part of the table or view. If strict mode, all desired columns must be found.</exception>
		/// <remarks>Calling this a second time will be additive with prior call.</remarks>
		public void ApplyDesiredColumns(IEnumerable<string> desiredColumns)
		{
			if (desiredColumns == null)
				throw new ArgumentNullException(nameof(desiredColumns), $"{nameof(desiredColumns)} is null.");

			bool found = false;

			if (desiredColumns == Materializer.NoColumns)
				return;//no-op, we default m_Entries[i].Read to false

			if (desiredColumns == Materializer.AutoSelectDesiredColumns)
			{
				//we want primary keys
				for (var i = 0; i < m_Entries.Length; i++)
				{
					ref var entry = ref m_Entries[i];
					if (entry.IsKey)
					{
						entry.UseForRead = true;
						found = true;
					}
				}
				if (found)
					return;

				//we will accept identity columns
				{
					for (var i = 0; i < m_Entries.Length; i++)
					{
						ref var entry = ref m_Entries[i];
						if (entry.Details.IsIdentity)
						{
							entry.UseForRead = true;
							found = true;
						}
					}
				}
				if (found)
					return;

				//we have nothing
				if (!found)
					throw new MappingException($"Could not find a primary key for {m_Name}.");
			}

			if (desiredColumns == Materializer.AllColumns)
			{
				for (var i = 0; i < m_Entries.Length; i++)
				{
					ref var entry = ref m_Entries[i];

					if (entry.Details.SqlName != null)
						entry.UseForRead = true;
				}

				return;
			}

<<<<<<< HEAD
			//This has to go last. THe special case versions of desired columns also have 0 named columns.
			if (desiredColumns.Count() == 0)
				throw new ChainInternalException("No desired columns were requested.");

=======
>>>>>>> c496e824
			foreach (var column in desiredColumns)
			{
				var columnFound = false;

				for (var i = 0; i < m_Entries.Length; i++)
				{
					ref var entry = ref m_Entries[i];

					if (string.Equals(entry.Details.SqlName, column, StringComparison.OrdinalIgnoreCase))
					{
						entry.UseForRead = true;
						columnFound = true;
						found = true;
						break;
					}
					else if (string.Equals(entry.Details.ClrName, column, StringComparison.OrdinalIgnoreCase))
					{
						entry.UseClrNameAsAlias = true;
						entry.UseForRead = true;
						columnFound = true;
						found = true;
						break;
					}
					else if (string.Equals(entry.Details.QuotedSqlName, column, StringComparison.OrdinalIgnoreCase))
					{
						throw new MappingException($"Modify the ColumnAttribute for the desired column \"{column}\" to be \"{entry.Details.SqlName}\". SQL Quoted column names are not supported.");
					}
				}

				if (StrictMode && !columnFound)
					throw new MappingException($"Strict mode was enabled, but desired column {column} was not found on {m_Name}. Disable strict mode or mark the property as NotMapped.");
			}

			if (!found)
				throw new MappingException($"None of the desired columns were found on {m_Name}."
					+ Environment.NewLine + "\tAvailable columns: " + string.Join(", ", m_Entries.Select(c => c.Details.SqlName))
					+ Environment.NewLine + "\tDesired columns: " + string.Join(", ", desiredColumns)
					);
		}

		/// <summary>
		/// Applies the filter value, returning a set of expressions suitable for use in a WHERE clause.
		/// </summary>
		/// <param name="filterValue">The filter value.</param>
		/// <param name="filterOptions">The filter options.</param>
		/// <returns>System.String.</returns>
		/// <exception cref="System.ArgumentNullException"></exception>
		/// <exception cref="MappingException">
		/// </exception>
		/// <exception cref="ArgumentNullException"></exception>
		public string ApplyFilterValue(object filterValue, FilterOptions filterOptions)
		{
			if (filterValue == null)
				throw new ArgumentNullException(nameof(filterValue), $"{nameof(filterValue)} is null.");

			var ignoreNullProperties = filterOptions.HasFlag(FilterOptions.IgnoreNullProperties);
			var parts = new List<string>();
			bool found = false;

			if (filterValue is IReadOnlyDictionary<string, object> readOnlyDictionary)
			{
				foreach (var item in readOnlyDictionary)
				{
					var keyFound = false;
					for (var i = 0; i < m_Entries.Length; i++)
					{
						ref var entry = ref m_Entries[i];

						if (string.Equals(entry.Details.ClrName, item.Key, StringComparison.OrdinalIgnoreCase)
							|| string.Equals(entry.Details.SqlName, item.Key, StringComparison.OrdinalIgnoreCase))
						{
							var value = item.Value ?? DBNull.Value;

							if (value == DBNull.Value)
							{
								if (!ignoreNullProperties)
									parts.Add($"{entry.Details.QuotedSqlName} IS NULL");
							}
							else
							{
								entry.ParameterValue = value;
								entry.UseParameter = true;
								parts.Add($"{entry.Details.QuotedSqlName} = {entry.Details.SqlVariableName}");
							}

							found = true;
							keyFound = true;
							break;
						}
					}
					if (StrictMode && !keyFound)
						throw new MappingException($"Strict mode was enabled, but property {item.Key} could be matched to a column in {m_Name}. Disable strict mode or remove the item from the dictionary.");
				}
			}
			else
			{
				foreach (var property in MetadataCache.GetMetadata(filterValue.GetType()).Properties.Where(p => p.MappedColumnName != null))
				{
					var propertyFound = false;
					for (var i = 0; i < m_Entries.Length; i++)
					{
						ref var entry = ref m_Entries[i];

						if (entry.Details.ClrName.Equals(property.MappedColumnName, StringComparison.OrdinalIgnoreCase))
						{
							var value = property.InvokeGet(filterValue) ?? DBNull.Value;

							if (value == DBNull.Value)
							{
								if (!ignoreNullProperties)
									parts.Add($"{entry.Details.QuotedSqlName} IS NULL");
							}
							else
							{
								entry.ParameterValue = value;
								entry.UseParameter = true;
								parts.Add($"{entry.Details.QuotedSqlName} = {entry.Details.SqlVariableName}");
							}

							found = true;
							propertyFound = true;
							break;
						}
					}
					if (StrictMode && !propertyFound)
						throw new MappingException($"Strict mode was enabled, but property {property.Name} could be matched to a column in {m_Name}. Disable strict mode or mark the property as NotMapped.");
				}
			}

			if (!found)
				throw new MappingException($"None of the properties on {filterValue.GetType().Name} could be matched to columns in {m_Name}.");

			return string.Join(" AND ", parts);
		}

		/// <summary>
		/// Applies the audit rules for select operations.
		/// </summary>
		/// <param name="dataSource">The data source.</param>
		public void ApplyRulesForSelect(IDataSource dataSource)
		{
			if (dataSource == null)
				throw new ArgumentNullException(nameof(dataSource), $"{nameof(dataSource)} is null.");

			ApplyRules(dataSource.AuditRules, OperationTypes.Select, null, dataSource.UserValue);
		}

		/// <summary>
		/// Applies a user defined table type as the argument.
		/// </summary>
		/// <param name="dataSource">The data source.</param>
		/// <param name="operationType">Type of the operation.</param>
		/// <param name="tableTypeColumns">The table type columns.</param>
		/// <exception cref="ArgumentNullException">
		/// dataSource
		/// or
		/// tableTypeColumns
		/// </exception>
		/// <exception cref="MappingException">None of the columns on the indicated user defined type could be matched to columns in {m_Name}.</exception>
		public void ApplyTableType(IDataSource dataSource, OperationTypes operationType, IEnumerable<ISqlBuilderEntryDetails<TDbType>> tableTypeColumns)
		{
			if (dataSource == null)
				throw new ArgumentNullException(nameof(dataSource), $"{nameof(dataSource)} is null.");
			if (tableTypeColumns == null)
				throw new ArgumentNullException(nameof(tableTypeColumns), $"{nameof(tableTypeColumns)} is null.");

			var found = false;

			foreach (var column in tableTypeColumns)
			{
				for (var i = 0; i < m_Entries.Length; i++)
				{
					ref var entry = ref m_Entries[i];
					if (string.Equals(entry.Details.SqlName, column.SqlName, StringComparison.OrdinalIgnoreCase))
					{
						found = true;
						entry.ParameterColumn = column;
					}
				}
			}

			if (!found)
				throw new MappingException($"None of the columns on the indicated user defined type could be matched to columns in {m_Name}.");

			ApplyRules(dataSource.AuditRules, operationType, null, dataSource.UserValue);
		}

		/// <summary>
		/// Builds FROM clause for a function.
		/// </summary>
		/// <param name="sql">The SQL.</param>
		/// <param name="header">The header.</param>
		/// <param name="footer">The footer.</param>
		public void BuildAnonymousFromFunctionClause(StringBuilder sql, string header, string footer)
		{
			if (sql == null)
				throw new ArgumentNullException(nameof(sql), $"{nameof(sql)} is null.");

			sql.Append(header);
			sql.Append(string.Join(", ", GetFormalParameters().Select(_ => "?")));
			sql.Append(footer);
		}

		/// <summary>
		/// Builds a list of assignments suitable for using in the SET clause of UPDATE statement. This does not include the actual SET keyword.
		/// This will mark key columns for use in parameter building.
		/// </summary>
		/// <param name="sql">The SQL being generated.</param>
		/// <param name="header">The optional header. Usually not used.</param>
		/// <param name="prefix">An optional prefix for each column name.</param>
		/// <param name="footer">The optional footer. Usually not used.</param>
		public void BuildAnonymousSetClause(StringBuilder sql, string? header, string? prefix, string? footer)
		{
			if (sql == null)
				throw new ArgumentNullException(nameof(sql), $"{nameof(sql)} was null.");

			sql.Append(header);
			sql.Append(string.Join(", ", GetUpdateColumns().Select(x => $"{prefix}{x.QuotedSqlName} = ?")));
			sql.Append(footer);
		}

		/// <summary>
		/// Builds the soft delete clause.
		/// </summary>
		/// <param name="sql">The SQL.</param>
		/// <param name="header">The header.</param>
		/// <param name="dataSource">The data source.</param>
		/// <param name="footer">The footer.</param>
		/// <exception cref="ArgumentNullException"></exception>
		public void BuildAnonymousSoftDeleteClause(StringBuilder sql, string header, IDataSource dataSource, string? footer)
		{
			if (dataSource == null)
				throw new ArgumentNullException(nameof(dataSource), $"{nameof(dataSource)} is null.");
			if (sql == null)
				throw new ArgumentNullException(nameof(sql), $"{nameof(sql)} was null.");

			var softDeletes = dataSource.AuditRules.SoftDeleteForSelect;

			if (softDeletes.Length == 0)
				return;

			var applicableColumns = new HashSet<SqlBuilderEntry<TDbType>>();

			for (var i = 0; i < m_Entries.Length; i++)
			{
				foreach (var rule in softDeletes)
				{
					ref var entry = ref m_Entries[i];

					if (string.Equals(entry.Details.SqlName, rule.ColumnName, StringComparison.OrdinalIgnoreCase) || entry.Details.ClrName.Equals(rule.ColumnName, StringComparison.OrdinalIgnoreCase))
					{
						entry.ParameterValue = rule.DeletedValue;
						entry.UseParameter2 = true;
						applicableColumns.Add(entry);
					}
				}
			}

			if (applicableColumns.Count > 0)
			{
				sql.Append(header);
				sql.Append(string.Join(" AND ", applicableColumns.Select(x => x.Details.QuotedSqlName + " <> ?")));
				sql.Append(footer);
			}
		}

		/// <summary>
		/// Builds a list of columns suitable for using in the VALUES clause of INSERT statement. This does not include the actual VALUES keyword.
		/// This will mark key columns for use in parameter building.
		/// </summary>
		/// <param name="sql">The SQL being generated.</param>
		/// <param name="header">The optional header. Usually "VALUES  (".</param>
		/// <param name="footer">The optional footer. Usually just ")".</param>
		/// <param name="includeIdentityColumn">Include the identity column. Used when performing an identity insert operation.</param>
		public void BuildAnonymousValuesClause(StringBuilder sql, string header, string footer, bool includeIdentityColumn = false)
		{
			if (sql == null)
				throw new ArgumentNullException(nameof(sql), $"{nameof(sql)} was null.");

			sql.Append(header);
			sql.Append(string.Join(", ", GetInsertColumns(includeIdentityColumn).Select(x => "?")));
			sql.Append(footer);
		}

		/// <summary>
		/// Builds the standard WHERE clause from Key columns.
		/// This will mark key columns for use in parameter building.
		/// </summary>
		/// <param name="sql">The SQL being generated.</param>
		/// <param name="header">The optional header Usually "WHERE".</param>
		/// <param name="footer">The optional footer. Usually not used.</param>
		/// <param name="firstPassParameter">if set to true if this is a first pass parameter.</param>
		/// <exception cref="System.ArgumentNullException">sql - sql</exception>
		public void BuildAnonymousWhereClause(StringBuilder sql, string? header, string? footer, bool firstPassParameter)
		{
			if (sql == null)
				throw new ArgumentNullException(nameof(sql), $"{nameof(sql)} was null.");

			sql.Append(header);
			if (firstPassParameter)
				sql.Append(string.Join(" AND ", GetKeyColumns().Select(x => x.QuotedSqlName + " = ?")));
			else
				sql.Append(string.Join(" AND ", GetKeyColumns2().Select(x => x.QuotedSqlName + " = ?")));
			sql.Append(footer);
		}

		/// <summary>
		/// Builds a complete select statement using the keys as a filter. This is mostly used in conjunction with an UPDATE or DELETE operation.
		/// </summary>
		/// <param name="sql">The SQL.</param>
		/// <param name="tableName">Name of the table.</param>
		/// <param name="footer">Optional footer, usually the statement terminator (;).</param>
		public void BuildDeleteStatement(StringBuilder sql, string tableName, string? footer)
		{
			if (sql == null)
				throw new ArgumentNullException(nameof(sql), $"{nameof(sql)} is null.");
			if (string.IsNullOrEmpty(tableName))
				throw new ArgumentException($"{nameof(tableName)} is null or empty.", nameof(tableName));

			sql.Append("DELETE FROM ").Append(tableName);
			BuildWhereClause(sql, " WHERE ", footer);
		}

		/// <summary>
		/// Builds FROM clause for a function.
		/// </summary>
		/// <param name="sql">The SQL.</param>
		/// <param name="header">The header.</param>
		/// <param name="footer">The footer.</param>
		/// <param name="parameterPrefix">Prefix to apply to each parameter name.</param>
		public void BuildFromFunctionClause(StringBuilder sql, string header, string footer, string? parameterPrefix = null)
		{
			if (sql == null)
				throw new ArgumentNullException(nameof(sql), $"{nameof(sql)} is null.");

			sql.Append(header);
			sql.Append(string.Join(", ", GetFormalParameters().Select(s => parameterPrefix + s)));
			sql.Append(footer);
		}

		/// <summary>
		/// Builds a list of columns suitable for using in an INSERT statement.
		/// This will mark key columns for use in parameter building.
		/// </summary>
		/// <param name="sql">The SQL being generated.</param>
		/// <param name="header">The optional header. e.g. "INSERT tableName (".</param>
		/// <param name="prefix">An optional prefix for each column name.</param>
		/// <param name="footer">The optional footer. Usually just ")".</param>
		/// <param name="includeIdentityColumn">Include the identity column. Used when performing an identity insert operation.</param>
		public void BuildInsertClause(StringBuilder sql, string? header, string? prefix, string? footer, bool includeIdentityColumn = false)
		{
			if (sql == null)
				throw new ArgumentNullException(nameof(sql), $"{nameof(sql)} was null.");

			sql.Append(header);
			sql.Append(string.Join(", ", GetInsertColumns(includeIdentityColumn).Select(x => prefix + x.QuotedSqlName)));
			sql.Append(footer);
		}

		/// <summary>
		/// Builds a complete insert statement.
		/// </summary>
		/// <param name="sql">The SQL.</param>
		/// <param name="tableName">Name of the table.</param>
		/// <param name="footer">The footer.</param>
		/// <param name="includeIdentityColumn">Include the identity column. Used when performing an identity insert operation.</param>
		public void BuildInsertStatement(StringBuilder sql, string tableName, string? footer, bool includeIdentityColumn = false)
		{
			if (sql == null)
				throw new ArgumentNullException(nameof(sql), $"{nameof(sql)} is null.");
			if (string.IsNullOrEmpty(tableName))
				throw new ArgumentException($"{nameof(tableName)} is null or empty.", nameof(tableName));

			BuildInsertClause(sql, "INSERT INTO " + tableName + " (", null, ")", includeIdentityColumn);
			BuildValuesClause(sql, " VALUES (", ")", includeIdentityColumn);
			sql.Append(footer);
		}

		/// <summary>
		/// Builds an order by clause.
		/// </summary>
		/// <param name="sql">The SQL.</param>
		/// <param name="header">The header.</param>
		/// <param name="sortExpressions">The sort expressions.</param>
		/// <param name="footer">The footer.</param>
		/// <exception cref="ArgumentNullException"></exception>
		/// <exception cref="MappingException"></exception>
		public void BuildOrderByClause(StringBuilder sql, string? header, IEnumerable<SortExpression> sortExpressions, string? footer)
		{
			if (sql == null)
				throw new ArgumentNullException(nameof(sql), $"{nameof(sql)} is null.");

			if (sortExpressions?.Any() != true)
				return;

			sql.Append(header);

			var isFirst = true;

			foreach (var expression in sortExpressions)
			{
				//this shouldn't happen, but if it does we'll just ignore it.
				if (expression.ColumnName == null)
					continue;

				if (!isFirst)
					sql.Append(", ");

				var columnIndex = FindColumnIndexByName(expression.ColumnName);
				if (columnIndex.HasValue)
				{
					sql.Append(m_Entries[columnIndex.Value].Details.QuotedSqlName! + (expression.Direction == SortDirection.Descending ? " DESC " : null));
				}
				else if (expression.ColumnName.EndsWith(" ACS", StringComparison.OrdinalIgnoreCase))
				{
					var truncateedName = expression.ColumnName.Substring(0, expression.ColumnName.Length - 4);
					columnIndex = FindColumnIndexByName(truncateedName);
					if (columnIndex.HasValue)
						sql.Append(m_Entries[columnIndex.Value].Details.QuotedSqlName!);
					else
						throw new MappingException($"Cannot find a column on {m_Name} named '{truncateedName}' or '{expression.ColumnName}'");
				}
				else if (expression.ColumnName.EndsWith(" DESC", StringComparison.OrdinalIgnoreCase))
				{
					var truncateedName = expression.ColumnName.Substring(0, expression.ColumnName.Length - 5);
					columnIndex = FindColumnIndexByName(truncateedName);
					if (columnIndex.HasValue)
						sql.Append(m_Entries[columnIndex.Value].Details.QuotedSqlName! + " DESC ");
					else
						throw new MappingException($"Cannot find a column on {m_Name} named '{truncateedName}' or '{expression.ColumnName}'");
				}
				else
					throw new MappingException($"Cannot find a column on {m_Name} named '{expression.ColumnName}'");

				isFirst = false;
			}

			sql.Append(footer);
		}

		/// <summary>
		/// Builds a complete select statement using the keys as a filter. This is mostly used in conjunction with an UPDATE or DELETE operation.
		/// </summary>
		/// <param name="sql">The SQL.</param>
		/// <param name="tableName">Name of the table.</param>
		/// <param name="footer">Optional footer, usually the statement terminator (;).</param>
		public void BuildSelectByKeyStatement(StringBuilder sql, string tableName, string footer)
		{
			if (sql == null)
				throw new ArgumentNullException(nameof(sql), $"{nameof(sql)} is null.");
			if (string.IsNullOrEmpty(tableName))
				throw new ArgumentException($"{nameof(tableName)} is null or empty.", nameof(tableName));

			if (!HasReadFields)
				return;

			BuildSelectClause(sql, "SELECT ", null, " FROM " + tableName);
			BuildWhereClause(sql, " WHERE ", footer);
		}

		/// <summary>
		/// Builds a list of columns suitable for using in a SELECT or OUTPUT statement.
		/// </summary>
		/// <param name="sql">The SQL being generated.</param>
		/// <param name="header">The optional header (e.g. "SELECT, OUTPUT).</param>
		/// <param name="prefix">An optional prefix for each column name.</param>
		/// <param name="footer">The optional footer.</param>
		/// <remarks>
		/// If no columns are marked for reading, the header and footer won't be emitted.
		/// </remarks>
		public void BuildSelectClause(StringBuilder sql, string? header, string? prefix, string? footer)
		{
			if (sql == null)
				throw new ArgumentNullException(nameof(sql), $"{nameof(sql)} was null.");

			if (!HasReadFields)
				return;

			sql.Append(header);
			sql.Append(string.Join(", ", GetSelectColumns().Select(x => prefix + x)));
			sql.Append(footer);
		}

		/// <summary>
		/// Builds a list of columns suitable for using in a SELECT from @TableParameter clause.
		/// </summary>
		/// <param name="sql">The SQL being generated.</param>
		/// <param name="header">The optional header (e.g. "SELECT, OUTPUT).</param>
		/// <param name="prefix">An optional prefix for each column name.</param>
		/// <param name="footer">The optional footer.</param>
		/// <param name="includeIdentityColumn">Include the identity column. Used when performing an identity insert operation.</param>
		/// <remarks>
		/// If no columns are marked for reading, the header and footer won't be emitted.
		/// </remarks>
		public void BuildSelectTvpForInsertClause(StringBuilder sql, string? header, string? prefix, string? footer, bool includeIdentityColumn = false)
		{
			if (sql == null)
				throw new ArgumentNullException(nameof(sql), $"{nameof(sql)} was null.");

			var parts = new List<string>();

			for (var i = 0; i < m_Entries.Length; i++)
			{
				ref var entry = ref m_Entries[i];

				if (!entry.RestrictedInsert && (entry.UseForInsert || (includeIdentityColumn && entry.Details.IsIdentity)))
				{
					if (entry.ParameterValue != null)
					{
						entry.UseParameter = true;
						parts.Add(prefix + entry.Details.SqlVariableName);
					}
					else if (entry.ParameterColumn != null)
					{
						parts.Add(prefix + entry.ParameterColumn.QuotedSqlName);
					}
				}
			}

			sql.Append(header);
			sql.Append(string.Join(", ", parts));
			sql.Append(footer);
		}

		/// <summary>
		/// Builds a list of assignments suitable for using in the SET clause of UPDATE statement. This does not include the actual SET keyword.
		/// This will mark key columns for use in parameter building.
		/// </summary>
		/// <param name="sql">The SQL being generated.</param>
		/// <param name="header">The optional header. Usually not used.</param>
		/// <param name="prefix">An optional prefix for each column name.</param>
		/// <param name="footer">The optional footer. Usually not used.</param>
		public void BuildSetClause(StringBuilder sql, string? header, string? prefix, string? footer)
		{
			if (sql == null)
				throw new ArgumentNullException(nameof(sql), $"{nameof(sql)} was null.");

			sql.Append(header);
			sql.Append(string.Join(", ", GetUpdateColumns().Select(x => $"{prefix}{x.QuotedSqlName} = {x.SqlVariableName}")));
			sql.Append(footer);
		}

		/// <summary>
		/// Builds the soft delete clause.
		/// </summary>
		/// <param name="sql">The SQL.</param>
		/// <param name="header">The header.</param>
		/// <param name="dataSource">The data source.</param>
		/// <param name="footer">The footer.</param>
		/// <exception cref="ArgumentNullException"></exception>
		public void BuildSoftDeleteClause(StringBuilder sql, string? header, IDataSource dataSource, string? footer)
		{
			if (dataSource == null)
				throw new ArgumentNullException(nameof(dataSource), $"{nameof(dataSource)} is null.");
			if (sql == null)
				throw new ArgumentNullException(nameof(sql), $"{nameof(sql)} was null.");

			var softDeletes = dataSource.AuditRules.SoftDeleteForSelect;

			if (softDeletes.Length == 0)
				return;

			var applicableColumns = new HashSet<SqlBuilderEntry<TDbType>>();

			for (var i = 0; i < m_Entries.Length; i++)
			{
				ref var entry = ref m_Entries[i];

				foreach (var rule in softDeletes)
				{
					if (string.Equals(entry.Details.SqlName, rule.ColumnName, StringComparison.OrdinalIgnoreCase) || entry.Details.ClrName.Equals(rule.ColumnName, StringComparison.OrdinalIgnoreCase))
					{
						entry.ParameterValue = rule.DeletedValue;
						entry.UseParameter = true;
						applicableColumns.Add(entry);
					}
				}
			}

			if (applicableColumns.Count > 0)
			{
				sql.Append(header);
				sql.Append(string.Join(" AND ", applicableColumns.Select(x => x.Details.QuotedSqlName + " <> " + x.Details.SqlVariableName)));
				sql.Append(footer);
			}
		}

		/// <summary>
		/// Builds the complete update statement using primary keys.
		/// </summary>
		/// <param name="sql">The SQL.</param>
		/// <param name="tableName">Name of the table.</param>
		/// <param name="footer">The footer.</param>
		public void BuildUpdateByKeyStatement(StringBuilder sql, string tableName, string? footer)
		{
			BuildSetClause(sql, "UPDATE " + tableName + " SET ", null, null);
			BuildWhereClause(sql, " WHERE ", null);
			sql.Append(footer);
		}

		/// <summary>
		/// Builds a list of columns suitable for using in the VALUES clause of INSERT statement. This does not include the actual VALUES keyword.
		/// This will add the associated parameters to the parameters collection.
		/// </summary>
		/// <typeparam name="TParameter">The type of the t parameter.</typeparam>
		/// <param name="sql">The SQL being generated.</param>
		/// <param name="header">The optional header. Usually "VALUES  (".</param>
		/// <param name="footer">The optional footer. Usually just ")".</param>
		/// <param name="includeIdentityColumn">Include the identity column. Used when performing an identity insert operation.</param>
		/// <param name="parameterSuffix">The parameter suffix. Must be unique for each row.</param>
		/// <param name="parameters">The parameter list to be updated.</param>
		/// <param name="parameterBuilder">The parameter builder.</param>
		/// <exception cref="ArgumentNullException">
		/// sql
		/// or
		/// value
		/// or
		/// parameters
		/// or
		/// parameterBuilder
		/// </exception>
		/// <remarks>Call OverrideArgumentValue before invoking this method</remarks>
		public void BuildValuesClause<TParameter>(StringBuilder sql, string header, string footer, bool includeIdentityColumn, string parameterSuffix, List<TParameter> parameters, ParameterBuilderCallback<TParameter, TDbType> parameterBuilder)
			where TParameter : DbParameter
		{
			if (sql == null)
				throw new ArgumentNullException(nameof(sql), $"{nameof(sql)} was null.");
			if (parameters == null)
				throw new ArgumentNullException(nameof(parameters), $"{nameof(parameters)} was null.");
			if (parameterBuilder == null)
				throw new ArgumentNullException(nameof(parameterBuilder), $"{nameof(parameterBuilder)} was null.");

			sql.Append(header);
			sql.Append(string.Join(", ", GetInsertColumns(includeIdentityColumn).Select(x => x.SqlVariableName + parameterSuffix)));
			sql.Append(footer);

			var temp = GetParameters(parameterBuilder);
			foreach (var item in temp)
				item.ParameterName += parameterSuffix;
			parameters.AddRange(temp);
		}

		/// <summary>
		/// Builds a list of columns suitable for using in the VALUES clause of INSERT statement. This does not include the actual VALUES keyword.
		/// This will mark key columns for use in parameter building.
		/// </summary>
		/// <param name="sql">The SQL being generated.</param>
		/// <param name="header">The optional header. Usually "VALUES  (".</param>
		/// <param name="footer">The optional footer. Usually just ")".</param>
		/// <param name="includeIdentityColumn">Include the identity column. Used when performing an identity insert operation.</param>
		public void BuildValuesClause(StringBuilder sql, string header, string footer, bool includeIdentityColumn = false)
		{
			if (sql == null)
				throw new ArgumentNullException(nameof(sql), $"{nameof(sql)} was null.");

			sql.Append(header);
			sql.Append(string.Join(", ", GetInsertColumns(includeIdentityColumn).Select(x => x.SqlVariableName)));
			sql.Append(footer);
		}

		/// <summary>
		/// Builds the standard WHERE clause from Key columns.
		/// This will mark key columns for use in parameter building.
		/// </summary>
		/// <param name="sql">The SQL being generated.</param>
		/// <param name="header">The optional header Usually "WHERE".</param>
		/// <param name="footer">The optional footer. Usually not used.</param>
		public void BuildWhereClause(StringBuilder sql, string? header, string? footer)
		{
			if (sql == null)
				throw new ArgumentNullException(nameof(sql), $"{nameof(sql)} was null.");

			sql.Append(header);
			sql.Append(string.Join(" AND ", GetKeyColumns().Select(x => x.QuotedSqlName + " = " + x.SqlVariableName)));
			sql.Append(footer);
		}

		/// <summary>
		/// Gets every column with a ParameterValue.
		/// </summary>
		/// <returns>Each pair has the column's QuotedSqlName and SqlVariableName</returns>
		[SuppressMessage("Microsoft.Design", "CA1024:UsePropertiesWhereAppropriate")]
		public IEnumerable<string> GetFormalParameters()
		{
			for (var i = 0; i < m_Entries.Length; i++)
				if (m_Entries[i].IsFormalParameter && m_Entries[i].ParameterValue != null)
					yield return m_Entries[i].Details.SqlVariableName;
		}

		/// <summary>
		/// Gets the insert columns.
		/// </summary>
		/// <param name="includeIdentityColumn">Include the identity column. Used when performing an identity insert operation.</param>
		/// <returns>Each pair has the column's QuotedSqlName and SqlVariableName</returns>
		/// <remarks>This will mark the returned columns as participating in the parameter generation.</remarks>
		[SuppressMessage("Microsoft.Design", "CA1024:UsePropertiesWhereAppropriate")]
		public IEnumerable<ColumnNamePair> GetInsertColumns(bool includeIdentityColumn = false)
		{
			for (var i = 0; i < m_Entries.Length; i++)
			{
				if (!m_Entries[i].RestrictedInsert && (m_Entries[i].UseForInsert || (includeIdentityColumn && m_Entries[i].Details.IsIdentity)) && (m_Entries[i].ParameterValue != null || m_Entries[i].ParameterColumn != null))
				{
					m_Entries[i].UseParameter = true;
					yield return new ColumnNamePair(m_Entries[i].Details.QuotedSqlNameSafe(), m_Entries[i].Details.SqlVariableName);
				}
			}
		}

		/// <summary>
		/// Gets the key columns.
		/// </summary>
		/// <returns>Each pair has the column's QuotedSqlName and SqlVariableName</returns>
		/// <remarks>This will mark the returned columns as participating in the parameter generation.</remarks>
		[SuppressMessage("Microsoft.Design", "CA1024:UsePropertiesWhereAppropriate")]
		public IEnumerable<ColumnNamePair> GetKeyColumns()
		{
			for (var i = 0; i < m_Entries.Length; i++)
			{
				if (m_Entries[i].IsKey)
				{
					m_Entries[i].UseParameter = true;
					yield return new ColumnNamePair(m_Entries[i].Details.QuotedSqlNameSafe(), m_Entries[i].Details.SqlVariableName);
				}
			}
		}

		/// <summary>
		/// Gets the key columns.
		/// </summary>
		/// <returns>Each pair has the column's QuotedSqlName and SqlVariableName</returns>
		/// <remarks>This will mark the returned columns as participating in the second pass of parameter generation.</remarks>
		[SuppressMessage("Microsoft.Design", "CA1024:UsePropertiesWhereAppropriate")]
		public IEnumerable<ColumnNamePair> GetKeyColumns2()
		{
			for (var i = 0; i < m_Entries.Length; i++)
				if (m_Entries[i].IsKey)
				{
					m_Entries[i].UseParameter2 = true;
					yield return new ColumnNamePair(m_Entries[i].Details.QuotedSqlNameSafe(), m_Entries[i].Details.SqlVariableName);
				}
		}

		/// <summary>
		/// Gets every column with a ParameterValue.
		/// </summary>
		/// <returns>Each pair has the column's QuotedSqlName and SqlVariableName</returns>
		/// <remarks>This will mark the returned columns as participating in the parameter generation.</remarks>
		[SuppressMessage("Microsoft.Design", "CA1024:UsePropertiesWhereAppropriate")]
		public IEnumerable<ColumnNamePair> GetParameterizedColumns()
		{
			for (var i = 0; i < m_Entries.Length; i++)
				if (m_Entries[i].ParameterValue != null)
				{
					m_Entries[i].UseParameter = true;
					yield return new ColumnNamePair(m_Entries[i].Details.QuotedSqlNameSafe(), m_Entries[i].Details.SqlVariableName);
				}
		}

		/// <summary>
		/// Gets the parameters.
		/// </summary>
		/// <typeparam name="TParameter">The type of the parameter.</typeparam>
		/// <param name="parameterBuilder">The parameter builder. This should set the parameter's database specific DbType property.</param>
		/// <returns></returns>
		[SuppressMessage("Microsoft.Design", "CA1002:DoNotExposeGenericLists")]
		public List<TParameter> GetParameters<TParameter>(ParameterBuilderCallback<TParameter, TDbType> parameterBuilder)
			where TParameter : DbParameter
		{
			if (parameterBuilder == null)
				throw new ArgumentNullException(nameof(parameterBuilder), $"{nameof(parameterBuilder)} is null.");

			var result = new List<TParameter>();

			//first pass
			for (var i = 0; i < m_Entries.Length; i++)
			{
				ref var entry = ref m_Entries[i];

				if ((entry.UseParameter && entry.ParameterValue != null) || entry.IsOutputParameter)
					result.Add(parameterBuilder(entry));
			}

			//second pass
			for (var i = 0; i < m_Entries.Length; i++)
			{
				ref var entry = ref m_Entries[i];

				if (entry.UseParameter2 && entry.ParameterValue != null)
					result.Add(parameterBuilder(entry));
			}

			return result;
		}

		/// <summary>
		/// Gets the parameters, but puts the keys last.
		/// </summary>
		/// <typeparam name="TParameter">The type of the parameter.</typeparam>
		/// <param name="parameterBuilder">The parameter builder. This should set the parameter's database specific DbType property.</param>
		/// <returns></returns>
		/// <remarks>This is needed for positional parameters such as MS Access</remarks>
		[SuppressMessage("Microsoft.Design", "CA1002:DoNotExposeGenericLists")]
		public List<TParameter> GetParametersKeysLast<TParameter>(ParameterBuilderCallback<TParameter, TDbType> parameterBuilder)
			where TParameter : DbParameter
		{
			if (parameterBuilder == null)
				throw new ArgumentNullException(nameof(parameterBuilder), $"{nameof(parameterBuilder)} is null.");

			var result = new List<TParameter>();

			//Add non-key values first
			for (var i = 0; i < m_Entries.Length; i++)
			{
				ref var entry = ref m_Entries[i];

				if (entry.UseParameter && entry.ParameterValue != null && !entry.IsKey)
					result.Add(parameterBuilder(entry));
			}

			//Now add key values
			for (var i = 0; i < m_Entries.Length; i++)
			{
				ref var entry = ref m_Entries[i];

				if (entry.UseParameter && entry.ParameterValue != null && entry.IsKey)
					result.Add(parameterBuilder(entry));
			}

			return result;
		}

		/// <summary>
		/// Gets the select columns with metadata details.
		/// </summary>
		/// <returns>Each entry has the column's metadata</returns>
		[SuppressMessage("Microsoft.Design", "CA1024:UsePropertiesWhereAppropriate")]
		public IEnumerable<ISqlBuilderEntryDetails<TDbType>> GetSelectColumnDetails()
		{
			for (var i = 0; i < m_Entries.Length; i++)
				if (!m_Entries[i].RestrictedRead && m_Entries[i].UseForRead)
					yield return m_Entries[i].Details;
		}

		/// <summary>
		/// Gets the select columns.
		/// </summary>
		/// <returns>Each entry has the column's QuotedSqlName</returns>
		[SuppressMessage("Microsoft.Design", "CA1024:UsePropertiesWhereAppropriate")]
		public IEnumerable<string> GetSelectColumns()
		{
			for (var i = 0; i < m_Entries.Length; i++)
				if (!m_Entries[i].RestrictedRead && m_Entries[i].UseForRead)
				{
					if (!m_Entries[i].UseClrNameAsAlias)
						yield return m_Entries[i].Details.QuotedSqlNameSafe();
					else
						yield return m_Entries[i].Details.QuotedSqlNameSafe() + " AS " + m_Entries[i].Details.ClrName;
				}
		}

		/// <summary>
		/// Gets the update columns.
		/// </summary>
		/// <returns>Each pair has the column's QuotedSqlName and SqlVariableName</returns>
		/// <remarks>This will mark the returned columns as participating in the parameter generation.</remarks>
		[SuppressMessage("Microsoft.Design", "CA1024:UsePropertiesWhereAppropriate")]
		public IEnumerable<ColumnNamePair> GetUpdateColumns()
		{
			for (var i = 0; i < m_Entries.Length; i++)
				if (!m_Entries[i].RestrictedUpdate && m_Entries[i].UseForUpdate && m_Entries[i].ParameterValue != null)
				{
					m_Entries[i].UseParameter = true;
					yield return new ColumnNamePair(m_Entries[i].Details.QuotedSqlNameSafe(), m_Entries[i].Details.SqlVariableName);
				}
		}

		/// <summary>
		/// Overrides the previous selected values with the values in the indicated object.
		/// </summary>
		/// <param name="dataSource">The data source.</param>
		/// <param name="operationType">The type of operation being performed.</param>
		/// <param name="argumentValue">The value.</param>
		/// <exception cref="ArgumentNullException">value;value is null.</exception>
		/// <exception cref="MappingException">This is thrown is no properties could be matched to a column. If strict mode, all properties must match columns.</exception>
		/// <remarks>This will not alter the IsPrimaryKey, Insert, or Update column settings.
		/// If the object implements IReadOnlyDictionary[string, object], ApplyArgumentDictionary will be implicitly called instead.</remarks>
		public void OverrideArgumentValue(IDataSource dataSource, OperationTypes operationType, object? argumentValue)
		{
			if (dataSource == null)
				throw new ArgumentNullException(nameof(dataSource), $"{nameof(dataSource)} is null.");

			if (argumentValue == null)
				throw new ArgumentNullException(nameof(argumentValue), $"{nameof(argumentValue)} is null.");

			if (argumentValue is IReadOnlyDictionary<string, object> readOnlyDictionary)
			{
				ApplyArgumentDictionary(readOnlyDictionary);
				return;
			}

			var found = false;

			var metadata = MetadataCache.GetMetadata(argumentValue.GetType());
			foreach (var property in metadata.Properties)
			{
				var propertyFound = false;

				if (property.MappedColumnName == null)
					continue;

				for (var i = 0; i < m_Entries.Length; i++)
				{
					ref var entry = ref m_Entries[i];

					if (entry.Details.ClrName.Equals(property.MappedColumnName, StringComparison.OrdinalIgnoreCase))
					{
						found = true;
						propertyFound = true;
						if (entry.IsFormalParameter)
							entry.UseParameter = true;
						entry.ParameterValue = property.InvokeGet(argumentValue) ?? DBNull.Value;
						break;
					}
				}
				if (StrictMode && !propertyFound)
					throw new MappingException($"Strict mode was enabled, but property {property.Name} could be matched to a column in {m_Name}. Disable strict mode or mark the property as NotMapped.");
			}

			if (!found)
				throw new MappingException($"None of the properties on {argumentValue.GetType().Name} could be matched to columns in {m_Name}.");

			ApplyRules(dataSource.AuditRules, operationType, null, dataSource.UserValue);
		}

		/// <summary>
		/// Overrides the list of keys.
		/// </summary>
		/// <param name="keyColumns">The key columns in SqlName format. The column names should be normalized before calling this method.</param>
		public void OverrideKeys(ICollection<string> keyColumns)
		{
			if (keyColumns == null || keyColumns.Count == 0)
				throw new ArgumentException($"{nameof(keyColumns)} is null or empty.", nameof(keyColumns));

			for (var i = 0; i < m_Entries.Length; i++)
			{
				ref var entry = ref m_Entries[i];
				entry.IsKey = keyColumns.Contains(entry.Details.SqlName ?? "");
				entry.UseForUpdate = entry.UseForUpdate && !entry.IsKey; //If are using the column as a key, we shouldn't update it
			}
		}

		/// <summary>
		/// Returns true is the primary key includes an identity column.
		/// </summary>
		/// <typeparam name="TParameter">The type of the parameter.</typeparam>
		/// <param name="parameterBuilder">The parameter builder.</param>
		/// <param name="keyParameters">The key parameters.</param>
		/// <returns></returns>
		[SuppressMessage("Microsoft.Design", "CA1021:AvoidOutParameters", MessageId = "1#")]
		[SuppressMessage("Microsoft.Design", "CA1062:Validate arguments of public methods", MessageId = "1")]
		public bool PrimaryKeyIsIdentity<TParameter>(Func<TDbType?, TParameter> parameterBuilder, out List<TParameter> keyParameters)
			 where TParameter : DbParameter
		{
			if (parameterBuilder == null)
				throw new ArgumentNullException(nameof(parameterBuilder), $"{nameof(parameterBuilder)} is null.");

			bool primKeyIsIdent = false;
			keyParameters = new List<TParameter>();
			for (int i = 0; i < m_Entries.Length; i++)
			{
				ref var entry = ref m_Entries[i];

				if (entry.IsKey && entry.Details.IsIdentity)
				{
					primKeyIsIdent = true;

					var item = parameterBuilder(entry.Details.DbType);
					item.ParameterName = entry.Details.SqlVariableName;
					item.Value = entry.ParameterValue;
					keyParameters.Add(item);
				}
			}

			return primKeyIsIdent;
		}

		/// <summary>
		/// Clones this instance so that you can modify it without affecting the cached original.
		/// </summary>
		/// <returns></returns>
		internal SqlBuilder<TDbType> Clone(bool strictMode)
		{
			return new SqlBuilder<TDbType>(m_Name, m_Entries, strictMode);
		}

		/// <summary>
		/// Applies an argument dictionary, overriding any previously applied values.
		/// </summary>
		/// <param name="value">The value.</param>
		/// <exception cref="MappingException">This is thrown is no keys could be matched to a column. If strict mode, all keys must match columns.</exception>
		void ApplyArgumentDictionary(IReadOnlyDictionary<string, object> value)
		{
			if (value == null || value.Count == 0)
				throw new ArgumentException($"{nameof(value)} is null or empty.", nameof(value));

			bool found = false;

			foreach (var item in value)
			{
				var keyFound = false;
				for (var i = 0; i < m_Entries.Length; i++)
				{
					ref var entry = ref m_Entries[i];

					if (string.Equals(entry.Details.ClrName, item.Key, StringComparison.OrdinalIgnoreCase)
						|| string.Equals(entry.Details.SqlName, item.Key, StringComparison.OrdinalIgnoreCase)
						|| string.Equals(entry.Details.SqlVariableName, item.Key, StringComparison.OrdinalIgnoreCase)
						)
					{
						if (entry.IsFormalParameter)
							entry.UseParameter = true;
						entry.ParameterValue = item.Value ?? DBNull.Value;
						found = true;
						keyFound = true;
						//break; In the case of TVFs, the same column may appear twice
					}
				}
				if (StrictMode && !keyFound)
					throw new MappingException($"Strict mode was enabled, but property {item.Key} could be matched to a column in {m_Name}. Disable strict mode or remove the item from the dictionary.");
			}

			if (!found)
				throw new MappingException($"None of the keys could be matched to columns or parameters in {m_Name}.");
		}

		/// <summary>
		/// Applies the argument value.
		/// </summary>
		/// <param name="dataSource">The data source.</param>
		/// <param name="operationType">The operation type.</param>
		/// <param name="argumentValue">The argument value.</param>
		/// <param name="useObjectDefinedKeys">if set to <c>true</c> use object defined keys.</param>
		/// <param name="changedPropertiesOnly">if set to <c>true</c> filter the update list according to IPropertyChangeTracking.ChangedProperties.</param>
		/// <exception cref="MappingException">This is thrown is no properties could be matched to a column. If strict mode, all properties must match columns.</exception>
		/// <exception cref="ArgumentNullException">value;value is null.</exception>
		/// <remarks>
		/// If the object implements IReadOnlyDictionary[string, object], ApplyArgumentDictionary will be implicitly called instead.
		/// If the object does not implement IPropertyChangeTracking and changedPropertiesOnly is set, an error will occur.
		/// </remarks>
		void ApplyArgumentValue(IDataSource dataSource, OperationTypes operationType, object? argumentValue, bool useObjectDefinedKeys, bool changedPropertiesOnly)
		{
			if (dataSource == null)
				throw new ArgumentNullException(nameof(dataSource), $"{nameof(dataSource)} is null.");

			if (argumentValue == null)
			{
				//only apply audit rules
			}
			else if (argumentValue is IReadOnlyDictionary<string, object> readOnlyDictionary)
			{
				ApplyArgumentDictionary(readOnlyDictionary);
			}
			else
			{
				IReadOnlyList<string> changedProperties = Array.Empty<string>();
				if (changedPropertiesOnly)
				{
					if (argumentValue is IPropertyChangeTracking propertyChangeTracking)
					{
						changedProperties = propertyChangeTracking.ChangedProperties();
						if (changedProperties.Count == 0)
							throw new ArgumentException($"Changed properties were requested, but no properties were marked as changed.");
					}
					else
						throw new ArgumentException($"Changed properties were requested, but {argumentValue.GetType().Name} does not implement IPropertyChangeTracking.");
				}

				if (useObjectDefinedKeys)
					for (var i = 0; i < m_Entries.Length; i++)
						m_Entries[i].IsKey = false;

				var found = false; //Any matching properties were found in m_Entries

				var metadata = MetadataCache.GetMetadata(argumentValue.GetType());
				foreach (var property in metadata.Properties)
				{
					var propertyFound = false; //Property exists at all in m_Entries

					var mappedColumnName = property.MappedColumnName;

					if (mappedColumnName == null)
						continue;

					for (var i = 0; i < m_Entries.Length; i++)
					{
						var isMatch = false; //property is match for m_Entries[i]
						ref var entry = ref m_Entries[i];

						if (string.Equals(entry.Details.SqlName, mappedColumnName, StringComparison.OrdinalIgnoreCase))
							isMatch = true;
						else if (entry.Details.ClrName.Equals(mappedColumnName, StringComparison.OrdinalIgnoreCase))
						{
							isMatch = true;
							entry.UseClrNameAsAlias = true;
						}
						else if (string.Equals(entry.Details.QuotedSqlName, mappedColumnName, StringComparison.OrdinalIgnoreCase))
						{
							throw new MappingException($"Modify the ColumnAttribute for the desired column \"{mappedColumnName}\" to be \"{entry.Details.SqlName}\". SQL Quoted column names are not supported.");
						}

						if (isMatch)
						{
							propertyFound = true;
							found = true;

							if (useObjectDefinedKeys && property.IsKey)
								entry.IsKey = true;

							entry.ParameterValue = property.InvokeGet(argumentValue) ?? DBNull.Value;

							if (property.IgnoreOnInsert)
								entry.UseForInsert = false;

							if (property.IgnoreOnUpdate)
								entry.UseForUpdate = false;

							if (changedPropertiesOnly && !changedProperties.Contains(property.Name))
								entry.UseForUpdate = false;

							if (entry.IsFormalParameter)
								entry.UseParameter = true;

							//break; In the case of TVFs, the same column may appear twice
						}
					}
					if (StrictMode && !propertyFound)
						throw new MappingException($"Strict mode was enabled, but property {property.Name} could be matched to a column in {m_Name}. Disable strict mode or mark the property as NotMapped.");
				}

				if (!found)
					throw new MappingException($"None of the properties on {argumentValue.GetType().Name} could be matched to columns in {m_Name}.");
			}

			ApplyRules(dataSource.AuditRules, operationType, argumentValue, dataSource.UserValue);
		}

		/// <summary>
		/// Applies the indicated rules.
		/// </summary>
		/// <param name="rules">The rules.</param>
		/// <param name="operationType">The type of operation.</param>
		/// <param name="argumentValue">The argument value.</param>
		/// <param name="userValue">The user value.</param>
		void ApplyRules(AuditRuleCollection rules, OperationTypes operationType, object? argumentValue, object? userValue)
		{
			if (argumentValue != null)
				rules.CheckValidation(argumentValue);

			for (var i = 0; i < m_Entries.Length; i++)
			{
				ref var entry = ref m_Entries[i];

				foreach (var rule in rules.GetRulesForColumn(entry.Details.SqlName, entry.Details.ClrName, operationType))
				{
					entry.ParameterValue = rule.GenerateValue(argumentValue, userValue, entry.ParameterValue);
					entry.ParameterColumn = null; //replaces the TVP columns

					if (rule.AppliesWhen.HasFlag(OperationTypes.Insert))
						entry.UseForInsert = true;

					//Update is used for soft deletes
					if (rule.AppliesWhen.HasFlag(OperationTypes.Update) || rule.AppliesWhen.HasFlag(OperationTypes.Delete))
						entry.UseForUpdate = true;
				}

				foreach (var rule in rules.GetRestrictionsForColumn(m_Name, entry.Details.SqlName, entry.Details.ClrName))
				{
					var ignoreRule = rule.ExceptWhen(userValue);
					if (ignoreRule)
						continue;

					if (rule.AppliesWhen.HasFlag(OperationTypes.Insert))
						entry.RestrictedInsert = true;

					if (rule.AppliesWhen.HasFlag(OperationTypes.Update))
						entry.RestrictedUpdate = true;

					if (rule.AppliesWhen.HasFlag(OperationTypes.Select))
						entry.RestrictedRead = true;
				}
			}
		}

		int? FindColumnIndexByName(string columnName)
		{
			for (var i = 0; i < m_Entries.Length; i++)
			{
				var details = m_Entries[i].Details;
				if (string.Equals(details.SqlName, columnName, StringComparison.OrdinalIgnoreCase) || details.ClrName.Equals(columnName, StringComparison.OrdinalIgnoreCase))
				{
					return i;
				}
			}
			return null;
		}
	}
}<|MERGE_RESOLUTION|>--- conflicted
+++ resolved
@@ -365,13 +365,10 @@
 				return;
 			}
 
-<<<<<<< HEAD
 			//This has to go last. THe special case versions of desired columns also have 0 named columns.
 			if (desiredColumns.Count() == 0)
 				throw new ChainInternalException("No desired columns were requested.");
 
-=======
->>>>>>> c496e824
 			foreach (var column in desiredColumns)
 			{
 				var columnFound = false;
