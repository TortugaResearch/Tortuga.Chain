--- conflicted
+++ resolved
@@ -63,7 +63,6 @@
 		/// Indicates the direction of the parameter.
 		/// </summary>
 		ParameterDirection Direction { get; }
-<<<<<<< HEAD
 
 		/// <summary>
 		/// Gets the maximum length.
@@ -72,7 +71,5 @@
 		/// The maximum length.
 		/// </value>
 		int? MaxLength { get; }
-=======
->>>>>>> c496e824
 	}
 }