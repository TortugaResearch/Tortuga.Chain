--- conflicted
+++ resolved
@@ -19,16 +19,6 @@
     public static class CompiledMaterializers
     {
         /// <summary>
-        /// Occurs when a materializer is compiled.
-        /// </summary>
-        public static event EventHandler<MaterializerCompilerEventArgs> MaterializerCompiled;
-
-        /// <summary>
-        /// Occurs when materializer fails to compile.
-        /// </summary>
-        public static event EventHandler<MaterializerCompilerEventArgs> MaterializerCompilerFailed;
-
-        /// <summary>
         /// Allows compilation of the ToObject materializer.
         /// </summary>
         /// <typeparam name="TCommand">The type of the command.</typeparam>
@@ -70,8 +60,6 @@
             return new CompiledMultipleTable<TCommand, TParameter>(commandBuilder);
         }
 
-<<<<<<< HEAD
-=======
         private class ColumnData
         {
             public ColumnData(int index, Type columnType, string getter)
@@ -86,7 +74,6 @@
             public string Getter { get; }
             public Type ColumnType { get; }
         }
->>>>>>> dff40c61
 
         /// <summary>
         /// Creates the builder.
@@ -201,7 +188,7 @@
         /// <param name="evaluator">The evaluator.</param>
         /// <param name="type">The type.</param>
         /// <returns></returns>
-        static IEvaluator AugmentScriptEvaluator(IEvaluator evaluator, Type type)
+        private static IEvaluator AugmentScriptEvaluator(IEvaluator evaluator, Type type)
         {
             evaluator = evaluator.ReferenceAssembly(type.Assembly);
 
@@ -220,7 +207,7 @@
         /// <param name="code">The code.</param>
         /// <param name="path">The path.</param>
         /// <param name="properties">The properties.</param>
-        static void ConstructDecomposedObjects(StringBuilder code, string path, PropertyMetadataCollection properties)
+        private static void ConstructDecomposedObjects(StringBuilder code, string path, PropertyMetadataCollection properties)
         {
             foreach (var property in properties)
             {
@@ -246,7 +233,7 @@
         /// <param name="columnIndex">Index of the column being read.</param>
         /// <param name="path">The path to the object whose properties are being set.</param>
         /// <param name="decompositionPrefix">The decomposition prefix used when reading the column data.</param>
-        static void SetProperties(StringBuilder code, Dictionary<string, ColumnData> columns, PropertyMetadataCollection properties, int columnIndex, string path, string decompositionPrefix)
+        private static void SetProperties(StringBuilder code, Dictionary<string, ColumnData> columns, PropertyMetadataCollection properties, int columnIndex, string path, string decompositionPrefix)
         {
             foreach (var property in properties)
             {
@@ -302,21 +289,6 @@
             }
         }
 
-<<<<<<< HEAD
-        class ColumnData
-        {
-
-            public ColumnData(int index, Type columnType, string getter)
-            {
-                ColumnType = columnType;
-                Getter = getter;
-                Index = index;
-            }
-            public Type ColumnType { get; }
-            public string Getter { get; }
-            public int Index { get; }
-        }
-=======
         /// <summary>
         /// Occurs when a materializer is compiled.
         /// </summary>
@@ -326,6 +298,5 @@
         /// Occurs when materializer fails to compile.
         /// </summary>
         public static event EventHandler<MaterializerCompilerEventArgs> MaterializerCompilerFailed;
->>>>>>> dff40c61
     }
 }