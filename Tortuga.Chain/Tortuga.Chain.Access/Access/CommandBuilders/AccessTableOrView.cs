--- conflicted
+++ resolved
@@ -13,164 +13,147 @@
 internal sealed class AccessTableOrView<TObject> : TableDbCommandBuilder<OleDbCommand, OleDbParameter, AccessLimitOption, TObject>
     where TObject : class
 {
-<<<<<<< HEAD
-	readonly TableOrViewMetadata<AccessObjectName, OleDbType> m_Table;
-	object? m_ArgumentValue;
-	FilterOptions m_FilterOptions;
-	object? m_FilterValue;
-	AccessLimitOption m_LimitOptions;
-	string? m_SelectClause;
-	IEnumerable<SortExpression> m_SortExpressions = Enumerable.Empty<SortExpression>();
-	int? m_Take;
-	string? m_WhereClause;
-
-	/// <summary>
-	/// Initializes a new instance of the <see cref="AccessTableOrView{TObject}" /> class.
-	/// </summary>
-	/// <param name="dataSource">The data source.</param>
-	/// <param name="tableOrViewName">Name of the table or view.</param>
-	/// <param name="filterValue">The filter value.</param>
-	/// <param name="filterOptions">The filter options.</param>
-	public AccessTableOrView(AccessDataSourceBase dataSource, AccessObjectName tableOrViewName, object filterValue, FilterOptions filterOptions) :
-		base(dataSource)
-	{
-		m_FilterValue = filterValue;
-		m_Table = ((AccessDataSourceBase)DataSource).DatabaseMetadata.GetTableOrView(tableOrViewName);
-		m_FilterOptions = filterOptions;
-	}
-
-	/// <summary>
-	/// Initializes a new instance of the <see cref="AccessTableOrView{TObject}" /> class.
-	/// </summary>
-	/// <param name="dataSource"></param>
-	/// <param name="tableOrViewName"></param>
-	/// <param name="whereClause"></param>
-	/// <param name="argumentValue"></param>
-	public AccessTableOrView(AccessDataSourceBase dataSource, AccessObjectName tableOrViewName, string? whereClause, object? argumentValue) :
-		base(dataSource)
-	{
-		m_ArgumentValue = argumentValue;
-		m_WhereClause = whereClause;
-		m_Table = ((AccessDataSourceBase)DataSource).DatabaseMetadata.GetTableOrView(tableOrViewName);
-	}
-
-	/// <summary>
-	/// Gets the default limit option.
-	/// </summary>
-	/// <value>
-	/// The default limit options.
-	/// </value>
-	/// <remarks>
-	/// For most data sources, this will be LimitOptions.Rows.
-	/// </remarks>
-	protected override LimitOptions DefaultLimitOption => LimitOptions.RowsWithTies;
-
-	/// <summary>
-	/// Returns the row count using a <c>SELECT COUNT_BIG(*)</c> style query.
-	/// </summary>
-	/// <returns></returns>
-	public override ILink<long> AsCount()
-	{
-		m_SelectClause = "COUNT(*)";
-		return ToInt64();
-	}
-
-	/// <summary>
-	/// Returns the row count for a given column. <c>SELECT COUNT_BIG(columnName)</c>
-	/// </summary>
-	/// <param name="columnName">Name of the column.</param>
-	/// <param name="distinct">if set to <c>true</c> use <c>SELECT COUNT_BIG(DISTINCT columnName)</c>.</param>
-	/// <returns></returns>
-	public override ILink<long> AsCount(string columnName, bool distinct = false)
-	{
-		if (distinct)
-			throw new NotSupportedException("Access does not support distinct counts.");
-
-		var column = m_Table.Columns[columnName];
-		m_SelectClause = $"COUNT({column.QuotedSqlName})";
-
-		return ToInt64();
-	}
-
-	/// <summary>
-	/// Prepares the command for execution by generating any necessary SQL.
-	/// </summary>
-	/// <param name="materializer"></param>
-	/// <returns></returns>
-	public override CommandExecutionToken<OleDbCommand, OleDbParameter> Prepare(Materializer<OleDbCommand, OleDbParameter> materializer)
-	{
-		if (materializer == null)
-			throw new ArgumentNullException(nameof(materializer), $"{nameof(materializer)} is null.");
-
-		var sqlBuilder = m_Table.CreateSqlBuilder(StrictMode);
-		sqlBuilder.ApplyRulesForSelect(DataSource);
-		sqlBuilder.ApplyDesiredColumns(materializer.DesiredColumns());
-
-		//Support check
-		if (!Enum.IsDefined(typeof(AccessLimitOption), m_LimitOptions))
-			throw new NotSupportedException($"Access does not support limit option {(LimitOptions)m_LimitOptions}");
-
-		//Validation
-
-		if (m_Take <= 0)
-			throw new InvalidOperationException($"Cannot take {m_Take} rows");
-
-		//SQL Generation
-		List<OleDbParameter> parameters;
-		var sql = new StringBuilder();
-
-		string? topClause = null;
-		switch (m_LimitOptions)
-		{
-			case AccessLimitOption.RowsWithTies:
-				topClause = $"TOP {m_Take} ";
-				break;
-		}
-
-		if (m_SelectClause != null)
-			sql.Append($"SELECT {topClause} {m_SelectClause} ");
-		else
-			sqlBuilder.BuildSelectClause(sql, "SELECT " + topClause, null, null);
-
-		sql.Append(" FROM " + m_Table.Name.ToQuotedString());
-
-		if (m_FilterValue != null)
-		{
-			sql.Append(" WHERE (" + sqlBuilder.ApplyFilterValue(m_FilterValue, m_FilterOptions) + ")");
-			sqlBuilder.BuildSoftDeleteClause(sql, " AND (", DataSource, ") ");
-
-			parameters = sqlBuilder.GetParameters(DataSource);
-		}
-		else if (!string.IsNullOrWhiteSpace(m_WhereClause))
-		{
-			sql.Append(" WHERE (" + m_WhereClause + ")");
-			sqlBuilder.BuildSoftDeleteClause(sql, " AND (", DataSource, ") ");
-
-			parameters = SqlBuilder.GetParameters<OleDbParameter>(m_ArgumentValue);
-			parameters.AddRange(sqlBuilder.GetParameters(DataSource));
-		}
-		else
-		{
-			sqlBuilder.BuildSoftDeleteClause(sql, " WHERE ", DataSource, null);
-			parameters = sqlBuilder.GetParameters(DataSource);
-		}
-
-		if (m_LimitOptions.RequiresSorting() && !m_SortExpressions.Any())
-		{
-			if (m_Table.HasPrimaryKey)
-				sqlBuilder.BuildOrderByClause(sql, " ORDER BY ", m_Table.PrimaryKeyColumns.Select(x => new SortExpression(x.SqlName)), null);
-			else if (StrictMode)
-				throw new InvalidOperationException("Limits were requested, but no primary keys were detected. Use WithSorting to supply a sort order or disable strict mode.");
-		}
-		else
-		{
-			sqlBuilder.BuildOrderByClause(sql, " ORDER BY ", m_SortExpressions, null);
-		}
-
-		sql.Append(";");
-
-		return new AccessCommandExecutionToken(DataSource, "Query " + m_Table.Name, sql.ToString(), parameters);
-	}
+    readonly TableOrViewMetadata<AccessObjectName, OleDbType> m_Table;
+    object? m_ArgumentValue;
+    FilterOptions m_FilterOptions;
+    object? m_FilterValue;
+    AccessLimitOption m_LimitOptions;
+
+    IEnumerable<SortExpression> m_SortExpressions = Enumerable.Empty<SortExpression>();
+
+    int? m_Take;
+    string? m_WhereClause;
+
+    /// <summary>
+    /// Initializes a new instance of the <see cref="AccessTableOrView{TObject}" /> class.
+    /// </summary>
+    /// <param name="dataSource">The data source.</param>
+    /// <param name="tableOrViewName">Name of the table or view.</param>
+    /// <param name="filterValue">The filter value.</param>
+    /// <param name="filterOptions">The filter options.</param>
+    public AccessTableOrView(AccessDataSourceBase dataSource, AccessObjectName tableOrViewName, object filterValue, FilterOptions filterOptions) :
+        base(dataSource)
+    {
+        m_FilterValue = filterValue;
+        m_Table = ((AccessDataSourceBase)DataSource).DatabaseMetadata.GetTableOrView(tableOrViewName);
+        m_FilterOptions = filterOptions;
+    }
+
+    /// <summary>
+    /// Initializes a new instance of the <see cref="AccessTableOrView{TObject}" /> class.
+    /// </summary>
+    /// <param name="dataSource"></param>
+    /// <param name="tableOrViewName"></param>
+    /// <param name="whereClause"></param>
+    /// <param name="argumentValue"></param>
+    public AccessTableOrView(AccessDataSourceBase dataSource, AccessObjectName tableOrViewName, string? whereClause, object? argumentValue) :
+        base(dataSource)
+    {
+        m_ArgumentValue = argumentValue;
+        m_WhereClause = whereClause;
+        m_Table = ((AccessDataSourceBase)DataSource).DatabaseMetadata.GetTableOrView(tableOrViewName);
+    }
+
+    /// <summary>
+    /// Gets the columns from the metadata.
+    /// </summary>
+    /// <value>The columns.</value>
+    protected override ColumnMetadataCollection Columns => m_Table.Columns.GenericCollection;
+
+    /// <summary>
+    /// Gets the default limit option.
+    /// </summary>
+    /// <value>
+    /// The default limit options.
+    /// </value>
+    /// <remarks>
+    /// For most data sources, this will be LimitOptions.Rows.
+    /// </remarks>
+    protected override LimitOptions DefaultLimitOption => LimitOptions.RowsWithTies;
+
+    /// <summary>
+    /// Prepares the command for execution by generating any necessary SQL.
+    /// </summary>
+    /// <param name="materializer"></param>
+    /// <returns></returns>
+    public override CommandExecutionToken<OleDbCommand, OleDbParameter> Prepare(Materializer<OleDbCommand, OleDbParameter> materializer)
+    {
+        if (materializer == null)
+            throw new ArgumentNullException(nameof(materializer), $"{nameof(materializer)} is null.");
+
+        var sqlBuilder = m_Table.CreateSqlBuilder(StrictMode);
+        sqlBuilder.ApplyRulesForSelect(DataSource);
+        if (AggregateColumns.IsEmpty)
+            sqlBuilder.ApplyDesiredColumns(materializer.DesiredColumns());
+
+        //Support check
+        if (!Enum.IsDefined(typeof(AccessLimitOption), m_LimitOptions))
+            throw new NotSupportedException($"Access does not support limit option {(LimitOptions)m_LimitOptions}");
+
+        //Validation
+
+        if (m_Take <= 0)
+            throw new InvalidOperationException($"Cannot take {m_Take} rows");
+
+        //SQL Generation
+        List<OleDbParameter> parameters;
+        var sql = new StringBuilder();
+
+        string? topClause = null;
+        switch (m_LimitOptions)
+        {
+            case AccessLimitOption.RowsWithTies:
+                topClause = $"TOP {m_Take} ";
+                break;
+        }
+
+        if (AggregateColumns.IsEmpty)
+            sqlBuilder.BuildSelectClause(sql, "SELECT " + topClause, null, null);
+        else
+            AggregateColumns.BuildSelectClause(sql, "SELECT " + topClause, DataSource, null);
+
+        sql.Append(" FROM " + m_Table.Name.ToQuotedString());
+
+        if (m_FilterValue != null)
+        {
+            sql.Append(" WHERE (" + sqlBuilder.ApplyFilterValue(m_FilterValue, m_FilterOptions) + ")");
+            sqlBuilder.BuildSoftDeleteClause(sql, " AND (", DataSource, ") ");
+
+            parameters = sqlBuilder.GetParameters(DataSource);
+        }
+        else if (!string.IsNullOrWhiteSpace(m_WhereClause))
+        {
+            sql.Append(" WHERE (" + m_WhereClause + ")");
+            sqlBuilder.BuildSoftDeleteClause(sql, " AND (", DataSource, ") ");
+
+            parameters = SqlBuilder.GetParameters<OleDbParameter>(m_ArgumentValue);
+            parameters.AddRange(sqlBuilder.GetParameters(DataSource));
+        }
+        else
+        {
+            sqlBuilder.BuildSoftDeleteClause(sql, " WHERE ", DataSource, null);
+            parameters = sqlBuilder.GetParameters(DataSource);
+        }
+
+        if (AggregateColumns.HasGroupBy)
+            AggregateColumns.BuildGroupByClause(sql, " GROUP BY ", DataSource, null);
+
+        if (m_LimitOptions.RequiresSorting() && !m_SortExpressions.Any())
+        {
+            if (m_Table.HasPrimaryKey)
+                sqlBuilder.BuildOrderByClause(sql, " ORDER BY ", m_Table.PrimaryKeyColumns.Select(x => new SortExpression(x.SqlName)), null);
+            else if (StrictMode)
+                throw new InvalidOperationException("Limits were requested, but no primary keys were detected. Use WithSorting to supply a sort order or disable strict mode.");
+        }
+        else
+        {
+            sqlBuilder.BuildOrderByClause(sql, " ORDER BY ", m_SortExpressions, null);
+        }
+
+        sql.Append(";");
+
+        return new AccessCommandExecutionToken(DataSource, "Query " + m_Table.Name, sql.ToString(), parameters);
+    }
 
 	/// <summary>
 	/// Called when ObjectDbCommandBuilder needs a reference to the associated table or view.
@@ -178,74 +161,74 @@
 	/// <returns>TableOrViewMetadata.</returns>
 	protected override TableOrViewMetadata OnGetTable() => m_Table;
 
-	/// <summary>
-	/// Adds (or replaces) the filter on this command builder.
-	/// </summary>
-	/// <param name="filterValue">The filter value.</param>
-	/// <param name="filterOptions">The filter options.</param>
-	/// <returns>TableDbCommandBuilder&lt;OleDbCommand, OleDbParameter, AccessLimitOption&gt;.</returns>
-	protected override TableDbCommandBuilder<OleDbCommand, OleDbParameter, AccessLimitOption> OnWithFilter(object filterValue, FilterOptions filterOptions = FilterOptions.None)
-	{
-		m_FilterValue = filterValue;
-		m_WhereClause = null;
-		m_ArgumentValue = null;
-		m_FilterOptions = filterOptions;
-		return this;
-	}
-
-	/// <summary>
-	/// Adds (or replaces) the filter on this command builder.
-	/// </summary>
-	/// <param name="whereClause">The where clause.</param>
-	/// <param name="argumentValue">The argument value.</param>
-	/// <returns></returns>
-	protected override TableDbCommandBuilder<OleDbCommand, OleDbParameter, AccessLimitOption> OnWithFilter(string whereClause, object? argumentValue)
-	{
-		m_FilterValue = null;
-		m_WhereClause = whereClause;
-		m_ArgumentValue = argumentValue;
-		return this;
-	}
-
-	/// <summary>
-	/// Adds limits to the command builder.
-	/// </summary>
-	/// <param name="skip">The number of rows to skip.</param>
-	/// <param name="take">Number of rows to take.</param>
-	/// <param name="limitOptions">The limit options.</param>
-	/// <param name="seed">The seed for repeatable reads. Only applies to random sampling</param>
-	/// <returns></returns>
-	protected override TableDbCommandBuilder<OleDbCommand, OleDbParameter, AccessLimitOption> OnWithLimits(int? skip, int? take, AccessLimitOption limitOptions, int? seed)
-	{
-		if (skip.HasValue)
-			throw new NotSupportedException("Row skipping isn't supported by Access");
-		if (seed.HasValue)
-			throw new NotSupportedException("Seed values are not supported by Access");
-
-		m_Take = take;
-		m_LimitOptions = limitOptions;
-		return this;
-	}
-
-	/// <summary>
-	/// Adds limits to the command builder.
-	/// </summary>
-	/// <param name="skip">The number of rows to skip.</param>
-	/// <param name="take">Number of rows to take.</param>
-	/// <param name="limitOptions">The limit options.</param>
-	/// <param name="seed">The seed for repeatable reads. Only applies to random sampling</param>
-	/// <returns></returns>
-	protected override TableDbCommandBuilder<OleDbCommand, OleDbParameter, AccessLimitOption> OnWithLimits(int? skip, int? take, LimitOptions limitOptions, int? seed)
-	{
-		if (skip.HasValue)
-			throw new NotSupportedException("Row skipping isn't supported by Access");
-		if (seed.HasValue)
-			throw new NotSupportedException("Seed values are not supported by Access");
-
-		m_Take = take;
-		m_LimitOptions = (AccessLimitOption)limitOptions;
-		return this;
-	}
+    /// <summary>
+    /// Adds (or replaces) the filter on this command builder.
+    /// </summary>
+    /// <param name="filterValue">The filter value.</param>
+    /// <param name="filterOptions">The filter options.</param>
+    /// <returns>TableDbCommandBuilder&lt;OleDbCommand, OleDbParameter, AccessLimitOption&gt;.</returns>
+    protected override TableDbCommandBuilder<OleDbCommand, OleDbParameter, AccessLimitOption> OnWithFilter(object filterValue, FilterOptions filterOptions = FilterOptions.None)
+    {
+        m_FilterValue = filterValue;
+        m_WhereClause = null;
+        m_ArgumentValue = null;
+        m_FilterOptions = filterOptions;
+        return this;
+    }
+
+    /// <summary>
+    /// Adds (or replaces) the filter on this command builder.
+    /// </summary>
+    /// <param name="whereClause">The where clause.</param>
+    /// <param name="argumentValue">The argument value.</param>
+    /// <returns></returns>
+    protected override TableDbCommandBuilder<OleDbCommand, OleDbParameter, AccessLimitOption> OnWithFilter(string whereClause, object? argumentValue)
+    {
+        m_FilterValue = null;
+        m_WhereClause = whereClause;
+        m_ArgumentValue = argumentValue;
+        return this;
+    }
+
+    /// <summary>
+    /// Adds limits to the command builder.
+    /// </summary>
+    /// <param name="skip">The number of rows to skip.</param>
+    /// <param name="take">Number of rows to take.</param>
+    /// <param name="limitOptions">The limit options.</param>
+    /// <param name="seed">The seed for repeatable reads. Only applies to random sampling</param>
+    /// <returns></returns>
+    protected override TableDbCommandBuilder<OleDbCommand, OleDbParameter, AccessLimitOption> OnWithLimits(int? skip, int? take, AccessLimitOption limitOptions, int? seed)
+    {
+        if (skip.HasValue)
+            throw new NotSupportedException("Row skipping isn't supported by Access");
+        if (seed.HasValue)
+            throw new NotSupportedException("Seed values are not supported by Access");
+
+        m_Take = take;
+        m_LimitOptions = limitOptions;
+        return this;
+    }
+
+    /// <summary>
+    /// Adds limits to the command builder.
+    /// </summary>
+    /// <param name="skip">The number of rows to skip.</param>
+    /// <param name="take">Number of rows to take.</param>
+    /// <param name="limitOptions">The limit options.</param>
+    /// <param name="seed">The seed for repeatable reads. Only applies to random sampling</param>
+    /// <returns></returns>
+    protected override TableDbCommandBuilder<OleDbCommand, OleDbParameter, AccessLimitOption> OnWithLimits(int? skip, int? take, LimitOptions limitOptions, int? seed)
+    {
+        if (skip.HasValue)
+            throw new NotSupportedException("Row skipping isn't supported by Access");
+        if (seed.HasValue)
+            throw new NotSupportedException("Seed values are not supported by Access");
+
+        m_Take = take;
+        m_LimitOptions = (AccessLimitOption)limitOptions;
+        return this;
+    }
 
 	/// <summary>
 	/// Adds sorting to the command builder.
@@ -257,248 +240,4 @@
 		m_SortExpressions = sortExpressions ?? throw new ArgumentNullException(nameof(sortExpressions), $"{nameof(sortExpressions)} is null.");
 		return this;
 	}
-=======
-    readonly TableOrViewMetadata<AccessObjectName, OleDbType> m_Table;
-    object? m_ArgumentValue;
-    FilterOptions m_FilterOptions;
-    object? m_FilterValue;
-    AccessLimitOption m_LimitOptions;
-
-    IEnumerable<SortExpression> m_SortExpressions = Enumerable.Empty<SortExpression>();
-
-    int? m_Take;
-    string? m_WhereClause;
-
-    /// <summary>
-    /// Initializes a new instance of the <see cref="AccessTableOrView{TObject}" /> class.
-    /// </summary>
-    /// <param name="dataSource">The data source.</param>
-    /// <param name="tableOrViewName">Name of the table or view.</param>
-    /// <param name="filterValue">The filter value.</param>
-    /// <param name="filterOptions">The filter options.</param>
-    public AccessTableOrView(AccessDataSourceBase dataSource, AccessObjectName tableOrViewName, object filterValue, FilterOptions filterOptions) :
-        base(dataSource)
-    {
-        m_FilterValue = filterValue;
-        m_Table = ((AccessDataSourceBase)DataSource).DatabaseMetadata.GetTableOrView(tableOrViewName);
-        m_FilterOptions = filterOptions;
-    }
-
-    /// <summary>
-    /// Initializes a new instance of the <see cref="AccessTableOrView{TObject}" /> class.
-    /// </summary>
-    /// <param name="dataSource"></param>
-    /// <param name="tableOrViewName"></param>
-    /// <param name="whereClause"></param>
-    /// <param name="argumentValue"></param>
-    public AccessTableOrView(AccessDataSourceBase dataSource, AccessObjectName tableOrViewName, string? whereClause, object? argumentValue) :
-        base(dataSource)
-    {
-        m_ArgumentValue = argumentValue;
-        m_WhereClause = whereClause;
-        m_Table = ((AccessDataSourceBase)DataSource).DatabaseMetadata.GetTableOrView(tableOrViewName);
-    }
-
-    /// <summary>
-    /// Gets the columns from the metadata.
-    /// </summary>
-    /// <value>The columns.</value>
-    protected override ColumnMetadataCollection Columns => m_Table.Columns.GenericCollection;
-
-    /// <summary>
-    /// Gets the default limit option.
-    /// </summary>
-    /// <value>
-    /// The default limit options.
-    /// </value>
-    /// <remarks>
-    /// For most data sources, this will be LimitOptions.Rows.
-    /// </remarks>
-    protected override LimitOptions DefaultLimitOption => LimitOptions.RowsWithTies;
-
-    /// <summary>
-    /// Prepares the command for execution by generating any necessary SQL.
-    /// </summary>
-    /// <param name="materializer"></param>
-    /// <returns></returns>
-    public override CommandExecutionToken<OleDbCommand, OleDbParameter> Prepare(Materializer<OleDbCommand, OleDbParameter> materializer)
-    {
-        if (materializer == null)
-            throw new ArgumentNullException(nameof(materializer), $"{nameof(materializer)} is null.");
-
-        var sqlBuilder = m_Table.CreateSqlBuilder(StrictMode);
-        sqlBuilder.ApplyRulesForSelect(DataSource);
-        if (AggregateColumns.IsEmpty)
-            sqlBuilder.ApplyDesiredColumns(materializer.DesiredColumns());
-
-        //Support check
-        if (!Enum.IsDefined(typeof(AccessLimitOption), m_LimitOptions))
-            throw new NotSupportedException($"Access does not support limit option {(LimitOptions)m_LimitOptions}");
-
-        //Validation
-
-        if (m_Take <= 0)
-            throw new InvalidOperationException($"Cannot take {m_Take} rows");
-
-        //SQL Generation
-        List<OleDbParameter> parameters;
-        var sql = new StringBuilder();
-
-        string? topClause = null;
-        switch (m_LimitOptions)
-        {
-            case AccessLimitOption.RowsWithTies:
-                topClause = $"TOP {m_Take} ";
-                break;
-        }
-
-        if (AggregateColumns.IsEmpty)
-            sqlBuilder.BuildSelectClause(sql, "SELECT " + topClause, null, null);
-        else
-            AggregateColumns.BuildSelectClause(sql, "SELECT " + topClause, DataSource, null);
-
-        sql.Append(" FROM " + m_Table.Name.ToQuotedString());
-
-        if (m_FilterValue != null)
-        {
-            sql.Append(" WHERE (" + sqlBuilder.ApplyFilterValue(m_FilterValue, m_FilterOptions) + ")");
-            sqlBuilder.BuildSoftDeleteClause(sql, " AND (", DataSource, ") ");
-
-            parameters = sqlBuilder.GetParameters(DataSource);
-        }
-        else if (!string.IsNullOrWhiteSpace(m_WhereClause))
-        {
-            sql.Append(" WHERE (" + m_WhereClause + ")");
-            sqlBuilder.BuildSoftDeleteClause(sql, " AND (", DataSource, ") ");
-
-            parameters = SqlBuilder.GetParameters<OleDbParameter>(m_ArgumentValue);
-            parameters.AddRange(sqlBuilder.GetParameters(DataSource));
-        }
-        else
-        {
-            sqlBuilder.BuildSoftDeleteClause(sql, " WHERE ", DataSource, null);
-            parameters = sqlBuilder.GetParameters(DataSource);
-        }
-
-        if (AggregateColumns.HasGroupBy)
-            AggregateColumns.BuildGroupByClause(sql, " GROUP BY ", DataSource, null);
-
-        if (m_LimitOptions.RequiresSorting() && !m_SortExpressions.Any())
-        {
-            if (m_Table.HasPrimaryKey)
-                sqlBuilder.BuildOrderByClause(sql, " ORDER BY ", m_Table.PrimaryKeyColumns.Select(x => new SortExpression(x.SqlName)), null);
-            else if (StrictMode)
-                throw new InvalidOperationException("Limits were requested, but no primary keys were detected. Use WithSorting to supply a sort order or disable strict mode.");
-        }
-        else
-        {
-            sqlBuilder.BuildOrderByClause(sql, " ORDER BY ", m_SortExpressions, null);
-        }
-
-        sql.Append(";");
-
-        return new AccessCommandExecutionToken(DataSource, "Query " + m_Table.Name, sql.ToString(), parameters);
-    }
-
-    /// <summary>
-    /// Returns the column associated with the column name.
-    /// </summary>
-    /// <param name="columnName">Name of the column.</param>
-    /// <returns></returns>
-    /// <remarks>
-    /// If the column name was not found, this will return null
-    /// </remarks>
-    public override ColumnMetadata? TryGetColumn(string columnName) => m_Table.Columns.TryGetColumn(columnName);
-
-    /// <summary>
-    /// Returns a list of columns known to be non-nullable.
-    /// </summary>
-    /// <returns>
-    /// If the command builder doesn't know which columns are non-nullable, an empty list will be returned.
-    /// </returns>
-    /// <remarks>
-    /// This is used by materializers to skip IsNull checks.
-    /// </remarks>
-    public override IReadOnlyList<ColumnMetadata> TryGetNonNullableColumns() => m_Table.NonNullableColumns;
-
-    /// <summary>
-    /// Adds (or replaces) the filter on this command builder.
-    /// </summary>
-    /// <param name="filterValue">The filter value.</param>
-    /// <param name="filterOptions">The filter options.</param>
-    /// <returns>TableDbCommandBuilder&lt;OleDbCommand, OleDbParameter, AccessLimitOption&gt;.</returns>
-    protected override TableDbCommandBuilder<OleDbCommand, OleDbParameter, AccessLimitOption> OnWithFilter(object filterValue, FilterOptions filterOptions = FilterOptions.None)
-    {
-        m_FilterValue = filterValue;
-        m_WhereClause = null;
-        m_ArgumentValue = null;
-        m_FilterOptions = filterOptions;
-        return this;
-    }
-
-    /// <summary>
-    /// Adds (or replaces) the filter on this command builder.
-    /// </summary>
-    /// <param name="whereClause">The where clause.</param>
-    /// <param name="argumentValue">The argument value.</param>
-    /// <returns></returns>
-    protected override TableDbCommandBuilder<OleDbCommand, OleDbParameter, AccessLimitOption> OnWithFilter(string whereClause, object? argumentValue)
-    {
-        m_FilterValue = null;
-        m_WhereClause = whereClause;
-        m_ArgumentValue = argumentValue;
-        return this;
-    }
-
-    /// <summary>
-    /// Adds limits to the command builder.
-    /// </summary>
-    /// <param name="skip">The number of rows to skip.</param>
-    /// <param name="take">Number of rows to take.</param>
-    /// <param name="limitOptions">The limit options.</param>
-    /// <param name="seed">The seed for repeatable reads. Only applies to random sampling</param>
-    /// <returns></returns>
-    protected override TableDbCommandBuilder<OleDbCommand, OleDbParameter, AccessLimitOption> OnWithLimits(int? skip, int? take, AccessLimitOption limitOptions, int? seed)
-    {
-        if (skip.HasValue)
-            throw new NotSupportedException("Row skipping isn't supported by Access");
-        if (seed.HasValue)
-            throw new NotSupportedException("Seed values are not supported by Access");
-
-        m_Take = take;
-        m_LimitOptions = limitOptions;
-        return this;
-    }
-
-    /// <summary>
-    /// Adds limits to the command builder.
-    /// </summary>
-    /// <param name="skip">The number of rows to skip.</param>
-    /// <param name="take">Number of rows to take.</param>
-    /// <param name="limitOptions">The limit options.</param>
-    /// <param name="seed">The seed for repeatable reads. Only applies to random sampling</param>
-    /// <returns></returns>
-    protected override TableDbCommandBuilder<OleDbCommand, OleDbParameter, AccessLimitOption> OnWithLimits(int? skip, int? take, LimitOptions limitOptions, int? seed)
-    {
-        if (skip.HasValue)
-            throw new NotSupportedException("Row skipping isn't supported by Access");
-        if (seed.HasValue)
-            throw new NotSupportedException("Seed values are not supported by Access");
-
-        m_Take = take;
-        m_LimitOptions = (AccessLimitOption)limitOptions;
-        return this;
-    }
-
-    /// <summary>
-    /// Adds sorting to the command builder.
-    /// </summary>
-    /// <param name="sortExpressions">The sort expressions.</param>
-    /// <returns></returns>
-    protected override TableDbCommandBuilder<OleDbCommand, OleDbParameter, AccessLimitOption> OnWithSorting(IEnumerable<SortExpression> sortExpressions)
-    {
-        m_SortExpressions = sortExpressions ?? throw new ArgumentNullException(nameof(sortExpressions), $"{nameof(sortExpressions)} is null.");
-        return this;
-    }
->>>>>>> 7456835a
 }