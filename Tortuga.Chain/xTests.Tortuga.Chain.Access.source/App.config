﻿<?xml version="1.0" encoding="utf-8"?>
<configuration>
  <connectionStrings>
    <clear />
    <add name="AccessTestDatabase" connectionString="Provider=Microsoft.Jet.OLEDB.4.0;Data Source=AccessTestDatabase.mdb;Jet OLEDB:Engine Type=5" />
  </connectionStrings>
  <runtime>
    <assemblyBinding xmlns="urn:schemas-microsoft-com:asm.v1">
      <dependentAssembly>
        <assemblyIdentity name="Microsoft.CodeAnalysis.Scripting" publicKeyToken="31bf3856ad364e35" culture="neutral" />
        <bindingRedirect oldVersion="0.0.0.0-2.10.0.0" newVersion="2.10.0.0" />
      </dependentAssembly>
      <dependentAssembly>
        <assemblyIdentity name="Microsoft.CodeAnalysis" publicKeyToken="31bf3856ad364e35" culture="neutral" />
        <bindingRedirect oldVersion="0.0.0.0-2.10.0.0" newVersion="2.10.0.0" />
      </dependentAssembly>
      <dependentAssembly>
        <assemblyIdentity name="System.Collections.Immutable" publicKeyToken="b03f5f7f11d50a3a" culture="neutral" />
        <bindingRedirect oldVersion="0.0.0.0-1.2.3.0" newVersion="1.2.3.0" />
      </dependentAssembly>
      <dependentAssembly>
        <assemblyIdentity name="Microsoft.CodeAnalysis.CSharp.Scripting" publicKeyToken="31bf3856ad364e35" culture="neutral" />
        <bindingRedirect oldVersion="0.0.0.0-2.10.0.0" newVersion="2.10.0.0" />
      </dependentAssembly>
      <dependentAssembly>
        <assemblyIdentity name="System.IO.FileSystem" publicKeyToken="b03f5f7f11d50a3a" culture="neutral" />
        <bindingRedirect oldVersion="0.0.0.0-4.0.3.0" newVersion="4.0.3.0" />
      </dependentAssembly>
      <dependentAssembly>
        <assemblyIdentity name="System.Security.Cryptography.Algorithms" publicKeyToken="b03f5f7f11d50a3a" culture="neutral" />
        <bindingRedirect oldVersion="0.0.0.0-4.3.0.0" newVersion="4.3.0.0" />
      </dependentAssembly>
      <dependentAssembly>
        <assemblyIdentity name="System.ValueTuple" publicKeyToken="cc7b13ffcd2ddd51" culture="neutral" />
        <bindingRedirect oldVersion="0.0.0.0-4.0.3.0" newVersion="4.0.3.0" />
      </dependentAssembly>
      <dependentAssembly>
        <assemblyIdentity name="System.Security.Cryptography.Primitives" publicKeyToken="b03f5f7f11d50a3a" culture="neutral" />
        <bindingRedirect oldVersion="0.0.0.0-4.0.2.0" newVersion="4.0.2.0" />
      </dependentAssembly>
      <dependentAssembly>
        <assemblyIdentity name="System.IO.FileSystem.Primitives" publicKeyToken="b03f5f7f11d50a3a" culture="neutral" />
        <bindingRedirect oldVersion="0.0.0.0-4.0.3.0" newVersion="4.0.3.0" />
      </dependentAssembly>
      <dependentAssembly>
        <assemblyIdentity name="System.Xml.ReaderWriter" publicKeyToken="b03f5f7f11d50a3a" culture="neutral" />
        <bindingRedirect oldVersion="0.0.0.0-4.1.1.0" newVersion="4.1.1.0" />
      </dependentAssembly>
      <dependentAssembly>
        <assemblyIdentity name="System.IO.Compression" publicKeyToken="b77a5c561934e089" culture="neutral" />
        <bindingRedirect oldVersion="0.0.0.0-4.2.0.0" newVersion="4.2.0.0" />
      </dependentAssembly>
      <dependentAssembly>
        <assemblyIdentity name="System.Threading.Tasks.Extensions" publicKeyToken="cc7b13ffcd2ddd51" culture="neutral" />
        <bindingRedirect oldVersion="0.0.0.0-4.2.0.0" newVersion="4.2.0.0" />
      </dependentAssembly>
      <dependentAssembly>
        <assemblyIdentity name="System.Xml.XPath.XDocument" publicKeyToken="b03f5f7f11d50a3a" culture="neutral" />
        <bindingRedirect oldVersion="0.0.0.0-4.1.0.0" newVersion="4.1.0.0" />
      </dependentAssembly>
      <dependentAssembly>
        <assemblyIdentity name="System.Text.Encoding.CodePages" publicKeyToken="b03f5f7f11d50a3a" culture="neutral" />
        <bindingRedirect oldVersion="0.0.0.0-4.1.1.0" newVersion="4.1.1.0" />
      </dependentAssembly>
      <dependentAssembly>
        <assemblyIdentity name="System.Console" publicKeyToken="b03f5f7f11d50a3a" culture="neutral" />
        <bindingRedirect oldVersion="0.0.0.0-4.0.2.0" newVersion="4.0.2.0" />
      </dependentAssembly>
      <dependentAssembly>
        <assemblyIdentity name="System.Diagnostics.StackTrace" publicKeyToken="b03f5f7f11d50a3a" culture="neutral" />
        <bindingRedirect oldVersion="0.0.0.0-4.1.0.0" newVersion="4.1.0.0" />
      </dependentAssembly>
<<<<<<< HEAD
      <dependentAssembly>
        <assemblyIdentity name="System.Runtime.CompilerServices.Unsafe" publicKeyToken="b03f5f7f11d50a3a" culture="neutral" />
        <bindingRedirect oldVersion="0.0.0.0-4.0.4.1" newVersion="4.0.4.1" />
      </dependentAssembly>
=======
>>>>>>> e07643aa
    </assemblyBinding>
  </runtime>
</configuration><|MERGE_RESOLUTION|>--- conflicted
+++ resolved
@@ -5,78 +5,5 @@
     <add name="AccessTestDatabase" connectionString="Provider=Microsoft.Jet.OLEDB.4.0;Data Source=AccessTestDatabase.mdb;Jet OLEDB:Engine Type=5" />
   </connectionStrings>
   <runtime>
-    <assemblyBinding xmlns="urn:schemas-microsoft-com:asm.v1">
-      <dependentAssembly>
-        <assemblyIdentity name="Microsoft.CodeAnalysis.Scripting" publicKeyToken="31bf3856ad364e35" culture="neutral" />
-        <bindingRedirect oldVersion="0.0.0.0-2.10.0.0" newVersion="2.10.0.0" />
-      </dependentAssembly>
-      <dependentAssembly>
-        <assemblyIdentity name="Microsoft.CodeAnalysis" publicKeyToken="31bf3856ad364e35" culture="neutral" />
-        <bindingRedirect oldVersion="0.0.0.0-2.10.0.0" newVersion="2.10.0.0" />
-      </dependentAssembly>
-      <dependentAssembly>
-        <assemblyIdentity name="System.Collections.Immutable" publicKeyToken="b03f5f7f11d50a3a" culture="neutral" />
-        <bindingRedirect oldVersion="0.0.0.0-1.2.3.0" newVersion="1.2.3.0" />
-      </dependentAssembly>
-      <dependentAssembly>
-        <assemblyIdentity name="Microsoft.CodeAnalysis.CSharp.Scripting" publicKeyToken="31bf3856ad364e35" culture="neutral" />
-        <bindingRedirect oldVersion="0.0.0.0-2.10.0.0" newVersion="2.10.0.0" />
-      </dependentAssembly>
-      <dependentAssembly>
-        <assemblyIdentity name="System.IO.FileSystem" publicKeyToken="b03f5f7f11d50a3a" culture="neutral" />
-        <bindingRedirect oldVersion="0.0.0.0-4.0.3.0" newVersion="4.0.3.0" />
-      </dependentAssembly>
-      <dependentAssembly>
-        <assemblyIdentity name="System.Security.Cryptography.Algorithms" publicKeyToken="b03f5f7f11d50a3a" culture="neutral" />
-        <bindingRedirect oldVersion="0.0.0.0-4.3.0.0" newVersion="4.3.0.0" />
-      </dependentAssembly>
-      <dependentAssembly>
-        <assemblyIdentity name="System.ValueTuple" publicKeyToken="cc7b13ffcd2ddd51" culture="neutral" />
-        <bindingRedirect oldVersion="0.0.0.0-4.0.3.0" newVersion="4.0.3.0" />
-      </dependentAssembly>
-      <dependentAssembly>
-        <assemblyIdentity name="System.Security.Cryptography.Primitives" publicKeyToken="b03f5f7f11d50a3a" culture="neutral" />
-        <bindingRedirect oldVersion="0.0.0.0-4.0.2.0" newVersion="4.0.2.0" />
-      </dependentAssembly>
-      <dependentAssembly>
-        <assemblyIdentity name="System.IO.FileSystem.Primitives" publicKeyToken="b03f5f7f11d50a3a" culture="neutral" />
-        <bindingRedirect oldVersion="0.0.0.0-4.0.3.0" newVersion="4.0.3.0" />
-      </dependentAssembly>
-      <dependentAssembly>
-        <assemblyIdentity name="System.Xml.ReaderWriter" publicKeyToken="b03f5f7f11d50a3a" culture="neutral" />
-        <bindingRedirect oldVersion="0.0.0.0-4.1.1.0" newVersion="4.1.1.0" />
-      </dependentAssembly>
-      <dependentAssembly>
-        <assemblyIdentity name="System.IO.Compression" publicKeyToken="b77a5c561934e089" culture="neutral" />
-        <bindingRedirect oldVersion="0.0.0.0-4.2.0.0" newVersion="4.2.0.0" />
-      </dependentAssembly>
-      <dependentAssembly>
-        <assemblyIdentity name="System.Threading.Tasks.Extensions" publicKeyToken="cc7b13ffcd2ddd51" culture="neutral" />
-        <bindingRedirect oldVersion="0.0.0.0-4.2.0.0" newVersion="4.2.0.0" />
-      </dependentAssembly>
-      <dependentAssembly>
-        <assemblyIdentity name="System.Xml.XPath.XDocument" publicKeyToken="b03f5f7f11d50a3a" culture="neutral" />
-        <bindingRedirect oldVersion="0.0.0.0-4.1.0.0" newVersion="4.1.0.0" />
-      </dependentAssembly>
-      <dependentAssembly>
-        <assemblyIdentity name="System.Text.Encoding.CodePages" publicKeyToken="b03f5f7f11d50a3a" culture="neutral" />
-        <bindingRedirect oldVersion="0.0.0.0-4.1.1.0" newVersion="4.1.1.0" />
-      </dependentAssembly>
-      <dependentAssembly>
-        <assemblyIdentity name="System.Console" publicKeyToken="b03f5f7f11d50a3a" culture="neutral" />
-        <bindingRedirect oldVersion="0.0.0.0-4.0.2.0" newVersion="4.0.2.0" />
-      </dependentAssembly>
-      <dependentAssembly>
-        <assemblyIdentity name="System.Diagnostics.StackTrace" publicKeyToken="b03f5f7f11d50a3a" culture="neutral" />
-        <bindingRedirect oldVersion="0.0.0.0-4.1.0.0" newVersion="4.1.0.0" />
-      </dependentAssembly>
-<<<<<<< HEAD
-      <dependentAssembly>
-        <assemblyIdentity name="System.Runtime.CompilerServices.Unsafe" publicKeyToken="b03f5f7f11d50a3a" culture="neutral" />
-        <bindingRedirect oldVersion="0.0.0.0-4.0.4.1" newVersion="4.0.4.1" />
-      </dependentAssembly>
-=======
->>>>>>> e07643aa
-    </assemblyBinding>
   </runtime>
 </configuration>