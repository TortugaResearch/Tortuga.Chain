﻿using System.Collections.Generic;
using System.Diagnostics.CodeAnalysis;
using System.Linq;
using Tortuga.Chain.CommandBuilders;
using Tortuga.Chain.Metadata;
using System;

#if SQL_SERVER_SDS

using AbstractCommand = System.Data.SqlClient.SqlCommand;
using AbstractDbType = System.Data.SqlDbType;
using AbstractParameter = System.Data.SqlClient.SqlParameter;
using AbstractObjectName = Tortuga.Chain.SqlServer.SqlServerObjectName;
using AbstractLimitOption = Tortuga.Chain.SqlServerLimitOption;

#elif SQL_SERVER_MDS

using AbstractCommand = Microsoft.Data.SqlClient.SqlCommand;
using AbstractDbType = System.Data.SqlDbType;
using AbstractParameter = Microsoft.Data.SqlClient.SqlParameter;
using AbstractObjectName = Tortuga.Chain.SqlServer.SqlServerObjectName;
using AbstractLimitOption = Tortuga.Chain.SqlServerLimitOption;

#elif SQL_SERVER_OLEDB

using AbstractCommand = System.Data.OleDb.OleDbCommand;
using AbstractDbType = System.Data.OleDb.OleDbType;
using AbstractLimitOption = Tortuga.Chain.SqlServerLimitOption;
using AbstractObjectName = Tortuga.Chain.SqlServer.SqlServerObjectName;
using AbstractParameter = System.Data.OleDb.OleDbParameter;

#elif SQLITE

using AbstractCommand = System.Data.SQLite.SQLiteCommand;
using AbstractDbType = System.Data.DbType;
using AbstractParameter = System.Data.SQLite.SQLiteParameter;
using AbstractObjectName = Tortuga.Chain.SQLite.SQLiteObjectName;
using AbstractLimitOption = Tortuga.Chain.SQLiteLimitOption;

#elif MYSQL

using AbstractCommand = MySql.Data.MySqlClient.MySqlCommand;
using AbstractDbType = MySql.Data.MySqlClient.MySqlDbType;
using AbstractParameter = MySql.Data.MySqlClient.MySqlParameter;
using AbstractObjectName = Tortuga.Chain.MySql.MySqlObjectName;
using AbstractLimitOption = Tortuga.Chain.MySqlLimitOption;

#elif POSTGRESQL

using AbstractCommand = Npgsql.NpgsqlCommand;
using AbstractDbType = NpgsqlTypes.NpgsqlDbType;
using AbstractParameter = Npgsql.NpgsqlParameter;
using AbstractObjectName = Tortuga.Chain.PostgreSql.PostgreSqlObjectName;
using AbstractLimitOption = Tortuga.Chain.PostgreSqlLimitOption;

#elif ACCESS

using AbstractCommand = System.Data.OleDb.OleDbCommand;
using AbstractDbType = System.Data.OleDb.OleDbType;
using AbstractParameter = System.Data.OleDb.OleDbParameter;
using AbstractLimitOption = Tortuga.Chain.AccessLimitOption;
using AbstractObjectName = Tortuga.Chain.Access.AccessObjectName;

#endif

#if SQL_SERVER_SDS || SQL_SERVER_MDS

namespace Tortuga.Chain.SqlServer
{
    partial class SqlServerDataSourceBase

#elif SQL_SERVER_OLEDB

namespace Tortuga.Chain.SqlServer
{
    partial class OleDbSqlServerDataSourceBase

#elif SQLITE

namespace Tortuga.Chain.SQLite
{
    partial class SQLiteDataSourceBase

#elif MYSQL

namespace Tortuga.Chain.MySql
{
    partial class MySqlDataSourceBase

#elif POSTGRESQL

namespace Tortuga.Chain.PostgreSql
{
    partial class PostgreSqlDataSourceBase

#elif ACCESS

namespace Tortuga.Chain.Access
{
    partial class AccessDataSourceBase

#endif
    {
        /// <summary>
        /// Creates a command to perform a delete operation.
        /// </summary>
        /// <param name="tableName"></param>
        /// <param name="argumentValue"></param>
        /// <param name="options"></param>
        /// <returns></returns>
        public ObjectDbCommandBuilder<AbstractCommand, AbstractParameter, TArgument> Delete<TArgument>(AbstractObjectName tableName, TArgument argumentValue, DeleteOptions options = DeleteOptions.None)
        where TArgument : class
        {
            var table = DatabaseMetadata.GetTableOrView(tableName);
            if (!AuditRules.UseSoftDelete(table))
                return OnDeleteObject<TArgument>(tableName, argumentValue, options);

            UpdateOptions effectiveOptions = UpdateOptions.SoftDelete | UpdateOptions.IgnoreRowsAffected;
            if (options.HasFlag(DeleteOptions.UseKeyAttribute))
                effectiveOptions = effectiveOptions | UpdateOptions.UseKeyAttribute;

            return OnUpdateObject<TArgument>(tableName, argumentValue, effectiveOptions);
        }

        /// <summary>
        /// Delete an object model from the table indicated by the class's Table attribute.
        /// </summary>
        /// <typeparam name="TArgument"></typeparam>
        /// <param name="argumentValue">The argument value.</param>
        /// <param name="options">The delete options.</param>
        /// <returns></returns>
        public ObjectDbCommandBuilder<AbstractCommand, AbstractParameter, TArgument> Delete<TArgument>(TArgument argumentValue, DeleteOptions options = DeleteOptions.None) where TArgument : class
        {
            var table = DatabaseMetadata.GetTableOrViewFromClass<TArgument>();

            if (!AuditRules.UseSoftDelete(table))
                return OnDeleteObject<TArgument>(table.Name, argumentValue, options);

            UpdateOptions effectiveOptions = UpdateOptions.SoftDelete;
            if (options.HasFlag(DeleteOptions.UseKeyAttribute))
                effectiveOptions = effectiveOptions | UpdateOptions.UseKeyAttribute;

            return OnUpdateObject<TArgument>(table.Name, argumentValue, effectiveOptions);
        }

        /// <summary>
        /// Delete a record by its primary key.
        /// </summary>
        /// <typeparam name="T"></typeparam>
        /// <param name="tableName">Name of the table.</param>
        /// <param name="key">The key.</param>
        /// <param name="options">The options.</param>
        /// <returns>MultipleRowDbCommandBuilder&lt;AbstractCommand, AbstractParameter&gt;.</returns>
        public SingleRowDbCommandBuilder<AbstractCommand, AbstractParameter> DeleteByKey<T>(AbstractObjectName tableName, T key, DeleteOptions options = DeleteOptions.None)
            where T : struct
        {
            return DeleteByKeyList(tableName, new List<T> { key }, options);
        }

        /// <summary>
        /// Delete a record by its primary key.
        /// </summary>
        /// <param name="tableName">Name of the table.</param>
        /// <param name="key">The key.</param>
        /// <param name="options">The options.</param>
        /// <returns>MultipleRowDbCommandBuilder&lt;AbstractCommand, AbstractParameter&gt;.</returns>
        public SingleRowDbCommandBuilder<AbstractCommand, AbstractParameter> DeleteByKey(AbstractObjectName tableName, string key, DeleteOptions options = DeleteOptions.None)
        {
            return DeleteByKeyList(tableName, new List<string> { key }, options);
        }

        /// <summary>
        /// Delete multiple records using a where expression.
        /// </summary>
        /// <param name="tableName">Name of the table.</param>
        /// <param name="whereClause">The where clause.</param>
        public MultipleRowDbCommandBuilder<AbstractCommand, AbstractParameter> DeleteWithFilter(AbstractObjectName tableName, string whereClause)
        {
            var table = DatabaseMetadata.GetTableOrView(tableName);
            if (!AuditRules.UseSoftDelete(table))
                return OnDeleteMany(tableName, whereClause, null);

            return OnUpdateMany(tableName, null, UpdateOptions.SoftDelete | UpdateOptions.IgnoreRowsAffected).WithFilter(whereClause, null);
        }

        /// <summary>
        /// Update an object in the specified table.
        /// </summary>
        /// <typeparam name="TArgument"></typeparam>
        /// <param name="argumentValue">The argument value.</param>
        /// <param name="options">The update options.</param>
        /// <returns></returns>
        public ObjectDbCommandBuilder<AbstractCommand, AbstractParameter, TArgument> Update<TArgument>(TArgument argumentValue, UpdateOptions options = UpdateOptions.None) where TArgument : class
        {
            return Update(DatabaseMetadata.GetTableOrViewFromClass<TArgument>().Name, argumentValue, options);
        }

        /// <summary>
        /// Update a record by its primary key.
        /// </summary>
        /// <typeparam name="TArgument">The type of the t argument.</typeparam>
        /// <typeparam name="TKey"></typeparam>
        /// <param name="tableName">Name of the table.</param>
        /// <param name="newValues">The new values to use.</param>
        /// <param name="key">The key.</param>
        /// <param name="options">The options.</param>
        /// <returns>MultipleRowDbCommandBuilder&lt;AbstractCommand, AbstractParameter&gt;.</returns>
        public SingleRowDbCommandBuilder<AbstractCommand, AbstractParameter> UpdateByKey<TArgument, TKey>(AbstractObjectName tableName, TArgument newValues, TKey key, UpdateOptions options = UpdateOptions.None)
            where TKey : struct
        {
            return UpdateByKeyList(tableName, newValues, new List<TKey> { key }, options);
        }

        /// <summary>
        /// Creates an operation to directly query a table or view
        /// </summary>
        /// <param name="tableOrViewName"></param>
        /// <returns></returns>
        public TableDbCommandBuilder<AbstractCommand, AbstractParameter, AbstractLimitOption> From(AbstractObjectName tableOrViewName)
        {
            return OnFromTableOrView(tableOrViewName, null, null);
        }

        /// <summary>
        /// Creates an operation to directly query a table or view
        /// </summary>
        /// <param name="tableOrViewName"></param>
        /// <param name="whereClause"></param>
        /// <returns></returns>
        public TableDbCommandBuilder<AbstractCommand, AbstractParameter, AbstractLimitOption> From(AbstractObjectName tableOrViewName, string whereClause)
        {
            return OnFromTableOrView(tableOrViewName, whereClause, null);
        }

        /// <summary>
        /// Creates an operation to directly query a table or view
        /// </summary>
        /// <param name="tableOrViewName"></param>
        /// <param name="whereClause"></param>
        /// <param name="argumentValue"></param>
        /// <returns></returns>
        public TableDbCommandBuilder<AbstractCommand, AbstractParameter, AbstractLimitOption> From(AbstractObjectName tableOrViewName, string whereClause, object argumentValue)
        {
            return OnFromTableOrView(tableOrViewName, whereClause, argumentValue);
        }

        /// <summary>
        /// Creates an operation to directly query a table or view
        /// </summary>
        /// <param name="tableOrViewName">Name of the table or view.</param>
        /// <param name="filterValue">The filter value.</param>
        /// <param name="filterOptions">The filter options.</param>
        /// <returns>TableDbCommandBuilder&lt;AbstractCommand, AbstractParameter, AbstractLimitOption&gt;.</returns>
        public TableDbCommandBuilder<AbstractCommand, AbstractParameter, AbstractLimitOption> From(AbstractObjectName tableOrViewName, object filterValue, FilterOptions filterOptions = FilterOptions.None)
        {
            return OnFromTableOrView(tableOrViewName, filterValue, filterOptions);
        }

        /// <summary>
        /// This is used to directly query a table or view.
        /// </summary>
        /// <typeparam name="TObject"></typeparam>
        /// <returns></returns>
        [SuppressMessage("Microsoft.Design", "CA1004:GenericMethodsShouldProvideTypeParameter")]
        public TableDbCommandBuilder<AbstractCommand, AbstractParameter, AbstractLimitOption, TObject> From<TObject>() where TObject : class
        {
            return OnFromTableOrView<TObject>(DatabaseObjectAsTableOrView<TObject>(OperationType.Select).Name, null, null);
        }

        /// <summary>
        /// This is used to directly query a table or view.
        /// </summary>
        /// <typeparam name="TObject">The type of the object.</typeparam>
        /// <param name="whereClause">The where clause. Do not prefix this clause with "WHERE".</param>
        /// <returns></returns>
        [SuppressMessage("Microsoft.Design", "CA1004:GenericMethodsShouldProvideTypeParameter")]
        public TableDbCommandBuilder<AbstractCommand, AbstractParameter, AbstractLimitOption, TObject> From<TObject>(string whereClause) where TObject : class
        {
            return OnFromTableOrView<TObject>(DatabaseObjectAsTableOrView<TObject>(OperationType.Select).Name, whereClause, null);
        }

        /// <summary>
        /// This is used to directly query a table or view.
        /// </summary>
        /// <typeparam name="TObject">The type of the object.</typeparam>
        /// <param name="whereClause">The where clause. Do not prefix this clause with "WHERE".</param>
        /// <param name="argumentValue">Optional argument value. Every property in the argument value must have a matching parameter in the WHERE clause</param>
        /// <returns></returns>
        [SuppressMessage("Microsoft.Design", "CA1004:GenericMethodsShouldProvideTypeParameter")]
        public TableDbCommandBuilder<AbstractCommand, AbstractParameter, AbstractLimitOption, TObject> From<TObject>(string whereClause, object argumentValue) where TObject : class
        {
            return OnFromTableOrView<TObject>(DatabaseObjectAsTableOrView<TObject>(OperationType.Select).Name, whereClause, argumentValue);
        }

        /// <summary>
        /// This is used to directly query a table or view.
        /// </summary>
        /// <typeparam name="TObject">The type of the object.</typeparam>
        /// <param name="filterValue">The filter value is used to generate a simple AND style WHERE clause.</param>
        /// <param name="filterOptions">The filter options.</param>
        /// <returns>TableDbCommandBuilder&lt;AbstractCommand, AbstractParameter, AbstractLimitOption, TObject&gt;.</returns>
        [SuppressMessage("Microsoft.Design", "CA1004:GenericMethodsShouldProvideTypeParameter")]
        public TableDbCommandBuilder<AbstractCommand, AbstractParameter, AbstractLimitOption, TObject> From<TObject>(object filterValue, FilterOptions filterOptions = FilterOptions.None) where TObject : class
        {
<<<<<<< HEAD
            return OnFromTableOrView<TObject>(DatabaseMetadata.GetTableOrViewFromClass<TObject>().Name, filterValue, filterOptions);
=======
            return OnFromTableOrView<TObject>(DatabaseObjectAsTableOrView<TObject>(OperationType.Select).Name, filterValue, FilterOptions.None);
>>>>>>> 1f4e528e
        }

        /// <summary>
        /// Delete multiple records using a filter object.
        /// </summary>
        /// <param name="tableName">Name of the table.</param>
        /// <param name="filterValue">The filter value.</param>
        /// <param name="filterOptions">The options.</param>
        public MultipleRowDbCommandBuilder<AbstractCommand, AbstractParameter> DeleteWithFilter(AbstractObjectName tableName, object filterValue, FilterOptions filterOptions = FilterOptions.None)
        {
            var table = DatabaseMetadata.GetTableOrView(tableName);
            if (!AuditRules.UseSoftDelete(table))
                return OnDeleteMany(tableName, filterValue, filterOptions);

            return OnUpdateMany(tableName, null, UpdateOptions.SoftDelete | UpdateOptions.IgnoreRowsAffected).WithFilter(filterValue, filterOptions);
        }

        /// <summary>
        /// Delete multiple records using a where expression.
        /// </summary>
        /// <param name="tableName">Name of the table.</param>
        /// <param name="whereClause">The where clause.</param>
        /// <param name="argumentValue">The argument value for the where clause.</param>
        public MultipleRowDbCommandBuilder<AbstractCommand, AbstractParameter> DeleteWithFilter(AbstractObjectName tableName, string whereClause, object argumentValue)
        {
            var table = DatabaseMetadata.GetTableOrView(tableName);
            if (!AuditRules.UseSoftDelete(table))
                return OnDeleteMany(tableName, whereClause, argumentValue);

            return OnUpdateMany(tableName, null, UpdateOptions.SoftDelete | UpdateOptions.IgnoreRowsAffected).WithFilter(whereClause, argumentValue);
        }

        /// <summary>
        /// Update multiple records using an update expression.
        /// </summary>
        /// <param name="tableName">Name of the table.</param>
        /// <param name="updateExpression">The update expression.</param>
        /// <param name="updateArgumentValue">The argument value.</param>
        /// <param name="options">The update options.</param>
        /// <remarks>Use .WithFilter to apply a WHERE clause.</remarks>
        public IUpdateManyDbCommandBuilder<AbstractCommand, AbstractParameter> UpdateSet(AbstractObjectName tableName, string updateExpression, object updateArgumentValue, UpdateOptions options = UpdateOptions.None)
        {
            return OnUpdateMany(tableName, updateExpression, updateArgumentValue, options);
        }

        /// <summary>
        /// Update multiple records using an update value.
        /// </summary>
        /// <param name="tableName">Name of the table.</param>
        /// <param name="newValues">The new values to use.</param>
        /// <param name="options">The options.</param>
        /// <remarks>Use .WithFilter to apply a WHERE clause.</remarks>
        public IUpdateManyDbCommandBuilder<AbstractCommand, AbstractParameter> UpdateSet(AbstractObjectName tableName, object newValues, UpdateOptions options = UpdateOptions.None)
        {
            return OnUpdateMany(tableName, newValues, options);
        }

        /// <summary>
        /// Gets a record by its primary key.
        /// </summary>
        /// <typeparam name="TKey"></typeparam>
        /// <param name="tableName">Name of the table.</param>
        /// <param name="key">The key.</param>
        /// <returns>MultipleRowDbCommandBuilder&lt;OleDbCommand, OleDbParameter&gt;.</returns>
        public SingleRowDbCommandBuilder<AbstractCommand, AbstractParameter> GetByKey<TKey>(AbstractObjectName tableName, TKey key)
            where TKey : struct
        {
            return GetByKeyList(tableName, keys: (IEnumerable<TKey>)new List<TKey> { key });
        }

        /// <summary>
        /// Gets a record by its primary key.
        /// </summary>
        /// <param name="tableName">Name of the table.</param>
        /// <param name="key">The key.</param>
        /// <returns>MultipleRowDbCommandBuilder&lt;OleDbCommand, OleDbParameter&gt;.</returns>
        public SingleRowDbCommandBuilder<AbstractCommand, AbstractParameter> GetByKey(AbstractObjectName tableName, string key)
        {
            return GetByKeyList(tableName, keys: (IEnumerable<string>)new List<string> { key });
        }

        /// <summary>
        /// Inserts an object into the specified table.
        /// </summary>
        /// <typeparam name="TArgument"></typeparam>
        /// <param name="argumentValue">The argument value.</param>
        /// <param name="options">The options for how the insert occurs.</param>
        /// <returns></returns>
        public ObjectDbCommandBuilder<AbstractCommand, AbstractParameter, TArgument> Insert<TArgument>(TArgument argumentValue, InsertOptions options = InsertOptions.None) where TArgument : class
        {
            return Insert(DatabaseMetadata.GetTableOrViewFromClass<TArgument>().Name, argumentValue, options);
        }

        /// <summary>
        /// Creates a operation used to perform an update operation.
        /// </summary>
        /// <param name="tableName"></param>
        /// <param name="argumentValue"></param>
        /// <param name="options"></param>
        /// <returns></returns>
        public ObjectDbCommandBuilder<AbstractCommand, AbstractParameter, TArgument> Update<TArgument>(AbstractObjectName tableName, TArgument argumentValue, UpdateOptions options = UpdateOptions.None)
        where TArgument : class
        {
            return OnUpdateObject<TArgument>(tableName, argumentValue, options);
        }

        /// <summary>
        /// Update a record by its primary key.
        /// </summary>
        /// <typeparam name="TArgument">The type of the t argument.</typeparam>
        /// <param name="tableName">Name of the table.</param>
        /// <param name="newValues">The new values to use.</param>
        /// <param name="key">The key.</param>
        /// <param name="options">The options.</param>
        /// <returns>MultipleRowDbCommandBuilder&lt;OleDbCommand, OleDbParameter&gt;.</returns>
        public SingleRowDbCommandBuilder<AbstractCommand, AbstractParameter> UpdateByKey<TArgument>(AbstractObjectName tableName, TArgument newValues, string key, UpdateOptions options = UpdateOptions.None)
        {
            return UpdateByKeyList(tableName, newValues, new List<string> { key }, options);
        }

        /// <summary>
        /// Creates an operation used to perform an insert operation.
        /// </summary>
        /// <param name="tableName">Name of the table.</param>
        /// <param name="argumentValue">The argument value.</param>
        /// <param name="options">The options.</param>
        /// <returns></returns>
        public ObjectDbCommandBuilder<AbstractCommand, AbstractParameter, TArgument> Insert<TArgument>(AbstractObjectName tableName, TArgument argumentValue, InsertOptions options = InsertOptions.None)
        where TArgument : class
        {
            return OnInsertObject<TArgument>(tableName, argumentValue, options);
        }

        /// <summary>
        /// Update multiple records using an update expression.
        /// </summary>
        /// <param name="tableName">Name of the table.</param>
        /// <param name="updateExpression">The update expression.</param>
        /// <param name="options">The update options.</param>
        /// <remarks>Use .WithFilter to apply a WHERE clause.</remarks>
        public IUpdateManyDbCommandBuilder<AbstractCommand, AbstractParameter> UpdateSet(AbstractObjectName tableName, string updateExpression, UpdateOptions options = UpdateOptions.None)
        {
            return OnUpdateMany(tableName, updateExpression, null, options);
        }

        /// <summary>
        /// Gets a set of records by their primary key.
        /// </summary>
        /// <typeparam name="T"></typeparam>
        /// <param name="tableName">Name of the table.</param>
        /// <param name="keys">The keys.</param>
        /// <returns></returns>
        /// <remarks>This only works on tables that have a scalar primary key.</remarks>
        [SuppressMessage("Microsoft.Naming", "CA2204:Literals should be spelled correctly", MessageId = "GetByKeyList")]
        public MultipleRowDbCommandBuilder<AbstractCommand, AbstractParameter> GetByKeyList<T>(AbstractObjectName tableName, IEnumerable<T> keys)
        {
            var primaryKeys = DatabaseMetadata.GetTableOrView(tableName).PrimaryKeyColumns;
            if (primaryKeys.Count != 1)
                throw new MappingException($"{nameof(GetByKeyList)} operation isn't allowed on {tableName} because it doesn't have a single primary key. Use DataSource.From instead.");

            return GetByKeyList<T>(tableName, primaryKeys.Single(), keys);
        }

        /// <summary>
        /// Gets a set of records by an unique key.
        /// </summary>
        /// <typeparam name="T"></typeparam>
        /// <param name="tableName">Name of the table.</param>
        /// <param name="keyColumn">Name of the key column. This should be a primary or unique key, but that's not enforced.</param>
        /// <param name="keys">The keys.</param>
        /// <returns></returns>
        /// <remarks>This only works on tables that have a scalar primary key.</remarks>
        [SuppressMessage("Microsoft.Naming", "CA2204:Literals should be spelled correctly", MessageId = "GetByKeyList")]
        public MultipleRowDbCommandBuilder<AbstractCommand, AbstractParameter> GetByKeyList<T>(AbstractObjectName tableName, string keyColumn, IEnumerable<T> keys)
        {
            var primaryKeys = DatabaseMetadata.GetTableOrView(tableName).Columns.Where(c => c.SqlName.Equals(keyColumn, System.StringComparison.OrdinalIgnoreCase)).ToList();
            if (primaryKeys.Count == 0)
                throw new MappingException($"Cannot find a column named {keyColumn} on table {tableName}.");

            return GetByKeyList<T>(tableName, primaryKeys.Single(), keys);
        }

#if !ACCESS

        /// <summary>
        /// Creates a operation used to perform an "upsert" operation.
        /// </summary>
        /// <param name="tableName"></param>
        /// <param name="argumentValue"></param>
        /// <param name="options"></param>
        /// <returns></returns>
        public ObjectDbCommandBuilder<AbstractCommand, AbstractParameter, TArgument> Upsert<TArgument>(AbstractObjectName tableName, TArgument argumentValue, UpsertOptions options = UpsertOptions.None)
        where TArgument : class
        {
            return OnInsertOrUpdateObject<TArgument>(tableName, argumentValue, options);
        }

        /// <summary>
        /// Perform an insert or update operation as appropriate.
        /// </summary>
        /// <typeparam name="TArgument"></typeparam>
        /// <param name="argumentValue">The argument value.</param>
        /// <param name="options">The options for how the insert/update occurs.</param>
        /// <returns></returns>
        public ObjectDbCommandBuilder<AbstractCommand, AbstractParameter, TArgument> Upsert<TArgument>(TArgument argumentValue, UpsertOptions options = UpsertOptions.None) where TArgument : class
        {
            return OnInsertOrUpdateObject<TArgument>(DatabaseMetadata.GetTableOrViewFromClass<TArgument>().Name, argumentValue, options);
        }

#endif

        TableOrViewMetadata<AbstractObjectName, AbstractDbType> DatabaseObjectAsTableOrView<TObject>(OperationType operationType)
        {
            var databaseObject = DatabaseMetadata.GetDatabaseObjectFromClass<TObject>(OperationType.Select);

            if (databaseObject is TableOrViewMetadata<AbstractObjectName, AbstractDbType> table)
                return table;
            else if (databaseObject is StoredProcedureMetadata<AbstractObjectName, AbstractDbType>)
                throw new ArgumentException($"Table or view expected. Use `Procedure<TObject>(value, OperationType.{operationType})` instead.");
            else if (databaseObject is TableFunctionMetadata<AbstractObjectName, AbstractDbType>)
                throw new ArgumentException($"Table or view expected. Use `TableFunction<TObject>(value, OperationType.{operationType})` instead.");
            else if (databaseObject is ScalarFunctionMetadata<AbstractObjectName, AbstractDbType>)
                throw new ArgumentException($"Table or view expected. Use `ScalarFunction<TObject>(value, OperationType.{operationType})` instead.");
            else
                throw new NotSupportedException($"Unexpected type {databaseObject.GetType()}");
        }

        TableDbCommandBuilder<AbstractCommand, AbstractParameter, AbstractLimitOption> OnFromTableOrView(AbstractObjectName tableOrViewName, object filterValue, FilterOptions filterOptions)
            => OnFromTableOrView<object>(tableOrViewName, filterValue, filterOptions);

        TableDbCommandBuilder<AbstractCommand, AbstractParameter, AbstractLimitOption> OnFromTableOrView(AbstractObjectName tableOrViewName, string? whereClause, object? argumentValue)
            => OnFromTableOrView<object>(tableOrViewName, whereClause, argumentValue);
    }
}<|MERGE_RESOLUTION|>--- conflicted
+++ resolved
@@ -302,11 +302,7 @@
         [SuppressMessage("Microsoft.Design", "CA1004:GenericMethodsShouldProvideTypeParameter")]
         public TableDbCommandBuilder<AbstractCommand, AbstractParameter, AbstractLimitOption, TObject> From<TObject>(object filterValue, FilterOptions filterOptions = FilterOptions.None) where TObject : class
         {
-<<<<<<< HEAD
-            return OnFromTableOrView<TObject>(DatabaseMetadata.GetTableOrViewFromClass<TObject>().Name, filterValue, filterOptions);
-=======
-            return OnFromTableOrView<TObject>(DatabaseObjectAsTableOrView<TObject>(OperationType.Select).Name, filterValue, FilterOptions.None);
->>>>>>> 1f4e528e
+            return OnFromTableOrView<TObject>(DatabaseObjectAsTableOrView<TObject>(OperationType.Select).Name, filterValue, filterOptions);
         }
 
         /// <summary>
