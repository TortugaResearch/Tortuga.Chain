--- conflicted
+++ resolved
@@ -186,37 +186,5 @@
 		{
 			return UpdateSet(tableName, newValues, options);
 		}
-<<<<<<< HEAD
-
-
-		IObjectDbCommandBuilder<TArgument> IClass1DataSource.Upsert<TArgument>(string tableName, TArgument argumentValue, UpsertOptions options)
-		{
-#if ACCESS
-            throw new NotImplementedException("See issue #122");
-#else
-			return Upsert(tableName, argumentValue, options);
-#endif
-		}
-
-		IObjectDbCommandBuilder<TArgument> IClass1DataSource.Upsert<TArgument>(TArgument argumentValue, UpsertOptions options)
-		{
-#if ACCESS
-            throw new NotImplementedException("See issue #122");
-#else
-			return Upsert(argumentValue, options);
-#endif
-		}
-
-		ILink<int?> IClass1DataSource.Truncate(string tableName)
-		{
-			return Truncate(tableName);
-		}
-
-		ILink<int?> IClass1DataSource.Truncate<TObject>() where TObject : class
-		{
-			return Truncate<TObject>();
-		}
-=======
->>>>>>> 47a781f0
 	}
 }