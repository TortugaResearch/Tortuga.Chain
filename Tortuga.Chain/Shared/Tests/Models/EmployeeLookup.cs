--- conflicted
+++ resolved
@@ -1,34 +1,5 @@
 ﻿using System.ComponentModel.DataAnnotations.Schema;
 
-<<<<<<< HEAD
-#if SQLITE
-using Key = System.Int64;
-#elif MYSQL
-using Key = System.UInt64;
-#else
-using Key = System.Int32;
-#endif
-
-namespace Tests.Models
-{
-	/// <summary>
-	/// This is used to test immutable object constructors
-	/// </summary>
-	[Table("Employee", Schema = "HR")]
-	public class EmployeeLookup
-	{
-
-		public EmployeeLookup(Key employeeKey, string firstName, string lastName)
-		{
-			EmployeeKey = employeeKey;
-			FirstName = firstName;
-			LastName = lastName;
-		}
-
-		public Key EmployeeKey { get; }
-		public string FirstName { get; }
-		public string LastName { get; }
-=======
 namespace Tests.Models;
 
 #if SQLITE
@@ -51,7 +22,6 @@
 		EmployeeKey = (int)employeeKey;
 		FirstName = firstName;
 		LastName = lastName;
->>>>>>> 8d9c4923
 	}
 
 	public int EmployeeKey { get; }
