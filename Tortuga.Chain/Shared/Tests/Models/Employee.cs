--- conflicted
+++ resolved
@@ -69,24 +69,5 @@
 		public DateTime? UpdatedDate { get; set; }
 	}
 
-<<<<<<< HEAD
-=======
-	[TableAndView("Employee", Schema = "HR", ViewName = "EmployeeWithManager")]
-	public class EmployeeWithView
-	{
-		[IgnoreOnInsert, IgnoreOnUpdate]
-		public DateTime? CreatedDate { get; set; }
 
-		public string EmployeeId { get; set; } = Guid.NewGuid().ToString();
-		public int? EmployeeKey { get; set; }
-		public string FirstName { get; set; }
-		public string LastName { get; set; }
-		public int? ManagerKey { get; set; }
-		public string MiddleName { get; set; }
-		public string Title { get; set; }
-
-		[IgnoreOnUpdate]
-		public DateTime? UpdatedDate { get; set; }
-	}
->>>>>>> fa55d9c6
 }