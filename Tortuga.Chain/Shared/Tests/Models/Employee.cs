--- conflicted
+++ resolved
@@ -44,8 +44,5 @@
 		[IgnoreOnUpdate]
 		public DateTime? UpdatedDate { get; set; }
 	}
-<<<<<<< HEAD
 
-=======
->>>>>>> 936014a5
 }