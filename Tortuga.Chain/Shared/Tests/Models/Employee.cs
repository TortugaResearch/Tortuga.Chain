using System.ComponentModel.DataAnnotations.Schema;
using Tortuga.Anchor.Modeling;

#if SQLITE
using KeyType = System.Int64;
#else
using KeyType = System.Int32;
#endif

<<<<<<< HEAD
namespace Tests.Models
{
	[Table("Employee", Schema = "HR")]
	public class Employee
	{
		[IgnoreOnInsert, IgnoreOnUpdate]
		public DateTime? CreatedDate { get; set; }

		public string EmployeeId { get; set; } = Guid.NewGuid().ToString();
		public int? EmployeeKey { get; set; }
		public string FirstName { get; set; }
		public string LastName { get; set; }
		public int? ManagerKey { get; set; }
		public string MiddleName { get; set; }
		public string Title { get; set; }

		[IgnoreOnUpdate]
		public DateTime? UpdatedDate { get; set; }
	}

	[Table("Employee", Schema = "HR")]
	public record EmployeeRecord
	{
		[IgnoreOnInsert, IgnoreOnUpdate]
		public DateTime? CreatedDate { get; set; }

		public string EmployeeId { get; set; } = Guid.NewGuid().ToString();
		public KeyType? EmployeeKey { get; set; }
		public string FirstName { get; set; }
		public string LastName { get; set; }
		public KeyType? ManagerKey { get; set; }
		public string MiddleName { get; set; }
		public string Title { get; set; }

		[IgnoreOnUpdate]
		public DateTime? UpdatedDate { get; set; }
	}

#if NET5_0_OR_GREATER
	[Table("Employee", Schema = "HR")]
	public record EmployeeRecordConstructor(KeyType? EmployeeKey, string FirstName, string LastName)
	{
		[IgnoreOnInsert, IgnoreOnUpdate]
		public DateTime? CreatedDate { get; set; }

		public string? EmployeeId { get; set; }
		public KeyType? ManagerKey { get; set; }
		public string MiddleName { get; set; }
		public string Title { get; set; }

		[IgnoreOnUpdate]
		public DateTime? UpdatedDate { get; set; }
	}
#endif


	public class EmployeeWithName
	{
		public string EmployeeId { get; set; } = Guid.NewGuid().ToString();
		public int? EmployeeKey { get; set; }
		public string FirstName { get; set; }
		public string LastName { get; set; }
	}

	public class EmployeeWithoutKey
	{
		[IgnoreOnInsert, IgnoreOnUpdate]
		public DateTime? CreatedDate { get; set; }

		public string EmployeeId { get; set; }
		public string FirstName { get; set; }
		public string LastName { get; set; }
		public int? ManagerKey { get; set; }
		public string MiddleName { get; set; }
		public string Title { get; set; }

		[IgnoreOnUpdate]
		public DateTime? UpdatedDate { get; set; }
	}
}
=======
namespace Tests.Models;

[Table("Employee", Schema = "HR")]
public class Employee
{
	[IgnoreOnInsert, IgnoreOnUpdate]
	public DateTime? CreatedDate { get; set; }

	public string EmployeeId { get; set; } = Guid.NewGuid().ToString();
	public int? EmployeeKey { get; set; }
	public string FirstName { get; set; }
	public string LastName { get; set; }
	public int? ManagerKey { get; set; }
	public string MiddleName { get; set; }
	public string Title { get; set; }

	[IgnoreOnUpdate]
	public DateTime? UpdatedDate { get; set; }
}

[Table("Employee", Schema = "HR")]
public record EmployeeRecord
{
	[IgnoreOnInsert, IgnoreOnUpdate]
	public DateTime? CreatedDate { get; set; }

	public string EmployeeId { get; set; } = Guid.NewGuid().ToString();
	public KeyType? EmployeeKey { get; set; }
	public string FirstName { get; set; }
	public string LastName { get; set; }
	public KeyType? ManagerKey { get; set; }
	public string MiddleName { get; set; }
	public string Title { get; set; }

	[IgnoreOnUpdate]
	public DateTime? UpdatedDate { get; set; }
}

public class EmployeeWithName
{
	public string EmployeeId { get; set; } = Guid.NewGuid().ToString();
	public int? EmployeeKey { get; set; }
	public string FirstName { get; set; }
	public string LastName { get; set; }
}

public class EmployeeWithoutKey
{
	[IgnoreOnInsert, IgnoreOnUpdate]
	public DateTime? CreatedDate { get; set; }

	public string EmployeeId { get; set; }
	public string FirstName { get; set; }
	public string LastName { get; set; }
	public int? ManagerKey { get; set; }
	public string MiddleName { get; set; }
	public string Title { get; set; }

	[IgnoreOnUpdate]
	public DateTime? UpdatedDate { get; set; }
}

>>>>>>> 9a4b0510
<|MERGE_RESOLUTION|>--- conflicted
+++ resolved
@@ -7,88 +7,6 @@
 using KeyType = System.Int32;
 #endif
 
-<<<<<<< HEAD
-namespace Tests.Models
-{
-	[Table("Employee", Schema = "HR")]
-	public class Employee
-	{
-		[IgnoreOnInsert, IgnoreOnUpdate]
-		public DateTime? CreatedDate { get; set; }
-
-		public string EmployeeId { get; set; } = Guid.NewGuid().ToString();
-		public int? EmployeeKey { get; set; }
-		public string FirstName { get; set; }
-		public string LastName { get; set; }
-		public int? ManagerKey { get; set; }
-		public string MiddleName { get; set; }
-		public string Title { get; set; }
-
-		[IgnoreOnUpdate]
-		public DateTime? UpdatedDate { get; set; }
-	}
-
-	[Table("Employee", Schema = "HR")]
-	public record EmployeeRecord
-	{
-		[IgnoreOnInsert, IgnoreOnUpdate]
-		public DateTime? CreatedDate { get; set; }
-
-		public string EmployeeId { get; set; } = Guid.NewGuid().ToString();
-		public KeyType? EmployeeKey { get; set; }
-		public string FirstName { get; set; }
-		public string LastName { get; set; }
-		public KeyType? ManagerKey { get; set; }
-		public string MiddleName { get; set; }
-		public string Title { get; set; }
-
-		[IgnoreOnUpdate]
-		public DateTime? UpdatedDate { get; set; }
-	}
-
-#if NET5_0_OR_GREATER
-	[Table("Employee", Schema = "HR")]
-	public record EmployeeRecordConstructor(KeyType? EmployeeKey, string FirstName, string LastName)
-	{
-		[IgnoreOnInsert, IgnoreOnUpdate]
-		public DateTime? CreatedDate { get; set; }
-
-		public string? EmployeeId { get; set; }
-		public KeyType? ManagerKey { get; set; }
-		public string MiddleName { get; set; }
-		public string Title { get; set; }
-
-		[IgnoreOnUpdate]
-		public DateTime? UpdatedDate { get; set; }
-	}
-#endif
-
-
-	public class EmployeeWithName
-	{
-		public string EmployeeId { get; set; } = Guid.NewGuid().ToString();
-		public int? EmployeeKey { get; set; }
-		public string FirstName { get; set; }
-		public string LastName { get; set; }
-	}
-
-	public class EmployeeWithoutKey
-	{
-		[IgnoreOnInsert, IgnoreOnUpdate]
-		public DateTime? CreatedDate { get; set; }
-
-		public string EmployeeId { get; set; }
-		public string FirstName { get; set; }
-		public string LastName { get; set; }
-		public int? ManagerKey { get; set; }
-		public string MiddleName { get; set; }
-		public string Title { get; set; }
-
-		[IgnoreOnUpdate]
-		public DateTime? UpdatedDate { get; set; }
-	}
-}
-=======
 namespace Tests.Models;
 
 [Table("Employee", Schema = "HR")]
@@ -151,4 +69,3 @@
 	public DateTime? UpdatedDate { get; set; }
 }
 
->>>>>>> 9a4b0510
