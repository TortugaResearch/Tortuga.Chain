﻿using System.Collections.Concurrent;
using System.Collections.Immutable;
using Tests.Models;
using Tortuga.Chain;

#if SQL_SERVER_SDS || SQL_SERVER_MDS

using Tortuga.Chain.SqlServer;

#endif

namespace Tests.CommandBuilders
{
	[TestClass]
	public class FromTests : TestBase
	{
		[DataTestMethod, BasicData(DataSourceGroup.Primary)]
		public void WriteToTableReadFromView(string dataSourceName, DataSourceType mode)
		{
			var dataSource = DataSource(dataSourceName, mode);
			try
			{
				//Get a random manager key
				var manager = dataSource.From<Employee>().WithLimits(1).ToObject<Employee>().Execute();

				var lookupKey = Guid.NewGuid().ToString();
				for (var i = 0; i < 10; i++)
					dataSource.Insert(new EmployeeWithManager() { FirstName = i.ToString("0000"), LastName = "Z" + (int.MaxValue - i), Title = lookupKey, MiddleName = i % 2 == 0 ? "A" + i : null, ManagerKey = manager.EmployeeKey, EmployeeId = Guid.NewGuid().ToString() })
						.AsNonQuery().SetStrictMode(false).Execute();

				var values = dataSource.From<EmployeeWithManager>(new { Title = lookupKey }).ToCollection<EmployeeWithManager>().Execute();
				Assert.AreEqual(10, values.Count);

				foreach (var echo in values)
				{
					Assert.AreEqual(manager.EmployeeKey, echo.ManagerKey);
					Assert.AreEqual(manager.EmployeeKey, echo.Manager.EmployeeKey);
					Assert.AreEqual(manager.FirstName, echo.Manager.FirstName);
					Assert.AreEqual(manager.LastName, echo.Manager.LastName);
				}
			}
			finally
			{
				Release(dataSource);
			}
		}

		[DataTestMethod, TablesAndViewData(DataSourceGroup.All)]
		public void ToDynamicCollection(string dataSourceName, DataSourceType mode, string tableName)
		{
			var dataSource = DataSource(dataSourceName, mode);
			try
			{
				var table = dataSource.DatabaseMetadata.GetTableOrView(tableName);

				var result = dataSource.From(tableName).WithLimits(10).ToDynamicCollection().Execute();
				Assert.IsTrue(result.Count <= 10);
				if (result.Count > 0)
				{
					var first = (IDictionary<string, object>)result.First();
					Assert.AreEqual(table.Columns.Count, first.Count);
				}
			}
			finally
			{
				Release(dataSource);
			}
		}

		[DataTestMethod, TablesAndViewData(DataSourceGroup.All)]
		public async Task ToDynamicCollection_Async(string dataSourceName, DataSourceType mode, string tableName)
		{
			var dataSource = await DataSourceAsync(dataSourceName, mode);
			try
			{
				var table = dataSource.DatabaseMetadata.GetTableOrView(tableName);

				var result = await dataSource.From(tableName).WithLimits(10).ToDynamicCollection().ExecuteAsync();
				Assert.IsTrue(result.Count <= 10);
				if (result.Count > 0)
				{
					var row = (IDictionary<string, object>)result.First();
					Assert.AreEqual(table.Columns.Count, row.Count);
				}
			}
			finally
			{
				Release(dataSource);
			}
		}

		[DataTestMethod, TablesAndViewData(DataSourceGroup.All)]
		public void ToDynamicObject(string dataSourceName, DataSourceType mode, string tableName)
		{
			var dataSource = DataSource(dataSourceName, mode);
			try
			{
				var table = dataSource.DatabaseMetadata.GetTableOrView(tableName);

				var result = dataSource.From(tableName).WithLimits(1).ToDynamicObjectOrNull().Execute();
				if (result != null)
				{
					var row = (IDictionary<string, object>)result;
					Assert.AreEqual(table.Columns.Count, row.Count);
				}
			}
			finally
			{
				Release(dataSource);
			}
		}

		[DataTestMethod, TablesAndViewData(DataSourceGroup.All)]
		public async Task ToDynamicObject_Async(string dataSourceName, DataSourceType mode, string tableName)
		{
			var dataSource = await DataSourceAsync(dataSourceName, mode);
			try
			{
				var table = dataSource.DatabaseMetadata.GetTableOrView(tableName);

				var result = await dataSource.From(tableName).WithLimits(1).ToDynamicObjectOrNull().ExecuteAsync();
				if (result != null)
				{
					var row = (IDictionary<string, object>)result;
					Assert.AreEqual(table.Columns.Count, row.Count);
				}
			}
			finally
			{
				Release(dataSource);
			}
		}

		[DataTestMethod, TablesAndViewData(DataSourceGroup.All)]
		public void ToDataTable(string dataSourceName, DataSourceType mode, string tableName)
		{
			var dataSource = DataSource(dataSourceName, mode);
			try
			{
				var table = dataSource.DatabaseMetadata.GetTableOrView(tableName);

				var result = dataSource.From(tableName).WithLimits(10).ToDataTable().Execute();
				Assert.IsTrue(result.Rows.Count <= 10);
				Assert.AreEqual(table.Columns.Count, result.Columns.Count);
			}
			finally
			{
				Release(dataSource);
			}
		}

		[DataTestMethod, TablesAndViewData(DataSourceGroup.All)]
		public async Task ToDataTable_Async(string dataSourceName, DataSourceType mode, string tableName)
		{
			var dataSource = await DataSourceAsync(dataSourceName, mode);
			try
			{
				var table = dataSource.DatabaseMetadata.GetTableOrView(tableName);

				var result = await dataSource.From(tableName).WithLimits(10).ToDataTable().ExecuteAsync();
				Assert.IsTrue(result.Rows.Count <= 10);
				Assert.AreEqual(table.Columns.Count, result.Columns.Count);
			}
			finally
			{
				Release(dataSource);
			}
		}

		[DataTestMethod, TablesAndViewData(DataSourceGroup.All)]
		public void ToDataRow(string dataSourceName, DataSourceType mode, string tableName)
		{
			var dataSource = DataSource(dataSourceName, mode);
			try
			{
				var table = dataSource.DatabaseMetadata.GetTableOrView(tableName);

				var result = dataSource.From(tableName).WithLimits(1).ToDataRowOrNull().Execute();
				if (result != null)
				{
					Assert.AreEqual(table.Columns.Count, result.Table.Columns.Count);
				}
			}
			finally
			{
				Release(dataSource);
			}
		}

		[DataTestMethod, TablesAndViewData(DataSourceGroup.All)]
		public async Task ToDataRow_Async(string dataSourceName, DataSourceType mode, string tableName)
		{
			var dataSource = await DataSourceAsync(dataSourceName, mode);
			try
			{
				var table = dataSource.DatabaseMetadata.GetTableOrView(tableName);

				var result = await dataSource.From(tableName).WithLimits(1).ToDataRowOrNull().ExecuteAsync();
				if (result != null)
				{
					Assert.AreEqual(table.Columns.Count, result.Table.Columns.Count);
				}
			}
			finally
			{
				Release(dataSource);
			}
		}

		[DataTestMethod, TablesAndViewData(DataSourceGroup.All)]
		public void ToTable(string dataSourceName, DataSourceType mode, string tableName)
		{
			var dataSource = DataSource(dataSourceName, mode);
			try
			{
				var table = dataSource.DatabaseMetadata.GetTableOrView(tableName);

				var result = dataSource.From(tableName).WithLimits(10).ToTable().Execute();
				Assert.IsTrue(result.Rows.Count <= 10);
				Assert.AreEqual(table.Columns.Count, result.ColumnNames.Count);
			}
			finally
			{
				Release(dataSource);
			}
		}

		[DataTestMethod, TablesAndViewData(DataSourceGroup.All)]
		public async Task ToTable_Async(string dataSourceName, DataSourceType mode, string tableName)
		{
			var dataSource = await DataSourceAsync(dataSourceName, mode);
			try
			{
				var table = dataSource.DatabaseMetadata.GetTableOrView(tableName);

				var result = await dataSource.From(tableName).WithLimits(10).ToTable().ExecuteAsync();
				Assert.IsTrue(result.Rows.Count <= 10);
				Assert.AreEqual(table.Columns.Count, result.ColumnNames.Count);
			}
			finally
			{
				Release(dataSource);
			}
		}

		[DataTestMethod, TablesAndViewData(DataSourceGroup.All)]
		public void ToRow(string dataSourceName, DataSourceType mode, string tableName)
		{
			var dataSource = DataSource(dataSourceName, mode);
			try
			{
				var table = dataSource.DatabaseMetadata.GetTableOrView(tableName);

				var result = dataSource.From(tableName).WithLimits(1).ToRowOrNull().Execute();
				if (result != null)
				{
					Assert.AreEqual(table.Columns.Count, result.Count);
				}
			}
			finally
			{
				Release(dataSource);
			}
		}

		[DataTestMethod, TablesAndViewData(DataSourceGroup.All)]
		public async Task ToRow_Async(string dataSourceName, DataSourceType mode, string tableName)
		{
			var dataSource = await DataSourceAsync(dataSourceName, mode);
			try
			{
				var table = dataSource.DatabaseMetadata.GetTableOrView(tableName);

				var result = await dataSource.From(tableName).WithLimits(1).ToRowOrNull().ExecuteAsync();
				if (result != null)
				{
					Assert.AreEqual(table.Columns.Count, result.Count);
				}
			}
			finally
			{
				Release(dataSource);
			}
		}

		[DataTestMethod, TablesAndViewLimitData(DataSourceGroup.AllNormalOnly)]
		public void ToTable_WithLimit(string dataSourceName, DataSourceType mode, string tableName, LimitOptions limitOptions)
		{
			var dataSource = DataSource(dataSourceName, mode);
			try
			{
				var table = dataSource.DatabaseMetadata.GetTableOrView(tableName);

				var prep = ((IClass1DataSource)dataSource).From(tableName).WithLimits(10, limitOptions);
				switch (limitOptions)
				{
					case LimitOptions.RowsWithTies:
					case LimitOptions.PercentageWithTies:
						prep = prep.WithSorting(table.Columns[0].SqlName);
						break;
				}
				var result = prep.ToTable().Execute();
				//Assert.IsTrue(result.Rows.Count <= 10, $"Row count was {result.Rows.Count}");
				Assert.AreEqual(table.Columns.Count, result.ColumnNames.Count);
			}
			finally
			{
				Release(dataSource);
			}
		}

		[DataTestMethod, TablesAndViewLimitData(DataSourceGroup.AllNormalOnly)]
		public async Task ToTable_WithLimit_Async(string dataSourceName, DataSourceType mode, string tableName, LimitOptions limitOptions)
		{
			var dataSource = await DataSourceAsync(dataSourceName, mode);
			try
			{
				var table = dataSource.DatabaseMetadata.GetTableOrView(tableName);

				var prep = ((IClass1DataSource)dataSource).From(tableName).WithLimits(10, limitOptions);
				switch (limitOptions)
				{
					case LimitOptions.RowsWithTies:
					case LimitOptions.PercentageWithTies:
						prep = prep.WithSorting(table.Columns[0].SqlName);
						break;
				}
				var result = await prep.ToTable().ExecuteAsync();
				//Assert.IsTrue(result.Rows.Count <= 10, $"Row count was {result.Rows.Count}");
				Assert.AreEqual(table.Columns.Count, result.ColumnNames.Count);
			}
			finally
			{
				Release(dataSource);
			}
		}

		[DataTestMethod, TablesAndViewData(DataSourceGroup.All)]
		public void Count(string dataSourceName, DataSourceType mode, string tableName)
		{
			var dataSource = DataSource(dataSourceName, mode);
			//WriteLine($"Table {tableName}");
			try
			{
				var count = dataSource.From(tableName).AsCount().Execute();
				Assert.IsTrue(count >= 0);
			}
			finally
			{
				Release(dataSource);
			}
		}

#if SQL_SERVER_SDS || SQL_SERVER_MDS

		[DataTestMethod, BasicData(DataSourceGroup.Primary)]
		public void AsCountDistinctApproximate_Auto(string dataSourceName, DataSourceType mode)
		{
			var dataSource = DataSource(dataSourceName, mode);
			//WriteLine($"Table {tableName}");
			try
			{
				var count = dataSource.From<Employee>().AsCountDistinctApproximate().Execute();
				Assert.IsTrue(count >= 0);
			}
			finally
			{
				Release(dataSource);
			}
		}

#endif

		[DataTestMethod, TablesAndViewData(DataSourceGroup.All)]
		public async Task Count_Async(string dataSourceName, DataSourceType mode, string tableName)
		{
			var dataSource = await DataSourceAsync(dataSourceName, mode);
			//WriteLine($"Table {tableName}");
			try
			{
				var count = await dataSource.From(tableName).AsCount().ExecuteAsync();
				Assert.IsTrue(count >= 0);
			}
			finally
			{
				Release(dataSource);
			}
		}

#if NO_DISTINCT_COUNT

        [DataTestMethod, TablesAndViewColumnsData(DataSourceGroup.All)]
        public void CountByColumn(string dataSourceName, DataSourceType mode, string tableName, string columnName)
        {
            var dataSource = DataSource(dataSourceName, mode);
            WriteLine($"Table {tableName}");
            try
            {
                var columnType = dataSource.DatabaseMetadata.GetTableOrView(tableName).Columns[columnName].TypeName;
                if (columnType == "xml" || columnType == "ntext" || columnType == "text" || columnType == "image" || columnType == "geography" || columnType == "geometry")
                    return; //SQL Server limitation

                var count = dataSource.From(tableName).AsCount(columnName).Execute();
                Assert.IsTrue(count >= 0, "Count cannot be less than zero");
            }
            finally
            {
                Release(dataSource);
            }
        }

#else

		[DataTestMethod, TablesAndViewColumnsData(DataSourceGroup.All)]
		public void CountByColumn(string dataSourceName, DataSourceType mode, string tableName, string columnName)
		{
			var dataSource = DataSource(dataSourceName, mode);
			//WriteLine($"Table {tableName}");
			try
			{
				var columnType = dataSource.DatabaseMetadata.GetTableOrView(tableName).Columns[columnName].TypeName;
				if (columnType == "xml" || columnType == "ntext" || columnType == "text" || columnType == "image" || columnType == "geography" || columnType == "geometry")
					return; //SQL Server limitation

				var count = dataSource.From(tableName).AsCount(columnName).Execute();
				var countDistinct = dataSource.From(tableName).AsCount(columnName, true).Execute();
				Assert.IsTrue(count >= 0, "Count cannot be less than zero");
				Assert.IsTrue(countDistinct <= count, "Count distinct cannot be greater than count");
			}
			finally
			{
				Release(dataSource);
			}
		}

#endif

#if SQL_SERVER_SDS || SQL_SERVER_MDS

		[DataTestMethod, TablesAndViewColumnsData(DataSourceGroup.All)]
		public void CountByColumn_DistinctApproximate(string dataSourceName, DataSourceType mode, string tableName, string columnName)
		{
			var dataSource = DataSource(dataSourceName, mode);
			//WriteLine($"Table {tableName}");
			try
			{
				var columnType = dataSource.DatabaseMetadata.GetTableOrView(tableName).Columns[columnName].TypeName;
				if (columnType == "xml" || columnType == "ntext" || columnType == "text" || columnType == "image" || columnType == "geography" || columnType == "geometry")
					return; //SQL Server limitation

				var countDistinct = dataSource.From(tableName).AsCountDistinctApproximate(columnName).Execute();
				Assert.IsTrue(countDistinct >= 0, "Count cannot be less than zero");
			}
			finally
			{
				Release(dataSource);
			}
		}

#endif

#if NO_DISTINCT_COUNT

        [DataTestMethod, TablesAndViewColumnsData(DataSourceGroup.All)]
        public async Task CountByColumn_Async(string dataSourceName, DataSourceType mode, string tableName, string columnName)
        {
            var dataSource = await DataSourceAsync(dataSourceName, mode);
            //WriteLine($"Table {tableName}");
            try
            {
                var columnType = dataSource.DatabaseMetadata.GetTableOrView(tableName).Columns[columnName].TypeName;
                if (columnType == "xml" || columnType == "ntext" || columnType == "text" || columnType == "image" || columnType == "geography" || columnType == "geometry")
                    return; //SQL Server limitation

                var count = await dataSource.From(tableName).AsCount(columnName).ExecuteAsync();
                Assert.IsTrue(count >= 0, "Count cannot be less than zero");
            }
            finally
            {
                Release(dataSource);
            }
        }

#else

		[DataTestMethod, TablesAndViewColumnsData(DataSourceGroup.All)]
		public async Task CountByColumn_Async(string dataSourceName, DataSourceType mode, string tableName, string columnName)
		{
			var dataSource = await DataSourceAsync(dataSourceName, mode);
			//WriteLine($"Table {tableName}");
			try
			{
				var columnType = dataSource.DatabaseMetadata.GetTableOrView(tableName).Columns[columnName].TypeName;
				if (columnType == "xml" || columnType == "ntext" || columnType == "text" || columnType == "image" || columnType == "geography" || columnType == "geometry")
					return; //SQL Server limitation

				var count = await dataSource.From(tableName).AsCount(columnName).ExecuteAsync();
				var countDistinct = await dataSource.From(tableName).AsCount(columnName, true).ExecuteAsync();
				Assert.IsTrue(count >= 0, "Count cannot be less than zero");
				Assert.IsTrue(countDistinct <= count, "Count distinct cannot be greater than count");
			}
			finally
			{
				Release(dataSource);
			}
		}

#endif

		[DataTestMethod, BasicData(DataSourceGroup.Primary)]
		public void AsCount(string dataSourceName, DataSourceType mode)
		{
			var dataSource = DataSource(dataSourceName, mode);
			try
			{
				var key = Guid.NewGuid().ToString();

				for (var i = 0; i < 10; i++)
					dataSource.Insert(EmployeeTableName, new Employee() { FirstName = i.ToString("0000"), LastName = "Z" + (int.MaxValue - i), Title = key, MiddleName = i % 2 == 0 ? "A" + i : null }).ToObject<Employee>().Execute();

				var count = dataSource.From(EmployeeTableName, new { Title = key }).AsCount().Execute();
				var columnCount = dataSource.From(EmployeeTableName, new { Title = key }).AsCount("Title").Execute();
				var columnCount2 = dataSource.From(EmployeeTableName, new { Title = key }).AsCount("MiddleName").Execute();

#if !ACCESS
				var distinctColumnCount = dataSource.From(EmployeeTableName, new { Title = key }).AsCount("Title", true).Execute();
				var distinctColumnCount2 = dataSource.From(EmployeeTableName, new { Title = key }).AsCount("LastName", true).Execute();
#endif

				Assert.AreEqual(10, count, "All of the rows");
				Assert.AreEqual(10, columnCount, "No nulls");
				Assert.AreEqual(5, columnCount2, "Half of the rows are nul");

#if !ACCESS
				Assert.AreEqual(1, distinctColumnCount, "Only one distinct value");
				Assert.AreEqual(10, distinctColumnCount2, "Every value is distinct");
#endif
			}
			finally
			{
				Release(dataSource);
			}
		}

		[DataTestMethod, BasicData(DataSourceGroup.Primary)]
		public void ToInferredObject(string dataSourceName, DataSourceType mode)
		{
			var dataSource = DataSource(dataSourceName, mode);

			try
			{
				var uniqueKey = Guid.NewGuid().ToString();

				var emp1 = new Employee() { FirstName = "A", LastName = "1", Title = uniqueKey };
				dataSource.Insert(EmployeeTableName, emp1).ToObject<Employee>().Execute();

				var lookup = dataSource.From(EmployeeTableName, new { Title = uniqueKey }).ToObject<EmployeeLookup>(RowOptions.InferConstructor).Execute();

				Assert.AreEqual("A", lookup.FirstName, "First Name");
				Assert.AreEqual("1", lookup.LastName, "Last Name");
			}
			finally
			{
				Release(dataSource);
			}
		}

		[DataTestMethod, BasicData(DataSourceGroup.Primary)]
		public void ToObject_NoDefaultConstructor(string dataSourceName, DataSourceType mode)
		{
			var dataSource = DataSource(dataSourceName, mode);

			try
			{
				var uniqueKey = Guid.NewGuid().ToString();

				var emp1 = new Employee() { FirstName = "A", LastName = "1", Title = uniqueKey };
				dataSource.Insert(EmployeeTableName, emp1).ToObject<Employee>().Execute();

				var lookup = dataSource.From(EmployeeTableName, new { Title = uniqueKey }).ToObject<EmployeeLookup>().Execute();

				Assert.AreEqual("A", lookup.FirstName, "First Name");
				Assert.AreEqual("1", lookup.LastName, "Last Name");
			}
			finally
			{
				Release(dataSource);
			}
		}

		[DataTestMethod, BasicData(DataSourceGroup.Primary)]
		public void ToObject_InferCorrectConstructor(string dataSourceName, DataSourceType mode)
		{
			var dataSource = DataSource(dataSourceName, mode);

			try
			{
				var uniqueKey = Guid.NewGuid().ToString();

				var emp1 = new Employee() { FirstName = "A", LastName = "1", Title = uniqueKey };
				dataSource.Insert(EmployeeTableName, emp1).ToObject<Employee>().Execute();

				var lookup = dataSource.From(EmployeeTableName, new { Title = uniqueKey }).ToObject<EmployeeLookupTwoConstructors>(RowOptions.InferConstructor).Execute();

				Assert.AreEqual("A", lookup.FirstName, "First Name");
				Assert.AreEqual("1", lookup.LastName, "Last Name");
			}
			finally
			{
				Release(dataSource);
			}
		}

		[DataTestMethod, BasicData(DataSourceGroup.Primary)]
		public void ToObject_NoColumnsDefaultConstructor(string dataSourceName, DataSourceType mode)
		{
			var dataSource = DataSource(dataSourceName, mode);

			try
			{
				var uniqueKey = Guid.NewGuid().ToString();

				var emp1 = new Employee() { FirstName = "A", LastName = "1", Title = uniqueKey };
				dataSource.Insert(EmployeeTableName, emp1).ToObject<Employee>().Execute();

				try
				{
					var lookup = dataSource.From(EmployeeTableName, new { Title = uniqueKey }).ToObject<EmployeeLookupTwoConstructors>().Execute();

					Assert.Fail($"Expected a {nameof(MappingException)}");
				}
				catch (MappingException) { }

			}
			finally
			{
				Release(dataSource);
			}
		}

		[DataTestMethod, BasicData(DataSourceGroup.Primary)]
		public void ToCollection_NoDefaultConstructor(string dataSourceName, DataSourceType mode)
		{
			var dataSource = DataSource(dataSourceName, mode);

			try
			{
				var uniqueKey = Guid.NewGuid().ToString();

				var emp1 = new Employee() { FirstName = "A", LastName = "1", Title = uniqueKey };
				dataSource.Insert(EmployeeTableName, emp1).ToObject<Employee>().Execute();

				var emp2 = new Employee() { FirstName = "B", LastName = "2", Title = uniqueKey };
				dataSource.Insert(EmployeeTableName, emp2).ToObject<Employee>().Execute();

				var lookup = dataSource.From(EmployeeTableName, new { Title = uniqueKey }).ToCollection<EmployeeLookup>().Execute();

				Assert.AreEqual("A", lookup[0].FirstName, "First Name");
				Assert.AreEqual("1", lookup[0].LastName, "Last Name");
			}
			finally
			{
				Release(dataSource);
			}
		}

		[DataTestMethod, BasicData(DataSourceGroup.Primary)]
		public void ToImmutableList_NoDefaultConstructor(string dataSourceName, DataSourceType mode)
		{
			var dataSource = DataSource(dataSourceName, mode);

			try
			{
				var uniqueKey = Guid.NewGuid().ToString();

				var emp1 = new Employee() { FirstName = "A", LastName = "1", Title = uniqueKey };
				dataSource.Insert(EmployeeTableName, emp1).ToObject<Employee>().Execute();

				var emp2 = new Employee() { FirstName = "B", LastName = "2", Title = uniqueKey };
				dataSource.Insert(EmployeeTableName, emp2).ToObject<Employee>().Execute();

				var lookup = dataSource.From(EmployeeTableName, new { Title = uniqueKey }).ToImmutableList<EmployeeLookup>().Execute();

				Assert.AreEqual("A", lookup[0].FirstName, "First Name");
				Assert.AreEqual("1", lookup[0].LastName, "Last Name");
			}
			finally
			{
				Release(dataSource);
			}
		}

		[DataTestMethod, BasicData(DataSourceGroup.Primary)]
		public void ToImmutableArray_NoDefaultConstructor(string dataSourceName, DataSourceType mode)
		{
			var dataSource = DataSource(dataSourceName, mode);

			try
			{
				var uniqueKey = Guid.NewGuid().ToString();

				var emp1 = new Employee() { FirstName = "A", LastName = "1", Title = uniqueKey };
				dataSource.Insert(EmployeeTableName, emp1).ToObject<Employee>().Execute();

				var emp2 = new Employee() { FirstName = "B", LastName = "2", Title = uniqueKey };
				dataSource.Insert(EmployeeTableName, emp2).ToObject<Employee>().Execute();

				var lookup = dataSource.From(EmployeeTableName, new { Title = uniqueKey }).ToImmutableArray<EmployeeLookup>().Execute();

				Assert.AreEqual("A", lookup[0].FirstName, "First Name");
				Assert.AreEqual("1", lookup[0].LastName, "Last Name");
			}
			finally
			{
				Release(dataSource);
			}
		}


		[DataTestMethod, BasicData(DataSourceGroup.Primary)]
		public void ToObject(string dataSourceName, DataSourceType mode)
		{
			var dataSource = DataSource(dataSourceName, mode);

			try
			{
				var uniqueKey = Guid.NewGuid().ToString();

				var emp1 = new Employee() { FirstName = "A", LastName = "1", Title = uniqueKey };
				dataSource.Insert(EmployeeTableName, emp1).ToObject<Employee>().Execute();

				var lookup = dataSource.From(EmployeeTableName, new { Title = uniqueKey }).ToObject<Employee>().Execute();

				Assert.AreEqual("A", lookup.FirstName, "First Name");
				Assert.AreEqual("1", lookup.LastName, "Last Name");
			}
			finally
			{
				Release(dataSource);
			}
		}

		[DataTestMethod, BasicData(DataSourceGroup.Primary)]
		public void ToObject_AutoTableSelection(string dataSourceName, DataSourceType mode)
		{
			var dataSource = DataSource(dataSourceName, mode);

			try
			{
				var uniqueKey = Guid.NewGuid().ToString();

				var emp1 = new Employee() { FirstName = "A", LastName = "1", Title = uniqueKey };
				dataSource.Insert(EmployeeTableName, emp1).ToObject<Employee>().Execute();

				var lookup = dataSource.From<Employee>(new { Title = uniqueKey }).ToObject().Execute();

				Assert.AreEqual("A", lookup.FirstName, "First Name");
				Assert.AreEqual("1", lookup.LastName, "Last Name");
			}
			finally
			{
				Release(dataSource);
			}
		}

		[DataTestMethod, BasicData(DataSourceGroup.Primary)]
		public void ToObject_IncludedProperties_AutoTableSelection(string dataSourceName, DataSourceType mode)
		{
			var dataSource = DataSource(dataSourceName, mode);

			try
			{
				var uniqueKey = Guid.NewGuid().ToString();

				var emp1 = new Employee() { FirstName = "A", LastName = "1", Title = uniqueKey };
				dataSource.Insert(emp1).Execute();

				var lookup = dataSource.From<Employee>(new { Title = uniqueKey }).ToObject().WithProperties("EmployeeKey", "FirstName").Execute();

				Assert.IsNotNull(lookup.EmployeeKey, "EmployeeKey");
				Assert.AreEqual("A", lookup.FirstName, "First Name");
				Assert.IsNull(lookup.LastName, "Last Name");
			}
			finally
			{
				Release(dataSource);
			}
		}

		[DataTestMethod, BasicData(DataSourceGroup.Primary)]
		public void ToObject_IncludedProperties(string dataSourceName, DataSourceType mode)
		{
			var dataSource = DataSource(dataSourceName, mode);

			try
			{
				var uniqueKey = Guid.NewGuid().ToString();

				var emp1 = new Employee() { FirstName = "A", LastName = "1", Title = uniqueKey };
				dataSource.Insert(emp1).Execute();

				var lookup = dataSource.From(EmployeeTableName, new { Title = uniqueKey }).ToObject<Employee>().WithProperties("EmployeeKey", "FirstName").Execute();

				Assert.IsNotNull(lookup.EmployeeKey, "EmployeeKey");
				Assert.AreEqual("A", lookup.FirstName, "First Name");
				Assert.IsNull(lookup.LastName, "Last Name");
			}
			finally
			{
				Release(dataSource);
			}
		}

		[DataTestMethod, BasicData(DataSourceGroup.Primary)]
		public void ToObject_ExcludedProperties_AutoTableSelection(string dataSourceName, DataSourceType mode)
		{
			var dataSource = DataSource(dataSourceName, mode);

			try
			{
				var uniqueKey = Guid.NewGuid().ToString();

				var emp1 = new Employee() { FirstName = "A", LastName = "1", Title = uniqueKey };
				dataSource.Insert(emp1).Execute();

				var lookup = dataSource.From<Employee>(new { Title = uniqueKey }).ToObject().ExceptProperties("LastName").Execute();

				Assert.IsNotNull(lookup.EmployeeKey, "EmployeeKey");
				Assert.AreEqual("A", lookup.FirstName, "First Name");
				Assert.IsNull(lookup.LastName, "Last Name");
			}
			finally
			{
				Release(dataSource);
			}
		}

		[DataTestMethod, BasicData(DataSourceGroup.Primary)]
		public void ToObject_ExcludedProperties(string dataSourceName, DataSourceType mode)
		{
			var dataSource = DataSource(dataSourceName, mode);

			try
			{
				var uniqueKey = Guid.NewGuid().ToString();

				var emp1 = new Employee() { FirstName = "A", LastName = "1", Title = uniqueKey };
				dataSource.Insert(emp1).Execute();

				var lookup = dataSource.From(EmployeeTableName, new { Title = uniqueKey }).ToObject<Employee>().ExceptProperties("LastName").Execute();

				Assert.IsNotNull(lookup.EmployeeKey, "EmployeeKey");
				Assert.AreEqual("A", lookup.FirstName, "First Name");
				Assert.IsNull(lookup.LastName, "Last Name");
			}
			finally
			{
				Release(dataSource);
			}
		}

		[DataTestMethod, BasicData(DataSourceGroup.Primary)]
		public void FilterByObject(string dataSourceName, DataSourceType mode)
		{
			var dataSource = DataSource(dataSourceName, mode);
			try
			{
				var key = Guid.NewGuid().ToString();

				for (var i = 0; i < 10; i++)
					dataSource.Insert(EmployeeTableName, new Employee() { FirstName = i.ToString("0000"), LastName = "Z" + (int.MaxValue - i), Title = key, MiddleName = i % 2 == 0 ? "A" + i : null }).ToObject<Employee>().Execute();

				var all = dataSource.From(EmployeeTableName, new { Title = key }).ToCollection<Employee>().Execute();
				var middleNameIsNull = dataSource.From(EmployeeTableName, new { Title = key, MiddleName = (string)null }).ToCollection<Employee>().Execute();
				var ignoreNulls = dataSource.From(EmployeeTableName, new { Title = key, MiddleName = (string)null }, FilterOptions.IgnoreNullProperties).ToCollection<Employee>().Execute();

				Assert.AreEqual(10, all.Count, "All of the rows");
				Assert.AreEqual(5, middleNameIsNull.Count, "Middle name is null");
				Assert.AreEqual(10, ignoreNulls.Count, "Ignore nulls should return all of the rows");
			}
			finally
			{
				Release(dataSource);
			}
		}

#if !Roslyn_Missing

		[DataTestMethod, BasicData(DataSourceGroup.Primary)]
		public void FilterByObject_Compiled(string dataSourceName, DataSourceType mode)
		{
			var dataSource = DataSource(dataSourceName, mode);
			try
			{
				var key = Guid.NewGuid().ToString();

				for (var i = 0; i < 10; i++)
					dataSource.Insert(EmployeeTableName, new Employee() { FirstName = i.ToString("0000"), LastName = "Z" + (int.MaxValue - i), Title = key, MiddleName = i % 2 == 0 ? "A" + i : null }).Compile().ToObject<Employee>().Execute();

				var all = dataSource.From(EmployeeTableName, new { Title = key }).Compile().ToCollection<Employee>().Execute();
				var middleNameIsNull = dataSource.From(EmployeeTableName, new { Title = key, MiddleName = (string)null }).Compile().ToCollection<Employee>().Execute();
				var ignoreNulls = dataSource.From(EmployeeTableName, new { Title = key, MiddleName = (string)null }, FilterOptions.IgnoreNullProperties).Compile().ToCollection<Employee>().Execute();

				Assert.AreEqual(10, all.Count, "All of the rows");
				Assert.AreEqual(5, middleNameIsNull.Count, "Middle name is null");
				Assert.AreEqual(10, ignoreNulls.Count, "Ignore nulls should return all of the rows");
			}
			finally
			{
				Release(dataSource);
			}
		}

		[DataTestMethod, BasicData(DataSourceGroup.Primary)]
		public void FilterByObject_Compiled_AutoTableSelection(string dataSourceName, DataSourceType mode)
		{
			var dataSource = DataSource(dataSourceName, mode);
			try
			{
				var key = Guid.NewGuid().ToString();

				for (var i = 0; i < 10; i++)
					dataSource.Insert(EmployeeTableName, new Employee() { FirstName = i.ToString("0000"), LastName = "Z" + (int.MaxValue - i), Title = key, MiddleName = i % 2 == 0 ? "A" + i : null }).Compile().ToObject<Employee>().Execute();

				var all = dataSource.From<Employee>(new { Title = key }).Compile().ToCollection().Execute();
				var middleNameIsNull = dataSource.From<Employee>(new { Title = key, MiddleName = (string)null }).Compile().ToCollection().Execute();
				var ignoreNulls = dataSource.From<Employee>(new { Title = key, MiddleName = (string)null }, FilterOptions.IgnoreNullProperties).Compile().ToCollection().Execute();

				Assert.AreEqual(10, all.Count, "All of the rows");
				Assert.AreEqual(5, middleNameIsNull.Count, "Middle name is null");
				Assert.AreEqual(10, ignoreNulls.Count, "Ignore nulls should return all of the rows");
			}
			finally
			{
				Release(dataSource);
			}
		}

#endif

#if !NO_DISTINCT_COUNT

		[DataTestMethod, BasicData(DataSourceGroup.Primary)]
		public void Counts(string dataSourceName, DataSourceType mode)
		{
			var dataSource = DataSource(dataSourceName, mode);
			try
			{
				var count = dataSource.From(EmployeeTableName, new { Title = EmployeeSearchKey1000 }).AsCount().Execute();
				var columnCount = dataSource.From(EmployeeTableName, new { Title = EmployeeSearchKey1000 }).AsCount("Title").Execute();
				var columnCount2 = dataSource.From(EmployeeTableName, new { Title = EmployeeSearchKey1000 }).AsCount("MiddleName").Execute();
				var distinctColumnCount = dataSource.From(EmployeeTableName, new { Title = EmployeeSearchKey1000 }).AsCount("Title", true).Execute();
				var distinctColumnCount2 = dataSource.From(EmployeeTableName, new { Title = EmployeeSearchKey1000 }).AsCount("LastName", true).Execute();

				Assert.AreEqual(1000, count, "All of the rows");
				Assert.AreEqual(1000, columnCount, "No nulls");
				Assert.AreEqual(500, columnCount2, "Half of the rows are nul");
				Assert.AreEqual(1, distinctColumnCount, "Only one distinct value");
				Assert.AreEqual(1000, distinctColumnCount2, "Every value is distinct");
			}
			finally
			{
				Release(dataSource);
			}
		}

#endif

#if SQLITE

        [DataTestMethod, BasicData(DataSourceGroup.Primary)]
        public void TakeRandom(string dataSourceName, DataSourceType mode)
        {
            var dataSource = DataSource(dataSourceName, mode);
            try
            {
                var result = dataSource.From(EmployeeTableName, new { Title = EmployeeSearchKey1000 }).WithLimits(100, SQLiteLimitOption.RandomSampleRows).ToCollection<Employee>().Execute();
                Assert.AreEqual(100, result.Count, "Count");
                foreach (var item in result)
                {
                    Assert.AreEqual(EmployeeSearchKey1000, item.Title, "Filter");
                }
            }
            finally
            {
                Release(dataSource);
            }
        }

#endif

#if SQL_SERVER_OLEDB || SQL_SERVER_SDS || SQL_SERVER_MDS

		[DataTestMethod, BasicData(DataSourceGroup.Primary)]
		public void TakePercent(string dataSourceName, DataSourceType mode)
		{
			var dataSource = DataSource(dataSourceName, mode);
			try
			{
				var result = dataSource.From(EmployeeTableName, new { Title = EmployeeSearchKey1000 }).WithSorting("FirstName").WithLimits(10, SqlServerLimitOption.Percentage).ToCollection<Employee>().Execute();
				Assert.AreEqual(100, result.Count, "Count");
				foreach (var item in result)
				{
					Assert.AreEqual(EmployeeSearchKey1000, item.Title, "Filter");
					Assert.IsTrue(int.Parse(item.FirstName) >= 0, "Range");
					Assert.IsTrue(int.Parse(item.FirstName) < 100, "Range");
				}
			}
			finally
			{
				Release(dataSource);
			}
		}

		[DataTestMethod, BasicData(DataSourceGroup.Primary)]
		public void TakePercentWithTies(string dataSourceName, DataSourceType mode)
		{
			var dataSource = DataSource(dataSourceName, mode);
			try
			{
				var result = dataSource.From(EmployeeTableName, new { Title = EmployeeSearchKey1000 }).WithSorting("FirstName").WithLimits(10, SqlServerLimitOption.PercentageWithTies).ToCollection<Employee>().Execute();
				Assert.AreEqual(100, result.Count, "Count");
				foreach (var item in result)
				{
					Assert.AreEqual(EmployeeSearchKey1000, item.Title, "Filter");
					Assert.IsTrue(int.Parse(item.FirstName) >= 0, "Range");
					Assert.IsTrue(int.Parse(item.FirstName) < 100, "Range");
				}
			}
			finally
			{
				Release(dataSource);
			}
		}

		[DataTestMethod, BasicData(DataSourceGroup.Primary)]
		public void TakeWithTies(string dataSourceName, DataSourceType mode)
		{
			var dataSource = DataSource(dataSourceName, mode);
			try
			{
				var result = dataSource.From(EmployeeTableName, new { Title = EmployeeSearchKey1000 }).WithSorting("FirstName").WithLimits(10, SqlServerLimitOption.RowsWithTies).ToCollection<Employee>().Execute();
				Assert.AreEqual(10, result.Count, "Count");
				foreach (var item in result)
				{
					Assert.AreEqual(EmployeeSearchKey1000, item.Title, "Filter");
					Assert.IsTrue(int.Parse(item.FirstName) >= 0, "Range");
					Assert.IsTrue(int.Parse(item.FirstName) < 10, "Range");
				}
			}
			finally
			{
				Release(dataSource);
			}
		}

		[DataTestMethod, BasicData(DataSourceGroup.Primary)]
		public void TableSampleSystemPercentage(string dataSourceName, DataSourceType mode)
		{
			var dataSource = DataSource(dataSourceName, mode);
			try
			{
				var result = dataSource.From(EmployeeTableName, new { Title = EmployeeSearchKey1000 }).WithLimits(100, SqlServerLimitOption.TableSampleSystemPercentage).ToCollection<Employee>().Execute();

				//SQL Server is really inaccurate here for low row counts. We could get 0 rows, 55 rows, or 175 rows depending on where the data lands on the page.
				foreach (var item in result)
				{
					Assert.AreEqual(EmployeeSearchKey1000, item.Title, "Filter");
				}
			}
			finally
			{
				Release(dataSource);
			}
		}

		[DataTestMethod, BasicData(DataSourceGroup.Primary)]
		public void TableSampleSystemRows(string dataSourceName, DataSourceType mode)
		{
			var dataSource = DataSource(dataSourceName, mode);
			try
			{
				var result = dataSource.From(EmployeeTableName, new { Title = EmployeeSearchKey1000 }).WithLimits(100, SqlServerLimitOption.TableSampleSystemRows).ToCollection<Employee>().Execute();

				//SQL Server is really inaccurate here for low row counts. We could get 0 rows, 55 rows, or 175 rows depending on where the data lands on the page.
				foreach (var item in result)
				{
					Assert.AreEqual(EmployeeSearchKey1000, item.Title, "Filter");
				}
			}
			finally
			{
				Release(dataSource);
			}
		}

		[DataTestMethod, BasicData(DataSourceGroup.Primary)]
		public void TableSampleSystemPercentage_Repeatable(string dataSourceName, DataSourceType mode)
		{
			var dataSource = DataSource(dataSourceName, mode);
			try
			{
				var seed = 1;
				var result1 = dataSource.From(EmployeeTableName, new { Title = EmployeeSearchKey1000 }).WithLimits(100, SqlServerLimitOption.TableSampleSystemPercentage, seed).ToCollection<Employee>().Execute();
				var result2 = dataSource.From(EmployeeTableName, new { Title = EmployeeSearchKey1000 }).WithLimits(100, SqlServerLimitOption.TableSampleSystemPercentage, seed).ToCollection<Employee>().Execute();

				Assert.AreEqual(result1.Count, result2.Count, "Row count");
			}
			finally
			{
				Release(dataSource);
			}
		}

		[DataTestMethod, BasicData(DataSourceGroup.Primary)]
		public void TableSampleSystemRows_Repeatable(string dataSourceName, DataSourceType mode)
		{
			var dataSource = DataSource(dataSourceName, mode);
			try
			{
				var seed = 1;
				var result1 = dataSource.From(EmployeeTableName, new { Title = EmployeeSearchKey1000 }).WithLimits(100, SqlServerLimitOption.TableSampleSystemRows, seed).ToCollection<Employee>().Execute();
				var result2 = dataSource.From(EmployeeTableName, new { Title = EmployeeSearchKey1000 }).WithLimits(100, SqlServerLimitOption.TableSampleSystemRows, seed).ToCollection<Employee>().Execute();

				Assert.AreEqual(result1.Count, result2.Count, "Row count");
			}
			finally
			{
				Release(dataSource);
			}
		}

#endif

		[DataTestMethod, BasicData(DataSourceGroup.Primary)]
		public void Sorting(string dataSourceName, DataSourceType mode)
		{
			var dataSource = DataSource(dataSourceName, mode);
			try
			{
				var uniqueKey = Guid.NewGuid().ToString();

				var emp1 = new Employee() { FirstName = "A", LastName = "2", Title = uniqueKey };
				var emp2 = new Employee() { FirstName = "B", LastName = "2", Title = uniqueKey };
				var emp3 = new Employee() { FirstName = "C", LastName = "1", Title = uniqueKey };
				var emp4 = new Employee() { FirstName = "D", LastName = "1", Title = uniqueKey };

				emp1 = dataSource.Insert(EmployeeTableName, emp1).ToObject<Employee>().Execute();
				emp2 = dataSource.Insert(EmployeeTableName, emp2).ToObject<Employee>().Execute();
				emp3 = dataSource.Insert(EmployeeTableName, emp3).ToObject<Employee>().Execute();
				emp4 = dataSource.Insert(EmployeeTableName, emp4).ToObject<Employee>().Execute();

				var test1 = dataSource.From(EmployeeTableName, new { Title = uniqueKey }).WithSorting("FirstName").ToCollection<Employee>().Execute();
				Assert.AreEqual(emp1.EmployeeKey, test1[0].EmployeeKey);
				Assert.AreEqual(emp2.EmployeeKey, test1[1].EmployeeKey);
				Assert.AreEqual(emp3.EmployeeKey, test1[2].EmployeeKey);
				Assert.AreEqual(emp4.EmployeeKey, test1[3].EmployeeKey);

				var test2 = dataSource.From(EmployeeTableName, new { Title = uniqueKey }).WithSorting(new SortExpression("FirstName", SortDirection.Descending)).ToCollection<Employee>().Execute();
				Assert.AreEqual(emp4.EmployeeKey, test2[0].EmployeeKey);
				Assert.AreEqual(emp3.EmployeeKey, test2[1].EmployeeKey);
				Assert.AreEqual(emp2.EmployeeKey, test2[2].EmployeeKey);
				Assert.AreEqual(emp1.EmployeeKey, test2[3].EmployeeKey);

				var test3 = dataSource.From(EmployeeTableName, new { Title = uniqueKey }).WithSorting("LastName", "FirstName").ToCollection<Employee>().Execute();
				Assert.AreEqual(emp3.EmployeeKey, test3[0].EmployeeKey);
				Assert.AreEqual(emp4.EmployeeKey, test3[1].EmployeeKey);
				Assert.AreEqual(emp1.EmployeeKey, test3[2].EmployeeKey);
				Assert.AreEqual(emp2.EmployeeKey, test3[3].EmployeeKey);

				var test5 = dataSource.From(EmployeeTableName, new { Title = uniqueKey }).WithSorting("FirstName DESC").ToCollection<Employee>().Execute();
				Assert.AreEqual(emp4.EmployeeKey, test5[0].EmployeeKey);
				Assert.AreEqual(emp3.EmployeeKey, test5[1].EmployeeKey);
				Assert.AreEqual(emp2.EmployeeKey, test5[2].EmployeeKey);
				Assert.AreEqual(emp1.EmployeeKey, test5[3].EmployeeKey);

				var test6 = dataSource.From(EmployeeTableName, new { Title = uniqueKey }).WithSorting("FirstName ACS").ToCollection<Employee>().Execute();
				Assert.AreEqual(emp1.EmployeeKey, test6[0].EmployeeKey);
				Assert.AreEqual(emp2.EmployeeKey, test6[1].EmployeeKey);
				Assert.AreEqual(emp3.EmployeeKey, test6[2].EmployeeKey);
				Assert.AreEqual(emp4.EmployeeKey, test6[3].EmployeeKey);
			}
			finally
			{
				Release(dataSource);
			}
		}

		[DataTestMethod, BasicData(DataSourceGroup.Primary)]
		public void ImmutableArray(string dataSourceName, DataSourceType mode)
		{
			var dataSource = DataSource(dataSourceName, mode);
			try
			{
				var uniqueKey = Guid.NewGuid().ToString();

				var emp1 = new Employee() { FirstName = "A", LastName = "2", Title = uniqueKey };
				var emp2 = new Employee() { FirstName = "B", LastName = "2", Title = uniqueKey };
				var emp3 = new Employee() { FirstName = "C", LastName = "1", Title = uniqueKey };
				var emp4 = new Employee() { FirstName = "D", LastName = "1", Title = uniqueKey };

				emp1 = dataSource.Insert(EmployeeTableName, emp1).ToObject<Employee>().Execute();
				emp2 = dataSource.Insert(EmployeeTableName, emp2).ToObject<Employee>().Execute();
				emp3 = dataSource.Insert(EmployeeTableName, emp3).ToObject<Employee>().Execute();
				emp4 = dataSource.Insert(EmployeeTableName, emp4).ToObject<Employee>().Execute();

				var test1 = dataSource.From(EmployeeTableName, new { Title = uniqueKey }).WithSorting("FirstName").ToImmutableArray<Employee>().Execute();
				Assert.AreEqual(emp1.EmployeeKey, test1[0].EmployeeKey);
				Assert.AreEqual(emp2.EmployeeKey, test1[1].EmployeeKey);
				Assert.AreEqual(emp3.EmployeeKey, test1[2].EmployeeKey);
				Assert.AreEqual(emp4.EmployeeKey, test1[3].EmployeeKey);

				var test2 = dataSource.From(EmployeeTableName, new { Title = uniqueKey }).WithSorting(new SortExpression("FirstName", SortDirection.Descending)).ToImmutableArray<Employee>().Execute();
				Assert.AreEqual(emp4.EmployeeKey, test2[0].EmployeeKey);
				Assert.AreEqual(emp3.EmployeeKey, test2[1].EmployeeKey);
				Assert.AreEqual(emp2.EmployeeKey, test2[2].EmployeeKey);
				Assert.AreEqual(emp1.EmployeeKey, test2[3].EmployeeKey);

				var test3 = dataSource.From(EmployeeTableName, new { Title = uniqueKey }).WithSorting("LastName", "FirstName").ToImmutableArray<Employee>().Execute();
				Assert.AreEqual(emp3.EmployeeKey, test3[0].EmployeeKey);
				Assert.AreEqual(emp4.EmployeeKey, test3[1].EmployeeKey);
				Assert.AreEqual(emp1.EmployeeKey, test3[2].EmployeeKey);
				Assert.AreEqual(emp2.EmployeeKey, test3[3].EmployeeKey);
			}
			finally
			{
				Release(dataSource);
			}
		}

		[DataTestMethod, BasicData(DataSourceGroup.Primary)]
		public void ImmutableList(string dataSourceName, DataSourceType mode)
		{
			var dataSource = DataSource(dataSourceName, mode);
			try
			{
				var uniqueKey = Guid.NewGuid().ToString();

				var emp1 = new Employee() { FirstName = "A", LastName = "2", Title = uniqueKey };
				var emp2 = new Employee() { FirstName = "B", LastName = "2", Title = uniqueKey };
				var emp3 = new Employee() { FirstName = "C", LastName = "1", Title = uniqueKey };
				var emp4 = new Employee() { FirstName = "D", LastName = "1", Title = uniqueKey };

				emp1 = dataSource.Insert(EmployeeTableName, emp1).ToObject<Employee>().Execute();
				emp2 = dataSource.Insert(EmployeeTableName, emp2).ToObject<Employee>().Execute();
				emp3 = dataSource.Insert(EmployeeTableName, emp3).ToObject<Employee>().Execute();
				emp4 = dataSource.Insert(EmployeeTableName, emp4).ToObject<Employee>().Execute();

				var test1 = dataSource.From(EmployeeTableName, new { Title = uniqueKey }).WithSorting("FirstName").ToImmutableList<Employee>().Execute();
				Assert.AreEqual(emp1.EmployeeKey, test1[0].EmployeeKey);
				Assert.AreEqual(emp2.EmployeeKey, test1[1].EmployeeKey);
				Assert.AreEqual(emp3.EmployeeKey, test1[2].EmployeeKey);
				Assert.AreEqual(emp4.EmployeeKey, test1[3].EmployeeKey);

				var test2 = dataSource.From(EmployeeTableName, new { Title = uniqueKey }).WithSorting(new SortExpression("FirstName", SortDirection.Descending)).ToImmutableList<Employee>().Execute();
				Assert.AreEqual(emp4.EmployeeKey, test2[0].EmployeeKey);
				Assert.AreEqual(emp3.EmployeeKey, test2[1].EmployeeKey);
				Assert.AreEqual(emp2.EmployeeKey, test2[2].EmployeeKey);
				Assert.AreEqual(emp1.EmployeeKey, test2[3].EmployeeKey);

				var test3 = dataSource.From(EmployeeTableName, new { Title = uniqueKey }).WithSorting("LastName", "FirstName").ToImmutableList<Employee>().Execute();
				Assert.AreEqual(emp3.EmployeeKey, test3[0].EmployeeKey);
				Assert.AreEqual(emp4.EmployeeKey, test3[1].EmployeeKey);
				Assert.AreEqual(emp1.EmployeeKey, test3[2].EmployeeKey);
				Assert.AreEqual(emp2.EmployeeKey, test3[3].EmployeeKey);
			}
			finally
			{
				Release(dataSource);
			}
		}

		[DataTestMethod, BasicData(DataSourceGroup.Primary)]
		public void GetByKey(string dataSourceName, DataSourceType mode)
		{
			var dataSource = DataSource(dataSourceName, mode);
			try
			{
				var emp1 = new Employee() { FirstName = "A", LastName = "1" };
				var emp2 = new Employee() { FirstName = "B", LastName = "2" };
				var emp3 = new Employee() { FirstName = "C", LastName = "3" };
				var emp4 = new Employee() { FirstName = "D", LastName = "4" };

				emp1 = dataSource.Insert(EmployeeTableName, emp1).ToObject<Employee>().Execute();
				emp2 = dataSource.Insert(EmployeeTableName, emp2).ToObject<Employee>().Execute();
				emp3 = dataSource.Insert(EmployeeTableName, emp3).ToObject<Employee>().Execute();
				emp4 = dataSource.Insert(EmployeeTableName, emp4).ToObject<Employee>().Execute();

				var find2 = dataSource.GetByKey<Employee>(emp2.EmployeeKey.Value).ToObject().Execute();
				Assert.AreEqual(emp2.EmployeeKey, find2.EmployeeKey, "The wrong employee was returned");
			}
			finally
			{
				Release(dataSource);
			}
		}


		[DataTestMethod, BasicData(DataSourceGroup.Primary)]
		public void GetByKeyWithRecord(string dataSourceName, DataSourceType mode)
		{
			var dataSource = DataSource(dataSourceName, mode);
			try
			{
				var emp1 = new EmployeeRecord() { FirstName = "A", LastName = "1" };
				var emp2 = new EmployeeRecord() { FirstName = "B", LastName = "2" };
				var emp3 = new EmployeeRecord() { FirstName = "C", LastName = "3" };
				var emp4 = new EmployeeRecord() { FirstName = "D", LastName = "4" };

				emp1 = dataSource.Insert(EmployeeTableName, emp1).ToObject<EmployeeRecord>().Execute();
				emp2 = dataSource.Insert(EmployeeTableName, emp2).ToObject<EmployeeRecord>().Execute();
				emp3 = dataSource.Insert(EmployeeTableName, emp3).ToObject<EmployeeRecord>().Execute();
				emp4 = dataSource.Insert(EmployeeTableName, emp4).ToObject<EmployeeRecord>().Execute();

				var find2 = dataSource.GetByKey<EmployeeRecord>(emp2.EmployeeKey.Value).ToObject().Execute();
				Assert.AreEqual(emp2.EmployeeKey, find2.EmployeeKey, "The wrong employee was returned");
			}
			finally
			{
				Release(dataSource);
			}
		}

		[DataTestMethod, BasicData(DataSourceGroup.Primary)]
		public void GetByKeyWithTableAndView(string dataSourceName, DataSourceType mode)
		{
			var dataSource = DataSource(dataSourceName, mode);
			try
			{
				var emp1 = new Employee() { FirstName = "A", LastName = "1" };
				var emp2 = new Employee() { FirstName = "B", LastName = "2" };
				var emp3 = new Employee() { FirstName = "C", LastName = "3" };
				var emp4 = new Employee() { FirstName = "D", LastName = "4" };

				emp1 = dataSource.Insert(EmployeeTableName, emp1).ToObject<Employee>().Execute();
				emp2 = dataSource.Insert(EmployeeTableName, emp2).ToObject<Employee>().Execute();
				emp3 = dataSource.Insert(EmployeeTableName, emp3).ToObject<Employee>().Execute();
				emp4 = dataSource.Insert(EmployeeTableName, emp4).ToObject<Employee>().Execute();

				var find2 = dataSource.GetByKey<EmployeeWithView>(emp2.EmployeeKey.Value).ToObject().Execute();
				Assert.AreEqual(emp2.EmployeeKey, find2.EmployeeKey, "The wrong employee was returned");
			}
			finally
			{
				Release(dataSource);
			}
		}



		[DataTestMethod, BasicData(DataSourceGroup.Primary)]
		public void GetByKeyList(string dataSourceName, DataSourceType mode)
		{
			var dataSource = DataSource(dataSourceName, mode);
			try
			{
				var emp1 = new Employee() { FirstName = "A", LastName = "1" };
				var emp2 = new Employee() { FirstName = "B", LastName = "2" };
				var emp3 = new Employee() { FirstName = "C", LastName = "3" };
				var emp4 = new Employee() { FirstName = "D", LastName = "4" };

				emp1 = dataSource.Insert(EmployeeTableName, emp1).ToObject<Employee>().Execute();
				emp2 = dataSource.Insert(EmployeeTableName, emp2).ToObject<Employee>().Execute();
				emp3 = dataSource.Insert(EmployeeTableName, emp3).ToObject<Employee>().Execute();
				emp4 = dataSource.Insert(EmployeeTableName, emp4).ToObject<Employee>().Execute();

				var find2 = dataSource.GetByKey(EmployeeTableName, emp2.EmployeeKey.Value).ToObject<Employee>().Execute();
				Assert.AreEqual(emp2.EmployeeKey, find2.EmployeeKey, "The wrong employee was returned");

				var list = dataSource.GetByKeyList(EmployeeTableName, new[] { emp2.EmployeeKey.Value, emp3.EmployeeKey.Value, emp4.EmployeeKey.Value }).ToCollection<Employee>().Execute();
				Assert.AreEqual(3, list.Count, "GetByKeyList returned the wrong number of rows");
				Assert.IsTrue(list.Any(e => e.EmployeeKey == emp2.EmployeeKey));
				Assert.IsTrue(list.Any(e => e.EmployeeKey == emp3.EmployeeKey));
				Assert.IsTrue(list.Any(e => e.EmployeeKey == emp4.EmployeeKey));
			}
			finally
			{
				Release(dataSource);
			}
		}

		[DataTestMethod, BasicData(DataSourceGroup.Primary)]
		public void GetByKeyListWithTableAndView(string dataSourceName, DataSourceType mode)
		{
			var dataSource = DataSource(dataSourceName, mode);
			try
			{
				var emp1 = new Employee() { FirstName = "A", LastName = "1" };
				var emp2 = new Employee() { FirstName = "B", LastName = "2" };
				var emp3 = new Employee() { FirstName = "C", LastName = "3" };
				var emp4 = new Employee() { FirstName = "D", LastName = "4" };

				emp1 = dataSource.Insert(EmployeeTableName, emp1).ToObject<Employee>().Execute();
				emp2 = dataSource.Insert(EmployeeTableName, emp2).ToObject<Employee>().Execute();
				emp3 = dataSource.Insert(EmployeeTableName, emp3).ToObject<Employee>().Execute();
				emp4 = dataSource.Insert(EmployeeTableName, emp4).ToObject<Employee>().Execute();

				var find2 = dataSource.GetByKey(EmployeeTableName, emp2.EmployeeKey.Value).ToObject<Employee>().Execute();
				Assert.AreEqual(emp2.EmployeeKey, find2.EmployeeKey, "The wrong employee was returned");

				var list = dataSource.GetByKeyList(EmployeeTableName, new[] { emp2.EmployeeKey.Value, emp3.EmployeeKey.Value, emp4.EmployeeKey.Value }).ToCollection<EmployeeWithView>().Execute();
				Assert.AreEqual(3, list.Count, "GetByKeyList returned the wrong number of rows");
				Assert.IsTrue(list.Any(e => e.EmployeeKey == emp2.EmployeeKey));
				Assert.IsTrue(list.Any(e => e.EmployeeKey == emp3.EmployeeKey));
				Assert.IsTrue(list.Any(e => e.EmployeeKey == emp4.EmployeeKey));
			}
			finally
			{
				Release(dataSource);
			}
		}


		[DataTestMethod, BasicData(DataSourceGroup.Primary)]
		public void GetByKeyListWithRecord(string dataSourceName, DataSourceType mode)
		{
			var dataSource = DataSource(dataSourceName, mode);
			try
			{
				var emp1 = new Employee() { FirstName = "A", LastName = "1" };
				var emp2 = new Employee() { FirstName = "B", LastName = "2" };
				var emp3 = new Employee() { FirstName = "C", LastName = "3" };
				var emp4 = new Employee() { FirstName = "D", LastName = "4" };

				emp1 = dataSource.Insert(EmployeeTableName, emp1).ToObject<Employee>().Execute();
				emp2 = dataSource.Insert(EmployeeTableName, emp2).ToObject<Employee>().Execute();
				emp3 = dataSource.Insert(EmployeeTableName, emp3).ToObject<Employee>().Execute();
				emp4 = dataSource.Insert(EmployeeTableName, emp4).ToObject<Employee>().Execute();

				var find2 = dataSource.GetByKey(EmployeeTableName, emp2.EmployeeKey.Value).ToObject<Employee>().Execute();
				Assert.AreEqual(emp2.EmployeeKey, find2.EmployeeKey, "The wrong employee was returned");

				var list = dataSource.GetByKeyList(EmployeeTableName, new[] { emp2.EmployeeKey.Value, emp3.EmployeeKey.Value, emp4.EmployeeKey.Value }).ToCollection<EmployeeRecord>().Execute();
				Assert.AreEqual(3, list.Count, "GetByKey returned the wrong number of rows");
				Assert.IsTrue(list.Any(e => e.EmployeeKey == emp2.EmployeeKey));
				Assert.IsTrue(list.Any(e => e.EmployeeKey == emp3.EmployeeKey));
				Assert.IsTrue(list.Any(e => e.EmployeeKey == emp4.EmployeeKey));
			}
			finally
			{
				Release(dataSource);
			}
		}

		[DataTestMethod, BasicData(DataSourceGroup.Primary)]
		public void GetByKeyList_InferredTableName(string dataSourceName, DataSourceType mode)
		{
			var dataSource = DataSource(dataSourceName, mode);
			try
			{
				var emp1 = new Employee() { FirstName = "A", LastName = "1" };
				var emp2 = new Employee() { FirstName = "B", LastName = "2" };
				var emp3 = new Employee() { FirstName = "C", LastName = "3" };
				var emp4 = new Employee() { FirstName = "D", LastName = "4" };

				emp1 = dataSource.Insert(EmployeeTableName, emp1).ToObject<Employee>().Execute();
				emp2 = dataSource.Insert(EmployeeTableName, emp2).ToObject<Employee>().Execute();
				emp3 = dataSource.Insert(EmployeeTableName, emp3).ToObject<Employee>().Execute();
				emp4 = dataSource.Insert(EmployeeTableName, emp4).ToObject<Employee>().Execute();

				var find2 = dataSource.GetByKey<Employee>(emp2.EmployeeKey.Value).ToObject().Execute();
				Assert.AreEqual(emp2.EmployeeKey, find2.EmployeeKey, "The wrong employee was returned");

				var list = dataSource.GetByKeyList<Employee>(new[] { emp2.EmployeeKey.Value, emp3.EmployeeKey.Value, emp4.EmployeeKey.Value }).ToCollection().Execute();
				Assert.AreEqual(3, list.Count, "GetByKey returned the wrong number of rows");
				Assert.IsTrue(list.Any(e => e.EmployeeKey == emp2.EmployeeKey));
				Assert.IsTrue(list.Any(e => e.EmployeeKey == emp3.EmployeeKey));
				Assert.IsTrue(list.Any(e => e.EmployeeKey == emp4.EmployeeKey));
			}
			finally
			{
				Release(dataSource);
			}
		}

		[DataTestMethod, BasicData(DataSourceGroup.Primary)]
		public void GetByKeyList_2(string dataSourceName, DataSourceType mode)
		{
			var dataSource = DataSource(dataSourceName, mode);
			try
			{
				var emp1 = new Employee() { FirstName = "A", LastName = "1", Title = Guid.NewGuid().ToString() };
				var emp2 = new Employee() { FirstName = "B", LastName = "2", Title = Guid.NewGuid().ToString() };
				var emp3 = new Employee() { FirstName = "C", LastName = "3", Title = Guid.NewGuid().ToString() };
				var emp4 = new Employee() { FirstName = "D", LastName = "4", Title = Guid.NewGuid().ToString() };

				emp1 = dataSource.Insert(EmployeeTableName, emp1).ToObject<Employee>().Execute();
				emp2 = dataSource.Insert(EmployeeTableName, emp2).ToObject<Employee>().Execute();
				emp3 = dataSource.Insert(EmployeeTableName, emp3).ToObject<Employee>().Execute();
				emp4 = dataSource.Insert(EmployeeTableName, emp4).ToObject<Employee>().Execute();

				//Pretend that Title is a unique column.

				var list = dataSource.GetByKeyList(EmployeeTableName, "Title", new[] { emp2.Title, emp3.Title, emp4.Title }).ToCollection<Employee>().Execute();
				Assert.AreEqual(3, list.Count, "GetByKey returned the wrong number of rows");
				Assert.IsTrue(list.Any(e => e.EmployeeKey == emp2.EmployeeKey));
				Assert.IsTrue(list.Any(e => e.EmployeeKey == emp3.EmployeeKey));
				Assert.IsTrue(list.Any(e => e.EmployeeKey == emp4.EmployeeKey));
			}
			finally
			{
				Release(dataSource);
			}
		}

		[DataTestMethod, BasicData(DataSourceGroup.Primary)]
		public void Take_NoSort(string dataSourceName, DataSourceType mode)
		{
			var dataSource = DataSource(dataSourceName, mode);
			try
			{
				var result = dataSource.From(EmployeeTableName, new { Title = EmployeeSearchKey1000 }).WithLimits(10).ToCollection<Employee>().Execute();
				Assert.AreEqual(10, result.Count, "Count");
				foreach (var item in result)
				{
					Assert.AreEqual(EmployeeSearchKey1000, item.Title, "Filter");
					Assert.IsTrue(int.Parse(item.FirstName) >= 0, "Range");
					Assert.IsTrue(int.Parse(item.FirstName) < 10, "Range");
				}
			}
			finally
			{
				Release(dataSource);
			}
		}

		[DataTestMethod, BasicData(DataSourceGroup.Primary)]
		public void Take(string dataSourceName, DataSourceType mode)
		{
			var dataSource = DataSource(dataSourceName, mode);
			try
			{
				var result = dataSource.From(EmployeeTableName, new { Title = EmployeeSearchKey1000 }).WithSorting("FirstName").WithLimits(10).ToCollection<Employee>().Execute();
				Assert.AreEqual(10, result.Count, "Count");
				foreach (var item in result)
				{
					Assert.AreEqual(EmployeeSearchKey1000, item.Title, "Filter");
					Assert.IsTrue(int.Parse(item.FirstName) >= 0, "Range");
					Assert.IsTrue(int.Parse(item.FirstName) < 10, "Range");
				}
			}
			finally
			{
				Release(dataSource);
			}
		}

#if !NO_ROW_SKIPPING

		[DataTestMethod, BasicData(DataSourceGroup.Primary)]
		public void SkipTake(string dataSourceName, DataSourceType mode)
		{
			var dataSource = DataSource(dataSourceName, mode);
			try
			{
				var result = dataSource.From(EmployeeTableName, new { Title = EmployeeSearchKey1000 }).WithSorting("FirstName").WithLimits(10, 15).ToCollection<Employee>().Execute();
				Assert.AreEqual(15, result.Count, "Count");
				foreach (var item in result)
				{
					Assert.AreEqual(EmployeeSearchKey1000, item.Title, "Filter");
					Assert.IsTrue(int.Parse(item.FirstName) >= 10, "Range");
					Assert.IsTrue(int.Parse(item.FirstName) < 25, "Range");
				}
			}
			finally
			{
				Release(dataSource);
			}
		}

#endif

#if SQLITE

        [DataTestMethod, BasicData(DataSourceGroup.Primary)]
        public void Sorting_ImmutableCollection(string dataSourceName, DataSourceType mode)
        {
            var dataSource = DataSource(dataSourceName, mode);
            try
            {
                var uniqueKey = Guid.NewGuid().ToString();

                var emp1 = new Employee() { FirstName = "A", LastName = "2", Title = uniqueKey };
                var emp2 = new Employee() { FirstName = "B", LastName = "2", Title = uniqueKey };
                var emp3 = new Employee() { FirstName = "C", LastName = "1", Title = uniqueKey };
                var emp4 = new Employee() { FirstName = "D", LastName = "1", Title = uniqueKey };

                emp1 = dataSource.Insert(EmployeeTableName, emp1).ToObject<Employee>().Execute();
                emp2 = dataSource.Insert(EmployeeTableName, emp2).ToObject<Employee>().Execute();
                emp3 = dataSource.Insert(EmployeeTableName, emp3).ToObject<Employee>().Execute();
                emp4 = dataSource.Insert(EmployeeTableName, emp4).ToObject<Employee>().Execute();

                var test1 = dataSource.From(EmployeeTableName, new { Title = uniqueKey }).WithSorting("FirstName").ToCollection<EmployeeLookup>().WithConstructor<long, string, string>().Execute();
                Assert.AreEqual(emp1.EmployeeKey, test1[0].EmployeeKey);
                Assert.AreEqual(emp2.EmployeeKey, test1[1].EmployeeKey);
                Assert.AreEqual(emp3.EmployeeKey, test1[2].EmployeeKey);
                Assert.AreEqual(emp4.EmployeeKey, test1[3].EmployeeKey);

                var test2 = dataSource.From(EmployeeTableName, new { Title = uniqueKey }).WithSorting(new SortExpression("FirstName", SortDirection.Descending)).ToCollection<EmployeeLookup>().WithConstructor<long, string, string>().Execute();
                Assert.AreEqual(emp4.EmployeeKey, test2[0].EmployeeKey);
                Assert.AreEqual(emp3.EmployeeKey, test2[1].EmployeeKey);
                Assert.AreEqual(emp2.EmployeeKey, test2[2].EmployeeKey);
                Assert.AreEqual(emp1.EmployeeKey, test2[3].EmployeeKey);

                var test3 = dataSource.From(EmployeeTableName, new { Title = uniqueKey }).WithSorting("LastName", "FirstName").ToCollection<EmployeeLookup>().WithConstructor<long, string, string>().Execute();
                Assert.AreEqual(emp3.EmployeeKey, test3[0].EmployeeKey);
                Assert.AreEqual(emp4.EmployeeKey, test3[1].EmployeeKey);
                Assert.AreEqual(emp1.EmployeeKey, test3[2].EmployeeKey);
                Assert.AreEqual(emp2.EmployeeKey, test3[3].EmployeeKey);
            }
            finally
            {
                Release(dataSource);
            }
        }

#elif MYSQL

		[DataTestMethod, BasicData(DataSourceGroup.Primary)]
		public void Sorting_ImmutableCollection(string dataSourceName, DataSourceType mode)
		{
			var dataSource = DataSource(dataSourceName, mode);
			try
			{
				var uniqueKey = Guid.NewGuid().ToString();

				var emp1 = new Employee() { FirstName = "A", LastName = "2", Title = uniqueKey };
				var emp2 = new Employee() { FirstName = "B", LastName = "2", Title = uniqueKey };
				var emp3 = new Employee() { FirstName = "C", LastName = "1", Title = uniqueKey };
				var emp4 = new Employee() { FirstName = "D", LastName = "1", Title = uniqueKey };

				emp1 = dataSource.Insert(EmployeeTableName, emp1).ToObject<Employee>().Execute();
				emp2 = dataSource.Insert(EmployeeTableName, emp2).ToObject<Employee>().Execute();
				emp3 = dataSource.Insert(EmployeeTableName, emp3).ToObject<Employee>().Execute();
				emp4 = dataSource.Insert(EmployeeTableName, emp4).ToObject<Employee>().Execute();

				var test1 = dataSource.From(EmployeeTableName, new { Title = uniqueKey }).WithSorting("FirstName").ToCollection<EmployeeLookup>().WithConstructor<ulong, string, string>().Execute();
				Assert.AreEqual(emp1.EmployeeKey, test1[0].EmployeeKey);
				Assert.AreEqual(emp2.EmployeeKey, test1[1].EmployeeKey);
				Assert.AreEqual(emp3.EmployeeKey, test1[2].EmployeeKey);
				Assert.AreEqual(emp4.EmployeeKey, test1[3].EmployeeKey);

				var test2 = dataSource.From(EmployeeTableName, new { Title = uniqueKey }).WithSorting(new SortExpression("FirstName", SortDirection.Descending)).ToCollection<EmployeeLookup>().WithConstructor<ulong, string, string>().Execute();
				Assert.AreEqual(emp4.EmployeeKey, test2[0].EmployeeKey);
				Assert.AreEqual(emp3.EmployeeKey, test2[1].EmployeeKey);
				Assert.AreEqual(emp2.EmployeeKey, test2[2].EmployeeKey);
				Assert.AreEqual(emp1.EmployeeKey, test2[3].EmployeeKey);

				var test3 = dataSource.From(EmployeeTableName, new { Title = uniqueKey }).WithSorting("LastName", "FirstName").ToCollection<EmployeeLookup>().WithConstructor<ulong, string, string>().Execute();
				Assert.AreEqual(emp3.EmployeeKey, test3[0].EmployeeKey);
				Assert.AreEqual(emp4.EmployeeKey, test3[1].EmployeeKey);
				Assert.AreEqual(emp1.EmployeeKey, test3[2].EmployeeKey);
				Assert.AreEqual(emp2.EmployeeKey, test3[3].EmployeeKey);
			}
			finally
			{
				Release(dataSource);
			}
		}

#else

		[DataTestMethod, BasicData(DataSourceGroup.Primary)]
		public void Sorting_ImmutableCollection(string dataSourceName, DataSourceType mode)
		{
			var dataSource = DataSource(dataSourceName, mode);
			try
			{
				var uniqueKey = Guid.NewGuid().ToString();
<<<<<<< HEAD

				var emp1 = new Employee() { FirstName = "A", LastName = "2", Title = uniqueKey };
				var emp2 = new Employee() { FirstName = "B", LastName = "2", Title = uniqueKey };
				var emp3 = new Employee() { FirstName = "C", LastName = "1", Title = uniqueKey };
				var emp4 = new Employee() { FirstName = "D", LastName = "1", Title = uniqueKey };

				emp1 = dataSource.Insert(EmployeeTableName, emp1).ToObject<Employee>().Execute();
				emp2 = dataSource.Insert(EmployeeTableName, emp2).ToObject<Employee>().Execute();
				emp3 = dataSource.Insert(EmployeeTableName, emp3).ToObject<Employee>().Execute();
				emp4 = dataSource.Insert(EmployeeTableName, emp4).ToObject<Employee>().Execute();

				var test1 = dataSource.From(EmployeeTableName, new { Title = uniqueKey }).WithSorting("FirstName").ToCollection<EmployeeLookup>().WithConstructor<int, string, string>().Execute();
				Assert.AreEqual(emp1.EmployeeKey, test1[0].EmployeeKey);
				Assert.AreEqual(emp2.EmployeeKey, test1[1].EmployeeKey);
				Assert.AreEqual(emp3.EmployeeKey, test1[2].EmployeeKey);
				Assert.AreEqual(emp4.EmployeeKey, test1[3].EmployeeKey);

				var test2 = dataSource.From(EmployeeTableName, new { Title = uniqueKey }).WithSorting(new SortExpression("FirstName", SortDirection.Descending)).ToCollection<EmployeeLookup>().WithConstructor<int, string, string>().Execute();
				Assert.AreEqual(emp4.EmployeeKey, test2[0].EmployeeKey);
				Assert.AreEqual(emp3.EmployeeKey, test2[1].EmployeeKey);
				Assert.AreEqual(emp2.EmployeeKey, test2[2].EmployeeKey);
				Assert.AreEqual(emp1.EmployeeKey, test2[3].EmployeeKey);

=======

				var emp1 = new Employee() { FirstName = "A", LastName = "2", Title = uniqueKey };
				var emp2 = new Employee() { FirstName = "B", LastName = "2", Title = uniqueKey };
				var emp3 = new Employee() { FirstName = "C", LastName = "1", Title = uniqueKey };
				var emp4 = new Employee() { FirstName = "D", LastName = "1", Title = uniqueKey };

				emp1 = dataSource.Insert(EmployeeTableName, emp1).ToObject<Employee>().Execute();
				emp2 = dataSource.Insert(EmployeeTableName, emp2).ToObject<Employee>().Execute();
				emp3 = dataSource.Insert(EmployeeTableName, emp3).ToObject<Employee>().Execute();
				emp4 = dataSource.Insert(EmployeeTableName, emp4).ToObject<Employee>().Execute();

				var test1 = dataSource.From(EmployeeTableName, new { Title = uniqueKey }).WithSorting("FirstName").ToCollection<EmployeeLookup>().WithConstructor<int, string, string>().Execute();
				Assert.AreEqual(emp1.EmployeeKey, test1[0].EmployeeKey);
				Assert.AreEqual(emp2.EmployeeKey, test1[1].EmployeeKey);
				Assert.AreEqual(emp3.EmployeeKey, test1[2].EmployeeKey);
				Assert.AreEqual(emp4.EmployeeKey, test1[3].EmployeeKey);

				var test2 = dataSource.From(EmployeeTableName, new { Title = uniqueKey }).WithSorting(new SortExpression("FirstName", SortDirection.Descending)).ToCollection<EmployeeLookup>().WithConstructor<int, string, string>().Execute();
				Assert.AreEqual(emp4.EmployeeKey, test2[0].EmployeeKey);
				Assert.AreEqual(emp3.EmployeeKey, test2[1].EmployeeKey);
				Assert.AreEqual(emp2.EmployeeKey, test2[2].EmployeeKey);
				Assert.AreEqual(emp1.EmployeeKey, test2[3].EmployeeKey);

>>>>>>> fa55d9c6
				var test3 = dataSource.From(EmployeeTableName, new { Title = uniqueKey }).WithSorting("LastName", "FirstName").ToCollection<EmployeeLookup>().WithConstructor<int, string, string>().Execute();
				Assert.AreEqual(emp3.EmployeeKey, test3[0].EmployeeKey);
				Assert.AreEqual(emp4.EmployeeKey, test3[1].EmployeeKey);
				Assert.AreEqual(emp1.EmployeeKey, test3[2].EmployeeKey);
				Assert.AreEqual(emp2.EmployeeKey, test3[3].EmployeeKey);
			}
			finally
			{
				Release(dataSource);
			}
		}

#endif

		[DataTestMethod, BasicData(DataSourceGroup.Primary)]
		public void ToDictionary_InferredObject(string dataSourceName, DataSourceType mode)
		{
			var dataSource = DataSource(dataSourceName, mode);
			try
			{
				var uniqueKey = Guid.NewGuid().ToString();

				var emp1 = new Employee() { FirstName = "A", LastName = "1", Title = uniqueKey };
				var emp2 = new Employee() { FirstName = "B", LastName = "2", Title = uniqueKey };
				var emp3 = new Employee() { FirstName = "C", LastName = "3", Title = uniqueKey };
				var emp4 = new Employee() { FirstName = "D", LastName = "4", Title = uniqueKey };

				emp1 = dataSource.Insert(EmployeeTableName, emp1).ToObject<Employee>().Execute();
				emp2 = dataSource.Insert(EmployeeTableName, emp2).ToObject<Employee>().Execute();
				emp3 = dataSource.Insert(EmployeeTableName, emp3).ToObject<Employee>().Execute();
				emp4 = dataSource.Insert(EmployeeTableName, emp4).ToObject<Employee>().Execute();

				var test1 = dataSource.From(EmployeeTableName, new { Title = uniqueKey }).ToDictionary<string, EmployeeLookup>("FirstName", DictionaryOptions.InferConstructor).Execute();

				Assert.AreEqual("1", test1["A"].LastName);
				Assert.AreEqual("2", test1["B"].LastName);
				Assert.AreEqual("3", test1["C"].LastName);
				Assert.AreEqual("4", test1["D"].LastName);

				var test2 = dataSource.From(EmployeeTableName, new { Title = uniqueKey }).ToDictionary<int, EmployeeLookup>(e => int.Parse(e.LastName), DictionaryOptions.InferConstructor).Execute();

				Assert.AreEqual("A", test2[1].FirstName);
				Assert.AreEqual("B", test2[2].FirstName);
				Assert.AreEqual("C", test2[3].FirstName);
				Assert.AreEqual("D", test2[4].FirstName);

				var test3 = dataSource.From(EmployeeTableName, new { Title = uniqueKey }).ToDictionary<string, EmployeeLookup, ConcurrentDictionary<string, EmployeeLookup>>("FirstName", DictionaryOptions.InferConstructor).Execute();
				Assert.IsInstanceOfType(test3, typeof(ConcurrentDictionary<string, EmployeeLookup>));
				Assert.AreEqual("1", test3["A"].LastName);
				Assert.AreEqual("2", test3["B"].LastName);
				Assert.AreEqual("3", test3["C"].LastName);
				Assert.AreEqual("4", test3["D"].LastName);

				var test4 = dataSource.From(EmployeeTableName, new { Title = uniqueKey }).ToDictionary<int, EmployeeLookup, ConcurrentDictionary<int, EmployeeLookup>>(e => int.Parse(e.LastName), DictionaryOptions.InferConstructor).Execute();
				Assert.IsInstanceOfType(test4, typeof(ConcurrentDictionary<int, EmployeeLookup>));
				Assert.AreEqual("A", test4[1].FirstName);
				Assert.AreEqual("B", test4[2].FirstName);
				Assert.AreEqual("C", test4[3].FirstName);
				Assert.AreEqual("D", test4[4].FirstName);

				var test5 = dataSource.From(EmployeeTableName, new { Title = uniqueKey }).ToImmutableDictionary<string, EmployeeLookup>("FirstName", DictionaryOptions.InferConstructor).Execute();
				Assert.IsInstanceOfType(test3, typeof(ConcurrentDictionary<string, EmployeeLookup>));
				Assert.AreEqual("1", test5["A"].LastName);
				Assert.AreEqual("2", test5["B"].LastName);
				Assert.AreEqual("3", test5["C"].LastName);
				Assert.AreEqual("4", test5["D"].LastName);

				var test6 = dataSource.From(EmployeeTableName, new { Title = uniqueKey }).ToImmutableDictionary<int, EmployeeLookup>(e => int.Parse(e.LastName), DictionaryOptions.InferConstructor).Execute();
				Assert.IsInstanceOfType(test4, typeof(ConcurrentDictionary<int, EmployeeLookup>));
				Assert.AreEqual("A", test6[1].FirstName);
				Assert.AreEqual("B", test6[2].FirstName);
				Assert.AreEqual("C", test6[3].FirstName);
				Assert.AreEqual("D", test6[4].FirstName);
			}
			finally
			{
				Release(dataSource);
			}
		}


		[DataTestMethod, BasicData(DataSourceGroup.Primary)]
		public void ToDictionary_NoDefaultConstructor(string dataSourceName, DataSourceType mode)
		{
			var dataSource = DataSource(dataSourceName, mode);
			try
			{
				var uniqueKey = Guid.NewGuid().ToString();

				var emp1 = new Employee() { FirstName = "A", LastName = "1", Title = uniqueKey };
				var emp2 = new Employee() { FirstName = "B", LastName = "2", Title = uniqueKey };
				var emp3 = new Employee() { FirstName = "C", LastName = "3", Title = uniqueKey };
				var emp4 = new Employee() { FirstName = "D", LastName = "4", Title = uniqueKey };

				emp1 = dataSource.Insert(EmployeeTableName, emp1).ToObject<Employee>().Execute();
				emp2 = dataSource.Insert(EmployeeTableName, emp2).ToObject<Employee>().Execute();
				emp3 = dataSource.Insert(EmployeeTableName, emp3).ToObject<Employee>().Execute();
				emp4 = dataSource.Insert(EmployeeTableName, emp4).ToObject<Employee>().Execute();

				var test1 = dataSource.From(EmployeeTableName, new { Title = uniqueKey }).ToDictionary<string, EmployeeLookup>("FirstName").Execute();

				Assert.AreEqual("1", test1["A"].LastName);
				Assert.AreEqual("2", test1["B"].LastName);
				Assert.AreEqual("3", test1["C"].LastName);
				Assert.AreEqual("4", test1["D"].LastName);

				var test2 = dataSource.From(EmployeeTableName, new { Title = uniqueKey }).ToDictionary<int, EmployeeLookup>(e => int.Parse(e.LastName)).Execute();

				Assert.AreEqual("A", test2[1].FirstName);
				Assert.AreEqual("B", test2[2].FirstName);
				Assert.AreEqual("C", test2[3].FirstName);
				Assert.AreEqual("D", test2[4].FirstName);

				var test3 = dataSource.From(EmployeeTableName, new { Title = uniqueKey }).ToDictionary<string, EmployeeLookup, ConcurrentDictionary<string, EmployeeLookup>>("FirstName").Execute();
				Assert.IsInstanceOfType(test3, typeof(ConcurrentDictionary<string, EmployeeLookup>));
				Assert.AreEqual("1", test3["A"].LastName);
				Assert.AreEqual("2", test3["B"].LastName);
				Assert.AreEqual("3", test3["C"].LastName);
				Assert.AreEqual("4", test3["D"].LastName);

				var test4 = dataSource.From(EmployeeTableName, new { Title = uniqueKey }).ToDictionary<int, EmployeeLookup, ConcurrentDictionary<int, EmployeeLookup>>(e => int.Parse(e.LastName)).Execute();
				Assert.IsInstanceOfType(test4, typeof(ConcurrentDictionary<int, EmployeeLookup>));
				Assert.AreEqual("A", test4[1].FirstName);
				Assert.AreEqual("B", test4[2].FirstName);
				Assert.AreEqual("C", test4[3].FirstName);
				Assert.AreEqual("D", test4[4].FirstName);

			}
			finally
			{
				Release(dataSource);
			}
		}

		[DataTestMethod, BasicData(DataSourceGroup.Primary)]
		public void ToImmutableDictionary_NoDefaultConstructor(string dataSourceName, DataSourceType mode)
		{
			var dataSource = DataSource(dataSourceName, mode);
			try
			{
				var uniqueKey = Guid.NewGuid().ToString();

				var emp1 = new Employee() { FirstName = "A", LastName = "1", Title = uniqueKey };
				var emp2 = new Employee() { FirstName = "B", LastName = "2", Title = uniqueKey };
				var emp3 = new Employee() { FirstName = "C", LastName = "3", Title = uniqueKey };
				var emp4 = new Employee() { FirstName = "D", LastName = "4", Title = uniqueKey };

				emp1 = dataSource.Insert(EmployeeTableName, emp1).ToObject<Employee>().Execute();
				emp2 = dataSource.Insert(EmployeeTableName, emp2).ToObject<Employee>().Execute();
				emp3 = dataSource.Insert(EmployeeTableName, emp3).ToObject<Employee>().Execute();
				emp4 = dataSource.Insert(EmployeeTableName, emp4).ToObject<Employee>().Execute();

				var test5 = dataSource.From(EmployeeTableName, new { Title = uniqueKey }).ToImmutableDictionary<string, EmployeeLookup>("FirstName").Execute();
				Assert.AreEqual("1", test5["A"].LastName);
				Assert.AreEqual("2", test5["B"].LastName);
				Assert.AreEqual("3", test5["C"].LastName);
				Assert.AreEqual("4", test5["D"].LastName);

				var test6 = dataSource.From(EmployeeTableName, new { Title = uniqueKey }).ToImmutableDictionary<int, EmployeeLookup>(e => int.Parse(e.LastName)).Execute();
				Assert.AreEqual("A", test6[1].FirstName);
				Assert.AreEqual("B", test6[2].FirstName);
				Assert.AreEqual("C", test6[3].FirstName);
				Assert.AreEqual("D", test6[4].FirstName);
			}
			finally
			{
				Release(dataSource);
			}
		}

		[DataTestMethod, BasicData(DataSourceGroup.Primary)]
		public void ToDictionary_AutoTableSelection(string dataSourceName, DataSourceType mode)
		{
			var dataSource = DataSource(dataSourceName, mode);
			try
			{
				var uniqueKey = Guid.NewGuid().ToString();

				var emp1 = new Employee() { FirstName = "A", LastName = "1", Title = uniqueKey };
				var emp2 = new Employee() { FirstName = "B", LastName = "2", Title = uniqueKey };
				var emp3 = new Employee() { FirstName = "C", LastName = "3", Title = uniqueKey };
				var emp4 = new Employee() { FirstName = "D", LastName = "4", Title = uniqueKey };

				emp1 = dataSource.Insert(emp1).ToObject().Execute();
				emp2 = dataSource.Insert(emp2).ToObject().Execute();
				emp3 = dataSource.Insert(emp3).ToObject().Execute();
				emp4 = dataSource.Insert(emp4).ToObject().Execute();

				var test1 = dataSource.From<Employee>(new { Title = uniqueKey }).ToDictionary<string>("FirstName").Execute();

				Assert.AreEqual("1", test1["A"].LastName);
				Assert.AreEqual("2", test1["B"].LastName);
				Assert.AreEqual("3", test1["C"].LastName);
				Assert.AreEqual("4", test1["D"].LastName);

				var test2 = dataSource.From<Employee>(new { Title = uniqueKey }).ToDictionary(e => int.Parse(e.LastName)).Execute();

				Assert.AreEqual("A", test2[1].FirstName);
				Assert.AreEqual("B", test2[2].FirstName);
				Assert.AreEqual("C", test2[3].FirstName);
				Assert.AreEqual("D", test2[4].FirstName);

				var test3 = dataSource.From<Employee>(new { Title = uniqueKey }).ToDictionary<string, Employee, ConcurrentDictionary<string, Employee>>("FirstName").Execute();
				Assert.IsInstanceOfType(test3, typeof(ConcurrentDictionary<string, Employee>));
				Assert.AreEqual("1", test3["A"].LastName);
				Assert.AreEqual("2", test3["B"].LastName);
				Assert.AreEqual("3", test3["C"].LastName);
				Assert.AreEqual("4", test3["D"].LastName);

				var test4 = dataSource.From<Employee>(new { Title = uniqueKey }).ToDictionary<int, Employee, ConcurrentDictionary<int, Employee>>(e => int.Parse(e.LastName)).Execute();
				Assert.IsInstanceOfType(test4, typeof(ConcurrentDictionary<int, Employee>));
				Assert.AreEqual("A", test4[1].FirstName);
				Assert.AreEqual("B", test4[2].FirstName);
				Assert.AreEqual("C", test4[3].FirstName);
				Assert.AreEqual("D", test4[4].FirstName);

				var test5 = dataSource.From<Employee>(new { Title = uniqueKey }).ToImmutableDictionary<string>("FirstName").Execute();
				Assert.IsInstanceOfType(test5, typeof(ImmutableDictionary<string, Employee>));
				Assert.AreEqual("1", test5["A"].LastName);
				Assert.AreEqual("2", test5["B"].LastName);
				Assert.AreEqual("3", test5["C"].LastName);
				Assert.AreEqual("4", test5["D"].LastName);

				var test6 = dataSource.From<Employee>(new { Title = uniqueKey }).ToImmutableDictionary(e => int.Parse(e.LastName)).Execute();
				Assert.IsInstanceOfType(test6, typeof(ImmutableDictionary<int, Employee>));
				Assert.AreEqual("A", test6[1].FirstName);
				Assert.AreEqual("B", test6[2].FirstName);
				Assert.AreEqual("C", test6[3].FirstName);
				Assert.AreEqual("D", test6[4].FirstName);
			}
			finally
			{
				Release(dataSource);
			}
		}

		[DataTestMethod, BasicData(DataSourceGroup.Primary)]
		public void ToDictionary(string dataSourceName, DataSourceType mode)
		{
			var dataSource = DataSource(dataSourceName, mode);
			try
			{
				var uniqueKey = Guid.NewGuid().ToString();

				var emp1 = new Employee() { FirstName = "A", LastName = "1", Title = uniqueKey };
				var emp2 = new Employee() { FirstName = "B", LastName = "2", Title = uniqueKey };
				var emp3 = new Employee() { FirstName = "C", LastName = "3", Title = uniqueKey };
				var emp4 = new Employee() { FirstName = "D", LastName = "4", Title = uniqueKey };

				emp1 = dataSource.Insert(EmployeeTableName, emp1).ToObject<Employee>().Execute();
				emp2 = dataSource.Insert(EmployeeTableName, emp2).ToObject<Employee>().Execute();
				emp3 = dataSource.Insert(EmployeeTableName, emp3).ToObject<Employee>().Execute();
				emp4 = dataSource.Insert(EmployeeTableName, emp4).ToObject<Employee>().Execute();

				var test1 = dataSource.From(EmployeeTableName, new { Title = uniqueKey }).ToDictionary<string, Employee>("FirstName").Execute();

				Assert.AreEqual("1", test1["A"].LastName);
				Assert.AreEqual("2", test1["B"].LastName);
				Assert.AreEqual("3", test1["C"].LastName);
				Assert.AreEqual("4", test1["D"].LastName);

				var test2 = dataSource.From(EmployeeTableName, new { Title = uniqueKey }).ToDictionary<int, Employee>(e => int.Parse(e.LastName)).Execute();

				Assert.AreEqual("A", test2[1].FirstName);
				Assert.AreEqual("B", test2[2].FirstName);
				Assert.AreEqual("C", test2[3].FirstName);
				Assert.AreEqual("D", test2[4].FirstName);

				var test3 = dataSource.From(EmployeeTableName, new { Title = uniqueKey }).ToDictionary<string, Employee, ConcurrentDictionary<string, Employee>>("FirstName").Execute();
				Assert.IsInstanceOfType(test3, typeof(ConcurrentDictionary<string, Employee>));
				Assert.AreEqual("1", test3["A"].LastName);
				Assert.AreEqual("2", test3["B"].LastName);
				Assert.AreEqual("3", test3["C"].LastName);
				Assert.AreEqual("4", test3["D"].LastName);

				var test4 = dataSource.From(EmployeeTableName, new { Title = uniqueKey }).ToDictionary<int, Employee, ConcurrentDictionary<int, Employee>>(e => int.Parse(e.LastName)).Execute();
				Assert.IsInstanceOfType(test4, typeof(ConcurrentDictionary<int, Employee>));
				Assert.AreEqual("A", test4[1].FirstName);
				Assert.AreEqual("B", test4[2].FirstName);
				Assert.AreEqual("C", test4[3].FirstName);
				Assert.AreEqual("D", test4[4].FirstName);

				var test5 = dataSource.From(EmployeeTableName, new { Title = uniqueKey }).ToImmutableDictionary<string, Employee>("FirstName").Execute();
				Assert.IsInstanceOfType(test5, typeof(ImmutableDictionary<string, Employee>));
				Assert.AreEqual("1", test5["A"].LastName);
				Assert.AreEqual("2", test5["B"].LastName);
				Assert.AreEqual("3", test5["C"].LastName);
				Assert.AreEqual("4", test5["D"].LastName);

				var test6 = dataSource.From(EmployeeTableName, new { Title = uniqueKey }).ToImmutableDictionary<int, Employee>(e => int.Parse(e.LastName)).Execute();
				Assert.IsInstanceOfType(test6, typeof(ImmutableDictionary<int, Employee>));
				Assert.AreEqual("A", test6[1].FirstName);
				Assert.AreEqual("B", test6[2].FirstName);
				Assert.AreEqual("C", test6[3].FirstName);
				Assert.AreEqual("D", test6[4].FirstName);
			}
			finally
			{
				Release(dataSource);
			}
		}

		[DataTestMethod, BasicData(DataSourceGroup.Primary)]
		public void Sorting_InferredCollection_AutoTableSelection(string dataSourceName, DataSourceType mode)
		{
			var dataSource = DataSource(dataSourceName, mode);
			try
			{
				var uniqueKey = Guid.NewGuid().ToString();

				var emp1 = new Employee() { FirstName = "A", LastName = "2", Title = uniqueKey };
				var emp2 = new Employee() { FirstName = "B", LastName = "2", Title = uniqueKey };
				var emp3 = new Employee() { FirstName = "C", LastName = "1", Title = uniqueKey };
				var emp4 = new Employee() { FirstName = "D", LastName = "1", Title = uniqueKey };

				emp1 = dataSource.Insert(emp1).ToObject().Execute();
				emp2 = dataSource.Insert(emp2).ToObject().Execute();
				emp3 = dataSource.Insert(emp3).ToObject().Execute();
				emp4 = dataSource.Insert(emp4).ToObject().Execute();

				var test1 = dataSource.From<EmployeeLookup>(new { Title = uniqueKey }).WithSorting("FirstName").ToCollection(CollectionOptions.InferConstructor).Execute();
				Assert.AreEqual(emp1.EmployeeKey, test1[0].EmployeeKey);
				Assert.AreEqual(emp2.EmployeeKey, test1[1].EmployeeKey);
				Assert.AreEqual(emp3.EmployeeKey, test1[2].EmployeeKey);
				Assert.AreEqual(emp4.EmployeeKey, test1[3].EmployeeKey);

				var test2 = dataSource.From<EmployeeLookup>(new { Title = uniqueKey }).WithSorting(new SortExpression("FirstName", SortDirection.Descending)).ToCollection(CollectionOptions.InferConstructor).Execute();
				Assert.AreEqual(emp4.EmployeeKey, test2[0].EmployeeKey);
				Assert.AreEqual(emp3.EmployeeKey, test2[1].EmployeeKey);
				Assert.AreEqual(emp2.EmployeeKey, test2[2].EmployeeKey);
				Assert.AreEqual(emp1.EmployeeKey, test2[3].EmployeeKey);

				var test3 = dataSource.From<EmployeeLookup>(new { Title = uniqueKey }).WithSorting("LastName", "FirstName").ToCollection(CollectionOptions.InferConstructor).Execute();
				Assert.AreEqual(emp3.EmployeeKey, test3[0].EmployeeKey);
				Assert.AreEqual(emp4.EmployeeKey, test3[1].EmployeeKey);
				Assert.AreEqual(emp1.EmployeeKey, test3[2].EmployeeKey);
				Assert.AreEqual(emp2.EmployeeKey, test3[3].EmployeeKey);
			}
			finally
			{
				Release(dataSource);
			}
		}

		[DataTestMethod, BasicData(DataSourceGroup.Primary)]
		public void Sorting_InferredCollection(string dataSourceName, DataSourceType mode)
		{
			var dataSource = DataSource(dataSourceName, mode);
			try
			{
				var uniqueKey = Guid.NewGuid().ToString();

				var emp1 = new Employee() { FirstName = "A", LastName = "2", Title = uniqueKey };
				var emp2 = new Employee() { FirstName = "B", LastName = "2", Title = uniqueKey };
				var emp3 = new Employee() { FirstName = "C", LastName = "1", Title = uniqueKey };
				var emp4 = new Employee() { FirstName = "D", LastName = "1", Title = uniqueKey };

				emp1 = dataSource.Insert(EmployeeTableName, emp1).ToObject<Employee>().Execute();
				emp2 = dataSource.Insert(EmployeeTableName, emp2).ToObject<Employee>().Execute();
				emp3 = dataSource.Insert(EmployeeTableName, emp3).ToObject<Employee>().Execute();
				emp4 = dataSource.Insert(EmployeeTableName, emp4).ToObject<Employee>().Execute();

				var test1 = dataSource.From(EmployeeTableName, new { Title = uniqueKey }).WithSorting("FirstName").ToCollection<EmployeeLookup>(CollectionOptions.InferConstructor).Execute();
				Assert.AreEqual(emp1.EmployeeKey, test1[0].EmployeeKey);
				Assert.AreEqual(emp2.EmployeeKey, test1[1].EmployeeKey);
				Assert.AreEqual(emp3.EmployeeKey, test1[2].EmployeeKey);
				Assert.AreEqual(emp4.EmployeeKey, test1[3].EmployeeKey);

				var test2 = dataSource.From(EmployeeTableName, new { Title = uniqueKey }).WithSorting(new SortExpression("FirstName", SortDirection.Descending)).ToCollection<EmployeeLookup>(CollectionOptions.InferConstructor).Execute();
				Assert.AreEqual(emp4.EmployeeKey, test2[0].EmployeeKey);
				Assert.AreEqual(emp3.EmployeeKey, test2[1].EmployeeKey);
				Assert.AreEqual(emp2.EmployeeKey, test2[2].EmployeeKey);
				Assert.AreEqual(emp1.EmployeeKey, test2[3].EmployeeKey);

				var test3 = dataSource.From(EmployeeTableName, new { Title = uniqueKey }).WithSorting("LastName", "FirstName").ToCollection<EmployeeLookup>(CollectionOptions.InferConstructor).Execute();
				Assert.AreEqual(emp3.EmployeeKey, test3[0].EmployeeKey);
				Assert.AreEqual(emp4.EmployeeKey, test3[1].EmployeeKey);
				Assert.AreEqual(emp1.EmployeeKey, test3[2].EmployeeKey);
				Assert.AreEqual(emp2.EmployeeKey, test3[3].EmployeeKey);
			}
			finally
			{
				Release(dataSource);
			}
		}

#if SQLITE

        [DataTestMethod, BasicData(DataSourceGroup.Primary)]
        public void ToImmutableObject(string dataSourceName, DataSourceType mode)
        {
            var dataSource = DataSource(dataSourceName, mode);
            try
            {
                var uniqueKey = Guid.NewGuid().ToString();

                var emp1 = new Employee() { FirstName = "A", LastName = "1", Title = uniqueKey };
                dataSource.Insert(EmployeeTableName, emp1).ToObject<Employee>().Execute();

                var lookup = dataSource.From(EmployeeTableName, new { Title = uniqueKey }).ToObject<EmployeeLookup>().WithConstructor<long, string, string>().Execute();

                Assert.AreEqual("A", lookup.FirstName);
                Assert.AreEqual("1", lookup.LastName);
            }
            finally
            {
                Release(dataSource);
            }
        }

#elif MYSQL

		[DataTestMethod, BasicData(DataSourceGroup.Primary)]
		public void ToImmutableObject(string dataSourceName, DataSourceType mode)
		{
			var dataSource = DataSource(dataSourceName, mode);
			try
			{
				var uniqueKey = Guid.NewGuid().ToString();

				var emp1 = new Employee() { FirstName = "A", LastName = "1", Title = uniqueKey };
				dataSource.Insert(EmployeeTableName, emp1).ToObject<Employee>().Execute();

				var lookup = dataSource.From(EmployeeTableName, new { Title = uniqueKey }).ToObject<EmployeeLookup>().WithConstructor<ulong, string, string>().Execute();

				Assert.AreEqual("A", lookup.FirstName);
				Assert.AreEqual("1", lookup.LastName);
			}
			finally
			{
				Release(dataSource);
			}
		}

#else

		[DataTestMethod, BasicData(DataSourceGroup.Primary)]
		public void ToImmutableObject(string dataSourceName, DataSourceType mode)
		{
			var dataSource = DataSource(dataSourceName, mode);
			try
			{
				var uniqueKey = Guid.NewGuid().ToString();

				var emp1 = new Employee() { FirstName = "A", LastName = "1", Title = uniqueKey };
				dataSource.Insert(EmployeeTableName, emp1).ToObject<Employee>().Execute();

				var lookup = dataSource.From(EmployeeTableName, new { Title = uniqueKey }).ToObject<EmployeeLookup>().WithConstructor<int, string, string>().Execute();

				Assert.AreEqual("A", lookup.FirstName);
				Assert.AreEqual("1", lookup.LastName);
			}
			finally
			{
				Release(dataSource);
			}
		}

		[DataTestMethod, BasicData(DataSourceGroup.Primary)]
		public void ToImmutableObject_AutoTableSelection(string dataSourceName, DataSourceType mode)
		{
			var dataSource = DataSource(dataSourceName, mode);
			try
			{
				var uniqueKey = Guid.NewGuid().ToString();

				var emp1 = new Employee() { FirstName = "A", LastName = "1", Title = uniqueKey };
				dataSource.Insert(emp1).ToObject().Execute();

				var lookup = dataSource.From<EmployeeLookup>(new { Title = uniqueKey }).ToObject().WithConstructor<int, string, string>().Execute();

				Assert.AreEqual("A", lookup.FirstName);
				Assert.AreEqual("1", lookup.LastName);
			}
			finally
			{
				Release(dataSource);
			}
		}

#endif

#if SQLITE

        [DataTestMethod, BasicData(DataSourceGroup.Primary)]
        public void ToDictionary_ImmutableObject(string dataSourceName, DataSourceType mode)
        {
            var dataSource = DataSource(dataSourceName, mode);
            try
            {
                var uniqueKey = Guid.NewGuid().ToString();

                var emp1 = new Employee() { FirstName = "A", LastName = "1", Title = uniqueKey };
                var emp2 = new Employee() { FirstName = "B", LastName = "2", Title = uniqueKey };
                var emp3 = new Employee() { FirstName = "C", LastName = "3", Title = uniqueKey };
                var emp4 = new Employee() { FirstName = "D", LastName = "4", Title = uniqueKey };

                dataSource.Insert(EmployeeTableName, emp1).WithRefresh().Execute();
                dataSource.Insert(EmployeeTableName, emp2).WithRefresh().Execute();
                dataSource.Insert(EmployeeTableName, emp3).WithRefresh().Execute();
                dataSource.Insert(EmployeeTableName, emp4).WithRefresh().Execute();

                var test1 = dataSource.From(EmployeeTableName, new { Title = uniqueKey }).ToDictionary<string, EmployeeLookup>("FirstName").WithConstructor<long, string, string>().Execute();

                Assert.AreEqual("1", test1["A"].LastName);
                Assert.AreEqual("2", test1["B"].LastName);
                Assert.AreEqual("3", test1["C"].LastName);
                Assert.AreEqual("4", test1["D"].LastName);

                var test2 = dataSource.From(EmployeeTableName, new { Title = uniqueKey }).ToDictionary<int, EmployeeLookup>(e => int.Parse(e.LastName)).WithConstructor<long, string, string>().Execute();

                Assert.AreEqual("A", test2[1].FirstName);
                Assert.AreEqual("B", test2[2].FirstName);
                Assert.AreEqual("C", test2[3].FirstName);
                Assert.AreEqual("D", test2[4].FirstName);

                var test3 = dataSource.From(EmployeeTableName, new { Title = uniqueKey }).ToDictionary<string, EmployeeLookup, ConcurrentDictionary<string, EmployeeLookup>>("FirstName").WithConstructor<long, string, string>().Execute();
                Assert.IsInstanceOfType(test3, typeof(ConcurrentDictionary<string, EmployeeLookup>));
                Assert.AreEqual("1", test3["A"].LastName);
                Assert.AreEqual("2", test3["B"].LastName);
                Assert.AreEqual("3", test3["C"].LastName);
                Assert.AreEqual("4", test3["D"].LastName);

                var test4 = dataSource.From(EmployeeTableName, new { Title = uniqueKey }).ToDictionary<int, EmployeeLookup, ConcurrentDictionary<int, EmployeeLookup>>(e => int.Parse(e.LastName)).WithConstructor<long, string, string>().Execute();
                Assert.IsInstanceOfType(test4, typeof(ConcurrentDictionary<int, EmployeeLookup>));
                Assert.AreEqual("A", test4[1].FirstName);
                Assert.AreEqual("B", test4[2].FirstName);
                Assert.AreEqual("C", test4[3].FirstName);
                Assert.AreEqual("D", test4[4].FirstName);

                var test5 = dataSource.From(EmployeeTableName, new { Title = uniqueKey }).ToImmutableDictionary<string, EmployeeLookup>("FirstName").WithConstructor<long, string, string>().Execute();
                Assert.IsInstanceOfType(test3, typeof(ConcurrentDictionary<string, EmployeeLookup>));
                Assert.AreEqual("1", test5["A"].LastName);
                Assert.AreEqual("2", test5["B"].LastName);
                Assert.AreEqual("3", test5["C"].LastName);
                Assert.AreEqual("4", test5["D"].LastName);

                var test6 = dataSource.From(EmployeeTableName, new { Title = uniqueKey }).ToImmutableDictionary<int, EmployeeLookup>(e => int.Parse(e.LastName)).WithConstructor<long, string, string>().Execute();
                Assert.IsInstanceOfType(test4, typeof(ConcurrentDictionary<int, EmployeeLookup>));
                Assert.AreEqual("A", test6[1].FirstName);
                Assert.AreEqual("B", test6[2].FirstName);
                Assert.AreEqual("C", test6[3].FirstName);
                Assert.AreEqual("D", test6[4].FirstName);
            }
            finally
            {
                Release(dataSource);
            }
        }

#elif MYSQL

		[DataTestMethod, BasicData(DataSourceGroup.Primary)]
		public void ToDictionary_ImmutableObject(string dataSourceName, DataSourceType mode)
		{
			var dataSource = DataSource(dataSourceName, mode);
			try
			{
				var uniqueKey = Guid.NewGuid().ToString();

				var emp1 = new Employee() { FirstName = "A", LastName = "1", Title = uniqueKey };
				var emp2 = new Employee() { FirstName = "B", LastName = "2", Title = uniqueKey };
				var emp3 = new Employee() { FirstName = "C", LastName = "3", Title = uniqueKey };
				var emp4 = new Employee() { FirstName = "D", LastName = "4", Title = uniqueKey };

				dataSource.Insert(EmployeeTableName, emp1).WithRefresh().Execute();
				dataSource.Insert(EmployeeTableName, emp2).WithRefresh().Execute();
				dataSource.Insert(EmployeeTableName, emp3).WithRefresh().Execute();
				dataSource.Insert(EmployeeTableName, emp4).WithRefresh().Execute();

				var test1 = dataSource.From(EmployeeTableName, new { Title = uniqueKey }).ToDictionary<string, EmployeeLookup>("FirstName").WithConstructor<ulong, string, string>().Execute();

				Assert.AreEqual("1", test1["A"].LastName);
				Assert.AreEqual("2", test1["B"].LastName);
				Assert.AreEqual("3", test1["C"].LastName);
				Assert.AreEqual("4", test1["D"].LastName);

				var test2 = dataSource.From(EmployeeTableName, new { Title = uniqueKey }).ToDictionary<int, EmployeeLookup>(e => int.Parse(e.LastName)).WithConstructor<ulong, string, string>().Execute();

				Assert.AreEqual("A", test2[1].FirstName);
				Assert.AreEqual("B", test2[2].FirstName);
				Assert.AreEqual("C", test2[3].FirstName);
				Assert.AreEqual("D", test2[4].FirstName);

				var test3 = dataSource.From(EmployeeTableName, new { Title = uniqueKey }).ToDictionary<string, EmployeeLookup, ConcurrentDictionary<string, EmployeeLookup>>("FirstName").WithConstructor<ulong, string, string>().Execute();
				Assert.IsInstanceOfType(test3, typeof(ConcurrentDictionary<string, EmployeeLookup>));
				Assert.AreEqual("1", test3["A"].LastName);
				Assert.AreEqual("2", test3["B"].LastName);
				Assert.AreEqual("3", test3["C"].LastName);
				Assert.AreEqual("4", test3["D"].LastName);

				var test4 = dataSource.From(EmployeeTableName, new { Title = uniqueKey }).ToDictionary<int, EmployeeLookup, ConcurrentDictionary<int, EmployeeLookup>>(e => int.Parse(e.LastName)).WithConstructor<ulong, string, string>().Execute();
				Assert.IsInstanceOfType(test4, typeof(ConcurrentDictionary<int, EmployeeLookup>));
				Assert.AreEqual("A", test4[1].FirstName);
				Assert.AreEqual("B", test4[2].FirstName);
				Assert.AreEqual("C", test4[3].FirstName);
				Assert.AreEqual("D", test4[4].FirstName);

				var test5 = dataSource.From(EmployeeTableName, new { Title = uniqueKey }).ToImmutableDictionary<string, EmployeeLookup>("FirstName").WithConstructor<ulong, string, string>().Execute();
				Assert.IsInstanceOfType(test3, typeof(ConcurrentDictionary<string, EmployeeLookup>));
				Assert.AreEqual("1", test5["A"].LastName);
				Assert.AreEqual("2", test5["B"].LastName);
				Assert.AreEqual("3", test5["C"].LastName);
				Assert.AreEqual("4", test5["D"].LastName);

				var test6 = dataSource.From(EmployeeTableName, new { Title = uniqueKey }).ToImmutableDictionary<int, EmployeeLookup>(e => int.Parse(e.LastName)).WithConstructor<ulong, string, string>().Execute();
				Assert.IsInstanceOfType(test4, typeof(ConcurrentDictionary<int, EmployeeLookup>));
				Assert.AreEqual("A", test6[1].FirstName);
				Assert.AreEqual("B", test6[2].FirstName);
				Assert.AreEqual("C", test6[3].FirstName);
				Assert.AreEqual("D", test6[4].FirstName);
			}
			finally
			{
				Release(dataSource);
			}
		}

#else

		[DataTestMethod, BasicData(DataSourceGroup.Primary)]
		public void ToDictionary_ImmutableObject(string dataSourceName, DataSourceType mode)
		{
			var dataSource = DataSource(dataSourceName, mode);
			try
			{
				var uniqueKey = Guid.NewGuid().ToString();

				var emp1 = new Employee() { FirstName = "A", LastName = "1", Title = uniqueKey };
				var emp2 = new Employee() { FirstName = "B", LastName = "2", Title = uniqueKey };
				var emp3 = new Employee() { FirstName = "C", LastName = "3", Title = uniqueKey };
				var emp4 = new Employee() { FirstName = "D", LastName = "4", Title = uniqueKey };

				dataSource.Insert(EmployeeTableName, emp1).WithRefresh().Execute();
				dataSource.Insert(EmployeeTableName, emp2).WithRefresh().Execute();
				dataSource.Insert(EmployeeTableName, emp3).WithRefresh().Execute();
				dataSource.Insert(EmployeeTableName, emp4).WithRefresh().Execute();

				var test1 = dataSource.From(EmployeeTableName, new { Title = uniqueKey }).ToDictionary<string, EmployeeLookup>("FirstName").WithConstructor<int, string, string>().Execute();

				Assert.AreEqual("1", test1["A"].LastName);
				Assert.AreEqual("2", test1["B"].LastName);
				Assert.AreEqual("3", test1["C"].LastName);
				Assert.AreEqual("4", test1["D"].LastName);

				var test2 = dataSource.From(EmployeeTableName, new { Title = uniqueKey }).ToDictionary<int, EmployeeLookup>(e => int.Parse(e.LastName)).WithConstructor<int, string, string>().Execute();

				Assert.AreEqual("A", test2[1].FirstName);
				Assert.AreEqual("B", test2[2].FirstName);
				Assert.AreEqual("C", test2[3].FirstName);
				Assert.AreEqual("D", test2[4].FirstName);

				var test3 = dataSource.From(EmployeeTableName, new { Title = uniqueKey }).ToDictionary<string, EmployeeLookup, ConcurrentDictionary<string, EmployeeLookup>>("FirstName").WithConstructor<int, string, string>().Execute();
				Assert.IsInstanceOfType(test3, typeof(ConcurrentDictionary<string, EmployeeLookup>));
				Assert.AreEqual("1", test3["A"].LastName);
				Assert.AreEqual("2", test3["B"].LastName);
				Assert.AreEqual("3", test3["C"].LastName);
				Assert.AreEqual("4", test3["D"].LastName);

				var test4 = dataSource.From(EmployeeTableName, new { Title = uniqueKey }).ToDictionary<int, EmployeeLookup, ConcurrentDictionary<int, EmployeeLookup>>(e => int.Parse(e.LastName)).WithConstructor<int, string, string>().Execute();
				Assert.IsInstanceOfType(test4, typeof(ConcurrentDictionary<int, EmployeeLookup>));
				Assert.AreEqual("A", test4[1].FirstName);
				Assert.AreEqual("B", test4[2].FirstName);
				Assert.AreEqual("C", test4[3].FirstName);
				Assert.AreEqual("D", test4[4].FirstName);

				var test5 = dataSource.From(EmployeeTableName, new { Title = uniqueKey }).ToImmutableDictionary<string, EmployeeLookup>("FirstName").WithConstructor<int, string, string>().Execute();
				Assert.IsInstanceOfType(test3, typeof(ConcurrentDictionary<string, EmployeeLookup>));
				Assert.AreEqual("1", test5["A"].LastName);
				Assert.AreEqual("2", test5["B"].LastName);
				Assert.AreEqual("3", test5["C"].LastName);
				Assert.AreEqual("4", test5["D"].LastName);

				var test6 = dataSource.From(EmployeeTableName, new { Title = uniqueKey }).ToImmutableDictionary<int, EmployeeLookup>(e => int.Parse(e.LastName)).WithConstructor<int, string, string>().Execute();
				Assert.IsInstanceOfType(test4, typeof(ConcurrentDictionary<int, EmployeeLookup>));
				Assert.AreEqual("A", test6[1].FirstName);
				Assert.AreEqual("B", test6[2].FirstName);
				Assert.AreEqual("C", test6[3].FirstName);
				Assert.AreEqual("D", test6[4].FirstName);
			}
			finally
			{
				Release(dataSource);
			}
		}

#endif
	}
}<|MERGE_RESOLUTION|>--- conflicted
+++ resolved
@@ -1667,7 +1667,6 @@
 			try
 			{
 				var uniqueKey = Guid.NewGuid().ToString();
-<<<<<<< HEAD
 
 				var emp1 = new Employee() { FirstName = "A", LastName = "2", Title = uniqueKey };
 				var emp2 = new Employee() { FirstName = "B", LastName = "2", Title = uniqueKey };
@@ -1691,31 +1690,6 @@
 				Assert.AreEqual(emp2.EmployeeKey, test2[2].EmployeeKey);
 				Assert.AreEqual(emp1.EmployeeKey, test2[3].EmployeeKey);
 
-=======
-
-				var emp1 = new Employee() { FirstName = "A", LastName = "2", Title = uniqueKey };
-				var emp2 = new Employee() { FirstName = "B", LastName = "2", Title = uniqueKey };
-				var emp3 = new Employee() { FirstName = "C", LastName = "1", Title = uniqueKey };
-				var emp4 = new Employee() { FirstName = "D", LastName = "1", Title = uniqueKey };
-
-				emp1 = dataSource.Insert(EmployeeTableName, emp1).ToObject<Employee>().Execute();
-				emp2 = dataSource.Insert(EmployeeTableName, emp2).ToObject<Employee>().Execute();
-				emp3 = dataSource.Insert(EmployeeTableName, emp3).ToObject<Employee>().Execute();
-				emp4 = dataSource.Insert(EmployeeTableName, emp4).ToObject<Employee>().Execute();
-
-				var test1 = dataSource.From(EmployeeTableName, new { Title = uniqueKey }).WithSorting("FirstName").ToCollection<EmployeeLookup>().WithConstructor<int, string, string>().Execute();
-				Assert.AreEqual(emp1.EmployeeKey, test1[0].EmployeeKey);
-				Assert.AreEqual(emp2.EmployeeKey, test1[1].EmployeeKey);
-				Assert.AreEqual(emp3.EmployeeKey, test1[2].EmployeeKey);
-				Assert.AreEqual(emp4.EmployeeKey, test1[3].EmployeeKey);
-
-				var test2 = dataSource.From(EmployeeTableName, new { Title = uniqueKey }).WithSorting(new SortExpression("FirstName", SortDirection.Descending)).ToCollection<EmployeeLookup>().WithConstructor<int, string, string>().Execute();
-				Assert.AreEqual(emp4.EmployeeKey, test2[0].EmployeeKey);
-				Assert.AreEqual(emp3.EmployeeKey, test2[1].EmployeeKey);
-				Assert.AreEqual(emp2.EmployeeKey, test2[2].EmployeeKey);
-				Assert.AreEqual(emp1.EmployeeKey, test2[3].EmployeeKey);
-
->>>>>>> fa55d9c6
 				var test3 = dataSource.From(EmployeeTableName, new { Title = uniqueKey }).WithSorting("LastName", "FirstName").ToCollection<EmployeeLookup>().WithConstructor<int, string, string>().Execute();
 				Assert.AreEqual(emp3.EmployeeKey, test3[0].EmployeeKey);
 				Assert.AreEqual(emp4.EmployeeKey, test3[1].EmployeeKey);
