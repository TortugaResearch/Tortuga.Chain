--- conflicted
+++ resolved
@@ -128,36 +128,11 @@
 		}
 	}
 
-<<<<<<< HEAD
-#if SQL_SERVER_SDS || SQL_SERVER_MDS
-
-		[DataTestMethod, BasicData(DataSourceGroup.Primary)]
-		public void AsCountDistinctApproximate_Auto(string dataSourceName, DataSourceType mode)
-		{
-			var dataSource = DataSource(dataSourceName, mode);
-			//WriteLine($"Table {tableName}");
-			try
-			{
-				var count = dataSource.From<Employee>().AsCountDistinctApproximate().Execute();
-				Assert.IsTrue(count >= 0);
-			}
-			finally
-			{
-				Release(dataSource);
-			}
-		}
-
-#endif
-
-		[DataTestMethod, TablesAndViewData(DataSourceGroup.All)]
-		public async Task Count_Async(string dataSourceName, DataSourceType mode, string tableName)
-=======
 	[DataTestMethod, TablesAndViewData(DataSourceGroup.All)]
 	public void ToTable(string dataSourceName, DataSourceType mode, string tableName)
 	{
 		var dataSource = DataSource(dataSourceName, mode);
 		try
->>>>>>> 9a4b0510
 		{
 			var table = dataSource.DatabaseMetadata.GetTableOrView(tableName);
 
@@ -171,33 +146,6 @@
 		}
 	}
 
-<<<<<<< HEAD
-#endif
-
-#if SQL_SERVER_SDS || SQL_SERVER_MDS
-
-		[DataTestMethod, TablesAndViewColumnsData(DataSourceGroup.All)]
-		public void CountByColumn_DistinctApproximate(string dataSourceName, DataSourceType mode, string tableName, string columnName)
-		{
-			var dataSource = DataSource(dataSourceName, mode);
-			//WriteLine($"Table {tableName}");
-			try
-			{
-				var columnType = dataSource.DatabaseMetadata.GetTableOrView(tableName).Columns[columnName].TypeName;
-				if (columnType == "xml" || columnType == "ntext" || columnType == "text" || columnType == "image" || columnType == "geography" || columnType == "geometry")
-					return; //SQL Server limitation
-
-				var countDistinct = dataSource.From(tableName).AsCountDistinctApproximate(columnName).Execute();
-				Assert.IsTrue(countDistinct >= 0, "Count cannot be less than zero");
-			}
-			finally
-			{
-				Release(dataSource);
-			}
-		}
-
-#endif
-=======
 	[DataTestMethod, TablesAndViewData(DataSourceGroup.All)]
 	public async Task ToTable_Async(string dataSourceName, DataSourceType mode, string tableName)
 	{
@@ -205,7 +153,6 @@
 		try
 		{
 			var table = dataSource.DatabaseMetadata.GetTableOrView(tableName);
->>>>>>> 9a4b0510
 
 			var result = await dataSource.From(tableName).WithLimits(10).ToTable().ExecuteAsync();
 			Assert.IsTrue(result.Rows.Count <= 10);
@@ -412,153 +359,10 @@
 			var emp3 = new Employee() { FirstName = "C", LastName = "1", Title = uniqueKey };
 			var emp4 = new Employee() { FirstName = "D", LastName = "1", Title = uniqueKey };
 
-<<<<<<< HEAD
-#if SQL_SERVER_OLEDB || SQL_SERVER_SDS || SQL_SERVER_MDS
-
-		[DataTestMethod, BasicData(DataSourceGroup.Primary)]
-		public void TakePercent(string dataSourceName, DataSourceType mode)
-		{
-			var dataSource = DataSource(dataSourceName, mode);
-			try
-			{
-				var result = dataSource.From(EmployeeTableName, new { Title = EmployeeSearchKey1000 }).WithSorting("FirstName").WithLimits(10, SqlServerLimitOption.Percentage).ToCollection<Employee>().Execute();
-				Assert.AreEqual(100, result.Count, "Count");
-				foreach (var item in result)
-				{
-					Assert.AreEqual(EmployeeSearchKey1000, item.Title, "Filter");
-					Assert.IsTrue(int.Parse(item.FirstName) >= 0, "Range");
-					Assert.IsTrue(int.Parse(item.FirstName) < 100, "Range");
-				}
-			}
-			finally
-			{
-				Release(dataSource);
-			}
-		}
-
-		[DataTestMethod, BasicData(DataSourceGroup.Primary)]
-		public void TakePercentWithTies(string dataSourceName, DataSourceType mode)
-		{
-			var dataSource = DataSource(dataSourceName, mode);
-			try
-			{
-				var result = dataSource.From(EmployeeTableName, new { Title = EmployeeSearchKey1000 }).WithSorting("FirstName").WithLimits(10, SqlServerLimitOption.PercentageWithTies).ToCollection<Employee>().Execute();
-				Assert.AreEqual(100, result.Count, "Count");
-				foreach (var item in result)
-				{
-					Assert.AreEqual(EmployeeSearchKey1000, item.Title, "Filter");
-					Assert.IsTrue(int.Parse(item.FirstName) >= 0, "Range");
-					Assert.IsTrue(int.Parse(item.FirstName) < 100, "Range");
-				}
-			}
-			finally
-			{
-				Release(dataSource);
-			}
-		}
-
-		[DataTestMethod, BasicData(DataSourceGroup.Primary)]
-		public void TakeWithTies(string dataSourceName, DataSourceType mode)
-		{
-			var dataSource = DataSource(dataSourceName, mode);
-			try
-			{
-				var result = dataSource.From(EmployeeTableName, new { Title = EmployeeSearchKey1000 }).WithSorting("FirstName").WithLimits(10, SqlServerLimitOption.RowsWithTies).ToCollection<Employee>().Execute();
-				Assert.AreEqual(10, result.Count, "Count");
-				foreach (var item in result)
-				{
-					Assert.AreEqual(EmployeeSearchKey1000, item.Title, "Filter");
-					Assert.IsTrue(int.Parse(item.FirstName) >= 0, "Range");
-					Assert.IsTrue(int.Parse(item.FirstName) < 10, "Range");
-				}
-			}
-			finally
-			{
-				Release(dataSource);
-			}
-		}
-
-		[DataTestMethod, BasicData(DataSourceGroup.Primary)]
-		public void TableSampleSystemPercentage(string dataSourceName, DataSourceType mode)
-		{
-			var dataSource = DataSource(dataSourceName, mode);
-			try
-			{
-				var result = dataSource.From(EmployeeTableName, new { Title = EmployeeSearchKey1000 }).WithLimits(100, SqlServerLimitOption.TableSampleSystemPercentage).ToCollection<Employee>().Execute();
-
-				//SQL Server is really inaccurate here for low row counts. We could get 0 rows, 55 rows, or 175 rows depending on where the data lands on the page.
-				foreach (var item in result)
-				{
-					Assert.AreEqual(EmployeeSearchKey1000, item.Title, "Filter");
-				}
-			}
-			finally
-			{
-				Release(dataSource);
-			}
-		}
-
-		[DataTestMethod, BasicData(DataSourceGroup.Primary)]
-		public void TableSampleSystemRows(string dataSourceName, DataSourceType mode)
-		{
-			var dataSource = DataSource(dataSourceName, mode);
-			try
-			{
-				var result = dataSource.From(EmployeeTableName, new { Title = EmployeeSearchKey1000 }).WithLimits(100, SqlServerLimitOption.TableSampleSystemRows).ToCollection<Employee>().Execute();
-
-				//SQL Server is really inaccurate here for low row counts. We could get 0 rows, 55 rows, or 175 rows depending on where the data lands on the page.
-				foreach (var item in result)
-				{
-					Assert.AreEqual(EmployeeSearchKey1000, item.Title, "Filter");
-				}
-			}
-			finally
-			{
-				Release(dataSource);
-			}
-		}
-
-		[DataTestMethod, BasicData(DataSourceGroup.Primary)]
-		public void TableSampleSystemPercentage_Repeatable(string dataSourceName, DataSourceType mode)
-		{
-			var dataSource = DataSource(dataSourceName, mode);
-			try
-			{
-				var seed = 1;
-				var result1 = dataSource.From(EmployeeTableName, new { Title = EmployeeSearchKey1000 }).WithLimits(100, SqlServerLimitOption.TableSampleSystemPercentage, seed).ToCollection<Employee>().Execute();
-				var result2 = dataSource.From(EmployeeTableName, new { Title = EmployeeSearchKey1000 }).WithLimits(100, SqlServerLimitOption.TableSampleSystemPercentage, seed).ToCollection<Employee>().Execute();
-
-				Assert.AreEqual(result1.Count, result2.Count, "Row count");
-			}
-			finally
-			{
-				Release(dataSource);
-			}
-		}
-
-		[DataTestMethod, BasicData(DataSourceGroup.Primary)]
-		public void TableSampleSystemRows_Repeatable(string dataSourceName, DataSourceType mode)
-		{
-			var dataSource = DataSource(dataSourceName, mode);
-			try
-			{
-				var seed = 1;
-				var result1 = dataSource.From(EmployeeTableName, new { Title = EmployeeSearchKey1000 }).WithLimits(100, SqlServerLimitOption.TableSampleSystemRows, seed).ToCollection<Employee>().Execute();
-				var result2 = dataSource.From(EmployeeTableName, new { Title = EmployeeSearchKey1000 }).WithLimits(100, SqlServerLimitOption.TableSampleSystemRows, seed).ToCollection<Employee>().Execute();
-
-				Assert.AreEqual(result1.Count, result2.Count, "Row count");
-			}
-			finally
-			{
-				Release(dataSource);
-			}
-		}
-=======
 			emp1 = dataSource.Insert(EmployeeTableName, emp1).ToObject<Employee>().Execute();
 			emp2 = dataSource.Insert(EmployeeTableName, emp2).ToObject<Employee>().Execute();
 			emp3 = dataSource.Insert(EmployeeTableName, emp3).ToObject<Employee>().Execute();
 			emp4 = dataSource.Insert(EmployeeTableName, emp4).ToObject<Employee>().Execute();
->>>>>>> 9a4b0510
 
 			var test1 = dataSource.From(EmployeeTableName, new { Title = uniqueKey }).WithSorting("FirstName").ToImmutableArray<Employee>().Execute();
 			Assert.AreEqual(emp1.EmployeeKey, test1[0].EmployeeKey);
@@ -580,220 +384,6 @@
 		}
 		finally
 		{
-<<<<<<< HEAD
-			var dataSource = DataSource(dataSourceName, mode);
-			try
-			{
-				var uniqueKey = Guid.NewGuid().ToString();
-
-				var emp1 = new Employee() { FirstName = "A", LastName = "2", Title = uniqueKey };
-				var emp2 = new Employee() { FirstName = "B", LastName = "2", Title = uniqueKey };
-				var emp3 = new Employee() { FirstName = "C", LastName = "1", Title = uniqueKey };
-				var emp4 = new Employee() { FirstName = "D", LastName = "1", Title = uniqueKey };
-
-				emp1 = dataSource.Insert(EmployeeTableName, emp1).ToObject<Employee>().Execute();
-				emp2 = dataSource.Insert(EmployeeTableName, emp2).ToObject<Employee>().Execute();
-				emp3 = dataSource.Insert(EmployeeTableName, emp3).ToObject<Employee>().Execute();
-				emp4 = dataSource.Insert(EmployeeTableName, emp4).ToObject<Employee>().Execute();
-
-				var test1 = dataSource.From(EmployeeTableName, new { Title = uniqueKey }).WithSorting("FirstName").ToImmutableList<Employee>().Execute();
-				Assert.AreEqual(emp1.EmployeeKey, test1[0].EmployeeKey);
-				Assert.AreEqual(emp2.EmployeeKey, test1[1].EmployeeKey);
-				Assert.AreEqual(emp3.EmployeeKey, test1[2].EmployeeKey);
-				Assert.AreEqual(emp4.EmployeeKey, test1[3].EmployeeKey);
-
-				var test2 = dataSource.From(EmployeeTableName, new { Title = uniqueKey }).WithSorting(new SortExpression("FirstName", SortDirection.Descending)).ToImmutableList<Employee>().Execute();
-				Assert.AreEqual(emp4.EmployeeKey, test2[0].EmployeeKey);
-				Assert.AreEqual(emp3.EmployeeKey, test2[1].EmployeeKey);
-				Assert.AreEqual(emp2.EmployeeKey, test2[2].EmployeeKey);
-				Assert.AreEqual(emp1.EmployeeKey, test2[3].EmployeeKey);
-
-				var test3 = dataSource.From(EmployeeTableName, new { Title = uniqueKey }).WithSorting("LastName", "FirstName").ToImmutableList<Employee>().Execute();
-				Assert.AreEqual(emp3.EmployeeKey, test3[0].EmployeeKey);
-				Assert.AreEqual(emp4.EmployeeKey, test3[1].EmployeeKey);
-				Assert.AreEqual(emp1.EmployeeKey, test3[2].EmployeeKey);
-				Assert.AreEqual(emp2.EmployeeKey, test3[3].EmployeeKey);
-			}
-			finally
-			{
-				Release(dataSource);
-			}
-		}
-
-		[DataTestMethod, BasicData(DataSourceGroup.Primary)]
-		public void GetByKey(string dataSourceName, DataSourceType mode)
-		{
-			var dataSource = DataSource(dataSourceName, mode);
-			try
-			{
-				var emp1 = new Employee() { FirstName = "A", LastName = "1" };
-				var emp2 = new Employee() { FirstName = "B", LastName = "2" };
-				var emp3 = new Employee() { FirstName = "C", LastName = "3" };
-				var emp4 = new Employee() { FirstName = "D", LastName = "4" };
-
-				emp1 = dataSource.Insert(EmployeeTableName, emp1).ToObject<Employee>().Execute();
-				emp2 = dataSource.Insert(EmployeeTableName, emp2).ToObject<Employee>().Execute();
-				emp3 = dataSource.Insert(EmployeeTableName, emp3).ToObject<Employee>().Execute();
-				emp4 = dataSource.Insert(EmployeeTableName, emp4).ToObject<Employee>().Execute();
-
-				var find2 = dataSource.GetByKey<Employee>(emp2.EmployeeKey.Value).ToObject().Execute();
-				Assert.AreEqual(emp2.EmployeeKey, find2.EmployeeKey, "The wrong employee was returned");
-			}
-			finally
-			{
-				Release(dataSource);
-			}
-		}
-
-		[DataTestMethod, BasicData(DataSourceGroup.Primary)]
-		public void GetByKeyWithRecord(string dataSourceName, DataSourceType mode)
-		{
-			var dataSource = DataSource(dataSourceName, mode);
-			try
-			{
-				var emp1 = new EmployeeRecord() { FirstName = "A", LastName = "1" };
-				var emp2 = new EmployeeRecord() { FirstName = "B", LastName = "2" };
-				var emp3 = new EmployeeRecord() { FirstName = "C", LastName = "3" };
-				var emp4 = new EmployeeRecord() { FirstName = "D", LastName = "4" };
-
-				emp1 = dataSource.Insert(EmployeeTableName, emp1).ToObject<EmployeeRecord>().Execute();
-				emp2 = dataSource.Insert(EmployeeTableName, emp2).ToObject<EmployeeRecord>().Execute();
-				emp3 = dataSource.Insert(EmployeeTableName, emp3).ToObject<EmployeeRecord>().Execute();
-				emp4 = dataSource.Insert(EmployeeTableName, emp4).ToObject<EmployeeRecord>().Execute();
-
-				var find2 = dataSource.GetByKey<EmployeeRecord>(emp2.EmployeeKey.Value).ToObject().Execute();
-				Assert.AreEqual(emp2.EmployeeKey, find2.EmployeeKey, "The wrong employee was returned");
-			}
-			finally
-			{
-				Release(dataSource);
-			}
-		}
-
-
-#if NET5_0_OR_GREATER
-		[DataTestMethod, BasicData(DataSourceGroup.Primary)]
-		public void GetByKeyWithRecordConstructor(string dataSourceName, DataSourceType mode)
-		{
-			var dataSource = DataSource(dataSourceName, mode);
-			try
-			{
-				var emp1 = new Employee() { FirstName = "A", LastName = "1" };
-				var emp2 = new Employee() { FirstName = "B", LastName = "2" };
-				var emp3 = new Employee() { FirstName = "C", LastName = "3" };
-				var emp4 = new Employee() { FirstName = "D", LastName = "4" };
-
-				emp1 = dataSource.Insert(EmployeeTableName, emp1).ToObject<Employee>().Execute();
-				emp2 = dataSource.Insert(EmployeeTableName, emp2).ToObject<Employee>().Execute();
-				emp3 = dataSource.Insert(EmployeeTableName, emp3).ToObject<Employee>().Execute();
-				emp4 = dataSource.Insert(EmployeeTableName, emp4).ToObject<Employee>().Execute();
-
-				var find2 = dataSource.GetByKey<EmployeeRecordConstructor>(emp2.EmployeeKey.Value).ToObject(RowOptions.InferConstructorWithProperties).Execute();
-				Assert.AreEqual(emp2.EmployeeKey, find2.EmployeeKey, "The wrong employee was returned");
-				Assert.AreEqual(emp2.EmployeeId, find2.EmployeeId, "The employee id was not set on the record");
-
-			}
-			finally
-			{
-				Release(dataSource);
-			}
-		}
-#endif
-
-		[DataTestMethod, BasicData(DataSourceGroup.Primary)]
-		public void GetByKeyList(string dataSourceName, DataSourceType mode)
-		{
-			var dataSource = DataSource(dataSourceName, mode);
-			try
-			{
-				var emp1 = new Employee() { FirstName = "A", LastName = "1" };
-				var emp2 = new Employee() { FirstName = "B", LastName = "2" };
-				var emp3 = new Employee() { FirstName = "C", LastName = "3" };
-				var emp4 = new Employee() { FirstName = "D", LastName = "4" };
-
-				emp1 = dataSource.Insert(EmployeeTableName, emp1).ToObject<Employee>().Execute();
-				emp2 = dataSource.Insert(EmployeeTableName, emp2).ToObject<Employee>().Execute();
-				emp3 = dataSource.Insert(EmployeeTableName, emp3).ToObject<Employee>().Execute();
-				emp4 = dataSource.Insert(EmployeeTableName, emp4).ToObject<Employee>().Execute();
-
-				var find2 = dataSource.GetByKey(EmployeeTableName, emp2.EmployeeKey.Value).ToObject<Employee>().Execute();
-				Assert.AreEqual(emp2.EmployeeKey, find2.EmployeeKey, "The wrong employee was returned");
-
-				var list = dataSource.GetByKeyList(EmployeeTableName, new[] { emp2.EmployeeKey.Value, emp3.EmployeeKey.Value, emp4.EmployeeKey.Value }).ToCollection<Employee>().Execute();
-				Assert.AreEqual(3, list.Count, "GetByKey returned the wrong number of rows");
-				Assert.IsTrue(list.Any(e => e.EmployeeKey == emp2.EmployeeKey));
-				Assert.IsTrue(list.Any(e => e.EmployeeKey == emp3.EmployeeKey));
-				Assert.IsTrue(list.Any(e => e.EmployeeKey == emp4.EmployeeKey));
-			}
-			finally
-			{
-				Release(dataSource);
-			}
-		}
-
-		[DataTestMethod, BasicData(DataSourceGroup.Primary)]
-		public void GetByKeyListWithRecord(string dataSourceName, DataSourceType mode)
-		{
-			var dataSource = DataSource(dataSourceName, mode);
-			try
-			{
-				var emp1 = new Employee() { FirstName = "A", LastName = "1" };
-				var emp2 = new Employee() { FirstName = "B", LastName = "2" };
-				var emp3 = new Employee() { FirstName = "C", LastName = "3" };
-				var emp4 = new Employee() { FirstName = "D", LastName = "4" };
-
-				emp1 = dataSource.Insert(EmployeeTableName, emp1).ToObject<Employee>().Execute();
-				emp2 = dataSource.Insert(EmployeeTableName, emp2).ToObject<Employee>().Execute();
-				emp3 = dataSource.Insert(EmployeeTableName, emp3).ToObject<Employee>().Execute();
-				emp4 = dataSource.Insert(EmployeeTableName, emp4).ToObject<Employee>().Execute();
-
-				var find2 = dataSource.GetByKey(EmployeeTableName, emp2.EmployeeKey.Value).ToObject<Employee>().Execute();
-				Assert.AreEqual(emp2.EmployeeKey, find2.EmployeeKey, "The wrong employee was returned");
-
-				var list = dataSource.GetByKeyList(EmployeeTableName, new[] { emp2.EmployeeKey.Value, emp3.EmployeeKey.Value, emp4.EmployeeKey.Value }).ToCollection<EmployeeRecord>().Execute();
-				Assert.AreEqual(3, list.Count, "GetByKey returned the wrong number of rows");
-				Assert.IsTrue(list.Any(e => e.EmployeeKey == emp2.EmployeeKey));
-				Assert.IsTrue(list.Any(e => e.EmployeeKey == emp3.EmployeeKey));
-				Assert.IsTrue(list.Any(e => e.EmployeeKey == emp4.EmployeeKey));
-			}
-			finally
-			{
-				Release(dataSource);
-			}
-		}
-
-
-		[DataTestMethod, BasicData(DataSourceGroup.Primary)]
-		public void GetByKeyList_InferredTableName(string dataSourceName, DataSourceType mode)
-		{
-			var dataSource = DataSource(dataSourceName, mode);
-			try
-			{
-				var emp1 = new Employee() { FirstName = "A", LastName = "1" };
-				var emp2 = new Employee() { FirstName = "B", LastName = "2" };
-				var emp3 = new Employee() { FirstName = "C", LastName = "3" };
-				var emp4 = new Employee() { FirstName = "D", LastName = "4" };
-
-				emp1 = dataSource.Insert(EmployeeTableName, emp1).ToObject<Employee>().Execute();
-				emp2 = dataSource.Insert(EmployeeTableName, emp2).ToObject<Employee>().Execute();
-				emp3 = dataSource.Insert(EmployeeTableName, emp3).ToObject<Employee>().Execute();
-				emp4 = dataSource.Insert(EmployeeTableName, emp4).ToObject<Employee>().Execute();
-
-				var find2 = dataSource.GetByKey<Employee>(emp2.EmployeeKey.Value).ToObject().Execute();
-				Assert.AreEqual(emp2.EmployeeKey, find2.EmployeeKey, "The wrong employee was returned");
-
-				var list = dataSource.GetByKeyList<Employee>(new[] { emp2.EmployeeKey.Value, emp3.EmployeeKey.Value, emp4.EmployeeKey.Value }).ToCollection().Execute();
-				Assert.AreEqual(3, list.Count, "GetByKey returned the wrong number of rows");
-				Assert.IsTrue(list.Any(e => e.EmployeeKey == emp2.EmployeeKey));
-				Assert.IsTrue(list.Any(e => e.EmployeeKey == emp3.EmployeeKey));
-				Assert.IsTrue(list.Any(e => e.EmployeeKey == emp4.EmployeeKey));
-			}
-			finally
-			{
-				Release(dataSource);
-			}
-		}
-=======
 			Release(dataSource);
 		}
 	}
@@ -815,7 +405,6 @@
 			emp2 = dataSource.Insert(EmployeeTableName, emp2).ToObject<Employee>().Execute();
 			emp3 = dataSource.Insert(EmployeeTableName, emp3).ToObject<Employee>().Execute();
 			emp4 = dataSource.Insert(EmployeeTableName, emp4).ToObject<Employee>().Execute();
->>>>>>> 9a4b0510
 
 			var test1 = dataSource.From(EmployeeTableName, new { Title = uniqueKey }).WithSorting("FirstName").ToImmutableList<Employee>().Execute();
 			Assert.AreEqual(emp1.EmployeeKey, test1[0].EmployeeKey);
@@ -850,54 +439,8 @@
 		{
 			var uniqueKey = Guid.NewGuid().ToString();
 
-<<<<<<< HEAD
-#else
-
-		[DataTestMethod, BasicData(DataSourceGroup.Primary)]
-		public void Sorting_ImmutableCollection(string dataSourceName, DataSourceType mode)
-		{
-			var dataSource = DataSource(dataSourceName, mode);
-			try
-			{
-				var uniqueKey = Guid.NewGuid().ToString();
-
-				var emp1 = new Employee() { FirstName = "A", LastName = "2", Title = uniqueKey };
-				var emp2 = new Employee() { FirstName = "B", LastName = "2", Title = uniqueKey };
-				var emp3 = new Employee() { FirstName = "C", LastName = "1", Title = uniqueKey };
-				var emp4 = new Employee() { FirstName = "D", LastName = "1", Title = uniqueKey };
-
-				emp1 = dataSource.Insert(EmployeeTableName, emp1).ToObject<Employee>().Execute();
-				emp2 = dataSource.Insert(EmployeeTableName, emp2).ToObject<Employee>().Execute();
-				emp3 = dataSource.Insert(EmployeeTableName, emp3).ToObject<Employee>().Execute();
-				emp4 = dataSource.Insert(EmployeeTableName, emp4).ToObject<Employee>().Execute();
-
-				var test1 = dataSource.From(EmployeeTableName, new { Title = uniqueKey }).WithSorting("FirstName").ToCollection<EmployeeLookup>().WithConstructor<int, string, string>().Execute();
-				Assert.AreEqual(emp1.EmployeeKey, test1[0].EmployeeKey);
-				Assert.AreEqual(emp2.EmployeeKey, test1[1].EmployeeKey);
-				Assert.AreEqual(emp3.EmployeeKey, test1[2].EmployeeKey);
-				Assert.AreEqual(emp4.EmployeeKey, test1[3].EmployeeKey);
-
-				var test2 = dataSource.From(EmployeeTableName, new { Title = uniqueKey }).WithSorting(new SortExpression("FirstName", SortDirection.Descending)).ToCollection<EmployeeLookup>().WithConstructor<int, string, string>().Execute();
-				Assert.AreEqual(emp4.EmployeeKey, test2[0].EmployeeKey);
-				Assert.AreEqual(emp3.EmployeeKey, test2[1].EmployeeKey);
-				Assert.AreEqual(emp2.EmployeeKey, test2[2].EmployeeKey);
-				Assert.AreEqual(emp1.EmployeeKey, test2[3].EmployeeKey);
-
-				var test3 = dataSource.From(EmployeeTableName, new { Title = uniqueKey }).WithSorting("LastName", "FirstName").ToCollection<EmployeeLookup>().WithConstructor<int, string, string>().Execute();
-				Assert.AreEqual(emp3.EmployeeKey, test3[0].EmployeeKey);
-				Assert.AreEqual(emp4.EmployeeKey, test3[1].EmployeeKey);
-				Assert.AreEqual(emp1.EmployeeKey, test3[2].EmployeeKey);
-				Assert.AreEqual(emp2.EmployeeKey, test3[3].EmployeeKey);
-			}
-			finally
-			{
-				Release(dataSource);
-			}
-		}
-=======
 			var emp1 = new Employee() { FirstName = "A", LastName = "1", Title = uniqueKey };
 			dataSource.Insert(EmployeeTableName, emp1).ToObject<Employee>().Execute();
->>>>>>> 9a4b0510
 
 			var emp2 = new Employee() { FirstName = "B", LastName = "2", Title = uniqueKey };
 			dataSource.Insert(EmployeeTableName, emp2).ToObject<Employee>().Execute();
@@ -951,56 +494,8 @@
 			var emp1 = new Employee() { FirstName = "A", LastName = "1", Title = uniqueKey };
 			dataSource.Insert(EmployeeTableName, emp1).ToObject<Employee>().Execute();
 
-<<<<<<< HEAD
-#else
-
-		[DataTestMethod, BasicData(DataSourceGroup.Primary)]
-		public void ToImmutableObject(string dataSourceName, DataSourceType mode)
-		{
-			var dataSource = DataSource(dataSourceName, mode);
-			try
-			{
-				var uniqueKey = Guid.NewGuid().ToString();
-
-				var emp1 = new Employee() { FirstName = "A", LastName = "1", Title = uniqueKey };
-				dataSource.Insert(EmployeeTableName, emp1).ToObject<Employee>().Execute();
-
-				var lookup = dataSource.From(EmployeeTableName, new { Title = uniqueKey }).ToObject<EmployeeLookup>().WithConstructor<int, string, string>().Execute();
-
-				Assert.AreEqual("A", lookup.FirstName);
-				Assert.AreEqual("1", lookup.LastName);
-			}
-			finally
-			{
-				Release(dataSource);
-			}
-		}
-
-		[DataTestMethod, BasicData(DataSourceGroup.Primary)]
-		public void ToImmutableObject_AutoTableSelection(string dataSourceName, DataSourceType mode)
-		{
-			var dataSource = DataSource(dataSourceName, mode);
-			try
-			{
-				var uniqueKey = Guid.NewGuid().ToString();
-
-				var emp1 = new Employee() { FirstName = "A", LastName = "1", Title = uniqueKey };
-				dataSource.Insert(emp1).ToObject().Execute();
-
-				var lookup = dataSource.From<EmployeeLookup>(new { Title = uniqueKey }).ToObject().WithConstructor<int, string, string>().Execute();
-
-				Assert.AreEqual("A", lookup.FirstName);
-				Assert.AreEqual("1", lookup.LastName);
-			}
-			finally
-			{
-				Release(dataSource);
-			}
-		}
-=======
 			var emp2 = new Employee() { FirstName = "B", LastName = "2", Title = uniqueKey };
 			dataSource.Insert(EmployeeTableName, emp2).ToObject<Employee>().Execute();
->>>>>>> 9a4b0510
 
 			var lookup = dataSource.From(EmployeeTableName, new { Title = uniqueKey }).WithSorting("EmployeeKey").ToImmutableArray<EmployeeLookup>().Execute();
 
@@ -1015,75 +510,5 @@
 
 
 
-<<<<<<< HEAD
-#else
-
-		[DataTestMethod, BasicData(DataSourceGroup.Primary)]
-		public void ToDictionary_ImmutableObject(string dataSourceName, DataSourceType mode)
-		{
-			var dataSource = DataSource(dataSourceName, mode);
-			try
-			{
-				var uniqueKey = Guid.NewGuid().ToString();
-
-				var emp1 = new Employee() { FirstName = "A", LastName = "1", Title = uniqueKey };
-				var emp2 = new Employee() { FirstName = "B", LastName = "2", Title = uniqueKey };
-				var emp3 = new Employee() { FirstName = "C", LastName = "3", Title = uniqueKey };
-				var emp4 = new Employee() { FirstName = "D", LastName = "4", Title = uniqueKey };
-
-				dataSource.Insert(EmployeeTableName, emp1).WithRefresh().Execute();
-				dataSource.Insert(EmployeeTableName, emp2).WithRefresh().Execute();
-				dataSource.Insert(EmployeeTableName, emp3).WithRefresh().Execute();
-				dataSource.Insert(EmployeeTableName, emp4).WithRefresh().Execute();
-
-				var test1 = dataSource.From(EmployeeTableName, new { Title = uniqueKey }).ToDictionary<string, EmployeeLookup>("FirstName").WithConstructor<int, string, string>().Execute();
-
-				Assert.AreEqual("1", test1["A"].LastName);
-				Assert.AreEqual("2", test1["B"].LastName);
-				Assert.AreEqual("3", test1["C"].LastName);
-				Assert.AreEqual("4", test1["D"].LastName);
-
-				var test2 = dataSource.From(EmployeeTableName, new { Title = uniqueKey }).ToDictionary<int, EmployeeLookup>(e => int.Parse(e.LastName)).WithConstructor<int, string, string>().Execute();
-
-				Assert.AreEqual("A", test2[1].FirstName);
-				Assert.AreEqual("B", test2[2].FirstName);
-				Assert.AreEqual("C", test2[3].FirstName);
-				Assert.AreEqual("D", test2[4].FirstName);
-
-				var test3 = dataSource.From(EmployeeTableName, new { Title = uniqueKey }).ToDictionary<string, EmployeeLookup, ConcurrentDictionary<string, EmployeeLookup>>("FirstName").WithConstructor<int, string, string>().Execute();
-				Assert.IsInstanceOfType(test3, typeof(ConcurrentDictionary<string, EmployeeLookup>));
-				Assert.AreEqual("1", test3["A"].LastName);
-				Assert.AreEqual("2", test3["B"].LastName);
-				Assert.AreEqual("3", test3["C"].LastName);
-				Assert.AreEqual("4", test3["D"].LastName);
-
-				var test4 = dataSource.From(EmployeeTableName, new { Title = uniqueKey }).ToDictionary<int, EmployeeLookup, ConcurrentDictionary<int, EmployeeLookup>>(e => int.Parse(e.LastName)).WithConstructor<int, string, string>().Execute();
-				Assert.IsInstanceOfType(test4, typeof(ConcurrentDictionary<int, EmployeeLookup>));
-				Assert.AreEqual("A", test4[1].FirstName);
-				Assert.AreEqual("B", test4[2].FirstName);
-				Assert.AreEqual("C", test4[3].FirstName);
-				Assert.AreEqual("D", test4[4].FirstName);
-
-				var test5 = dataSource.From(EmployeeTableName, new { Title = uniqueKey }).ToImmutableDictionary<string, EmployeeLookup>("FirstName").WithConstructor<int, string, string>().Execute();
-				Assert.IsInstanceOfType(test3, typeof(ConcurrentDictionary<string, EmployeeLookup>));
-				Assert.AreEqual("1", test5["A"].LastName);
-				Assert.AreEqual("2", test5["B"].LastName);
-				Assert.AreEqual("3", test5["C"].LastName);
-				Assert.AreEqual("4", test5["D"].LastName);
-
-				var test6 = dataSource.From(EmployeeTableName, new { Title = uniqueKey }).ToImmutableDictionary<int, EmployeeLookup>(e => int.Parse(e.LastName)).WithConstructor<int, string, string>().Execute();
-				Assert.IsInstanceOfType(test4, typeof(ConcurrentDictionary<int, EmployeeLookup>));
-				Assert.AreEqual("A", test6[1].FirstName);
-				Assert.AreEqual("B", test6[2].FirstName);
-				Assert.AreEqual("C", test6[3].FirstName);
-				Assert.AreEqual("D", test6[4].FirstName);
-			}
-			finally
-			{
-				Release(dataSource);
-			}
-		}
-=======
->>>>>>> 9a4b0510
 
 }