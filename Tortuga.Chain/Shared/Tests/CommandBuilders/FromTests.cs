﻿using System.Collections.Concurrent;
using System.Collections.Immutable;
using Tests.Models;
using Tortuga.Chain;

#if SQL_SERVER_SDS || SQL_SERVER_MDS

using Tortuga.Chain.SqlServer;

#endif

namespace Tests.CommandBuilders
{
	[TestClass]
	public class FromTests : TestBase
	{
		[DataTestMethod, BasicData(DataSourceGroup.Primary)]
		public void WriteToTableReadFromView(string dataSourceName, DataSourceType mode)
		{
			var dataSource = DataSource(dataSourceName, mode);
			try
			{
				//Get a random manager key
				var manager = dataSource.From<Employee>().WithLimits(1).ToObject<Employee>().Execute();

				var lookupKey = Guid.NewGuid().ToString();
				for (var i = 0; i < 10; i++)
					dataSource.Insert(new EmployeeWithManager() { FirstName = i.ToString("0000"), LastName = "Z" + (int.MaxValue - i), Title = lookupKey, MiddleName = i % 2 == 0 ? "A" + i : null, ManagerKey = manager.EmployeeKey, EmployeeId = Guid.NewGuid().ToString() })
						.AsNonQuery().SetStrictMode(false).Execute();

				var values = dataSource.From<EmployeeWithManager>(new { Title = lookupKey }).ToCollection<EmployeeWithManager>().Execute();
				Assert.AreEqual(10, values.Count);

				foreach (var echo in values)
				{
					Assert.AreEqual(manager.EmployeeKey, echo.ManagerKey);
					Assert.AreEqual(manager.EmployeeKey, echo.Manager.EmployeeKey);
					Assert.AreEqual(manager.FirstName, echo.Manager.FirstName);
					Assert.AreEqual(manager.LastName, echo.Manager.LastName);
				}
			}
			finally
			{
				Release(dataSource);
			}
		}

		[DataTestMethod, TablesAndViewData(DataSourceGroup.All)]
		public void ToDynamicCollection(string dataSourceName, DataSourceType mode, string tableName)
		{
			var dataSource = DataSource(dataSourceName, mode);
			try
			{
				var table = dataSource.DatabaseMetadata.GetTableOrView(tableName);

				var result = dataSource.From(tableName).WithLimits(10).ToDynamicCollection().Execute();
				Assert.IsTrue(result.Count <= 10);
				if (result.Count > 0)
				{
					var first = (IDictionary<string, object>)result.First();
					Assert.AreEqual(table.Columns.Count, first.Count);
				}
			}
			finally
			{
				Release(dataSource);
			}
		}

		[DataTestMethod, TablesAndViewData(DataSourceGroup.All)]
		public async Task ToDynamicCollection_Async(string dataSourceName, DataSourceType mode, string tableName)
		{
			var dataSource = await DataSourceAsync(dataSourceName, mode);
			try
			{
				var table = dataSource.DatabaseMetadata.GetTableOrView(tableName);

				var result = await dataSource.From(tableName).WithLimits(10).ToDynamicCollection().ExecuteAsync();
				Assert.IsTrue(result.Count <= 10);
				if (result.Count > 0)
				{
					var row = (IDictionary<string, object>)result.First();
					Assert.AreEqual(table.Columns.Count, row.Count);
				}
			}
			finally
			{
				Release(dataSource);
			}
		}

		[DataTestMethod, TablesAndViewData(DataSourceGroup.All)]
		public void ToDynamicObject(string dataSourceName, DataSourceType mode, string tableName)
		{
			var dataSource = DataSource(dataSourceName, mode);
			try
			{
				var table = dataSource.DatabaseMetadata.GetTableOrView(tableName);

				var result = dataSource.From(tableName).WithLimits(1).ToDynamicObjectOrNull().Execute();
				if (result != null)
				{
					var row = (IDictionary<string, object>)result;
					Assert.AreEqual(table.Columns.Count, row.Count);
				}
			}
			finally
			{
				Release(dataSource);
			}
		}

		[DataTestMethod, TablesAndViewData(DataSourceGroup.All)]
		public async Task ToDynamicObject_Async(string dataSourceName, DataSourceType mode, string tableName)
		{
			var dataSource = await DataSourceAsync(dataSourceName, mode);
			try
			{
				var table = dataSource.DatabaseMetadata.GetTableOrView(tableName);

				var result = await dataSource.From(tableName).WithLimits(1).ToDynamicObjectOrNull().ExecuteAsync();
				if (result != null)
				{
					var row = (IDictionary<string, object>)result;
					Assert.AreEqual(table.Columns.Count, row.Count);
				}
			}
			finally
			{
				Release(dataSource);
			}
		}

		[DataTestMethod, TablesAndViewData(DataSourceGroup.All)]
		public void ToDataTable(string dataSourceName, DataSourceType mode, string tableName)
		{
			var dataSource = DataSource(dataSourceName, mode);
			try
			{
				var table = dataSource.DatabaseMetadata.GetTableOrView(tableName);

				var result = dataSource.From(tableName).WithLimits(10).ToDataTable().Execute();
				Assert.IsTrue(result.Rows.Count <= 10);
				Assert.AreEqual(table.Columns.Count, result.Columns.Count);
			}
			finally
			{
				Release(dataSource);
			}
		}

		[DataTestMethod, TablesAndViewData(DataSourceGroup.All)]
		public async Task ToDataTable_Async(string dataSourceName, DataSourceType mode, string tableName)
		{
			var dataSource = await DataSourceAsync(dataSourceName, mode);
			try
			{
				var table = dataSource.DatabaseMetadata.GetTableOrView(tableName);

				var result = await dataSource.From(tableName).WithLimits(10).ToDataTable().ExecuteAsync();
				Assert.IsTrue(result.Rows.Count <= 10);
				Assert.AreEqual(table.Columns.Count, result.Columns.Count);
			}
			finally
			{
				Release(dataSource);
			}
		}

		[DataTestMethod, TablesAndViewData(DataSourceGroup.All)]
		public void ToDataRow(string dataSourceName, DataSourceType mode, string tableName)
		{
			var dataSource = DataSource(dataSourceName, mode);
			try
			{
				var table = dataSource.DatabaseMetadata.GetTableOrView(tableName);

				var result = dataSource.From(tableName).WithLimits(1).ToDataRowOrNull().Execute();
				if (result != null)
				{
					Assert.AreEqual(table.Columns.Count, result.Table.Columns.Count);
				}
			}
			finally
			{
				Release(dataSource);
			}
		}

		[DataTestMethod, TablesAndViewData(DataSourceGroup.All)]
		public async Task ToDataRow_Async(string dataSourceName, DataSourceType mode, string tableName)
		{
			var dataSource = await DataSourceAsync(dataSourceName, mode);
			try
			{
				var table = dataSource.DatabaseMetadata.GetTableOrView(tableName);

				var result = await dataSource.From(tableName).WithLimits(1).ToDataRowOrNull().ExecuteAsync();
				if (result != null)
				{
					Assert.AreEqual(table.Columns.Count, result.Table.Columns.Count);
				}
			}
			finally
			{
				Release(dataSource);
			}
		}

		[DataTestMethod, TablesAndViewData(DataSourceGroup.All)]
		public void ToTable(string dataSourceName, DataSourceType mode, string tableName)
		{
			var dataSource = DataSource(dataSourceName, mode);
			try
			{
				var table = dataSource.DatabaseMetadata.GetTableOrView(tableName);

				var result = dataSource.From(tableName).WithLimits(10).ToTable().Execute();
				Assert.IsTrue(result.Rows.Count <= 10);
				Assert.AreEqual(table.Columns.Count, result.ColumnNames.Count);
			}
			finally
			{
				Release(dataSource);
			}
		}

		[DataTestMethod, TablesAndViewData(DataSourceGroup.All)]
		public async Task ToTable_Async(string dataSourceName, DataSourceType mode, string tableName)
		{
			var dataSource = await DataSourceAsync(dataSourceName, mode);
			try
			{
				var table = dataSource.DatabaseMetadata.GetTableOrView(tableName);

				var result = await dataSource.From(tableName).WithLimits(10).ToTable().ExecuteAsync();
				Assert.IsTrue(result.Rows.Count <= 10);
				Assert.AreEqual(table.Columns.Count, result.ColumnNames.Count);
			}
			finally
			{
				Release(dataSource);
			}
		}

		[DataTestMethod, TablesAndViewData(DataSourceGroup.All)]
		public void ToRow(string dataSourceName, DataSourceType mode, string tableName)
		{
			var dataSource = DataSource(dataSourceName, mode);
			try
			{
				var table = dataSource.DatabaseMetadata.GetTableOrView(tableName);

				var result = dataSource.From(tableName).WithLimits(1).ToRowOrNull().Execute();
				if (result != null)
				{
					Assert.AreEqual(table.Columns.Count, result.Count);
				}
			}
			finally
			{
				Release(dataSource);
			}
		}

		[DataTestMethod, TablesAndViewData(DataSourceGroup.All)]
		public async Task ToRow_Async(string dataSourceName, DataSourceType mode, string tableName)
		{
			var dataSource = await DataSourceAsync(dataSourceName, mode);
			try
			{
				var table = dataSource.DatabaseMetadata.GetTableOrView(tableName);

				var result = await dataSource.From(tableName).WithLimits(1).ToRowOrNull().ExecuteAsync();
				if (result != null)
				{
					Assert.AreEqual(table.Columns.Count, result.Count);
				}
			}
			finally
			{
				Release(dataSource);
			}
		}

		[DataTestMethod, TablesAndViewLimitData(DataSourceGroup.AllNormalOnly)]
		public void ToTable_WithLimit(string dataSourceName, DataSourceType mode, string tableName, LimitOptions limitOptions)
		{
			var dataSource = DataSource(dataSourceName, mode);
			try
			{
				var table = dataSource.DatabaseMetadata.GetTableOrView(tableName);

				var prep = ((IClass1DataSource)dataSource).From(tableName).WithLimits(10, limitOptions);
				switch (limitOptions)
				{
					case LimitOptions.RowsWithTies:
					case LimitOptions.PercentageWithTies:
						prep = prep.WithSorting(table.Columns[0].SqlName);
						break;
				}
				var result = prep.ToTable().Execute();
				//Assert.IsTrue(result.Rows.Count <= 10, $"Row count was {result.Rows.Count}");
				Assert.AreEqual(table.Columns.Count, result.ColumnNames.Count);
			}
			finally
			{
				Release(dataSource);
			}
		}

		[DataTestMethod, TablesAndViewLimitData(DataSourceGroup.AllNormalOnly)]
		public async Task ToTable_WithLimit_Async(string dataSourceName, DataSourceType mode, string tableName, LimitOptions limitOptions)
		{
			var dataSource = await DataSourceAsync(dataSourceName, mode);
			try
			{
				var table = dataSource.DatabaseMetadata.GetTableOrView(tableName);

				var prep = ((IClass1DataSource)dataSource).From(tableName).WithLimits(10, limitOptions);
				switch (limitOptions)
				{
					case LimitOptions.RowsWithTies:
					case LimitOptions.PercentageWithTies:
						prep = prep.WithSorting(table.Columns[0].SqlName);
						break;
				}
				var result = await prep.ToTable().ExecuteAsync();
				//Assert.IsTrue(result.Rows.Count <= 10, $"Row count was {result.Rows.Count}");
				Assert.AreEqual(table.Columns.Count, result.ColumnNames.Count);
			}
			finally
			{
				Release(dataSource);
			}
		}

		[DataTestMethod, TablesAndViewData(DataSourceGroup.All)]
		public void Count(string dataSourceName, DataSourceType mode, string tableName)
		{
			var dataSource = DataSource(dataSourceName, mode);
			//WriteLine($"Table {tableName}");
			try
			{
				var count = dataSource.From(tableName).AsCount().Execute();
				Assert.IsTrue(count >= 0);
			}
			finally
			{
				Release(dataSource);
			}
		}

#if SQL_SERVER_SDS || SQL_SERVER_MDS

		[DataTestMethod, BasicData(DataSourceGroup.Primary)]
		public void AsCountDistinctApproximate_Auto(string dataSourceName, DataSourceType mode)
		{
			var dataSource = DataSource(dataSourceName, mode);
			//WriteLine($"Table {tableName}");
			try
			{
				var count = dataSource.From<Employee>().AsCountDistinctApproximate().Execute();
				Assert.IsTrue(count >= 0);
			}
			finally
			{
				Release(dataSource);
			}
		}

#endif

		[DataTestMethod, TablesAndViewData(DataSourceGroup.All)]
		public async Task Count_Async(string dataSourceName, DataSourceType mode, string tableName)
		{
			var dataSource = await DataSourceAsync(dataSourceName, mode);
			//WriteLine($"Table {tableName}");
			try
			{
				var count = await dataSource.From(tableName).AsCount().ExecuteAsync();
				Assert.IsTrue(count >= 0);
			}
			finally
			{
				Release(dataSource);
			}
		}

#if NO_DISTINCT_COUNT

        [DataTestMethod, TablesAndViewColumnsData(DataSourceGroup.All)]
        public void CountByColumn(string dataSourceName, DataSourceType mode, string tableName, string columnName)
        {
            var dataSource = DataSource(dataSourceName, mode);
            WriteLine($"Table {tableName}");
            try
            {
                var columnType = dataSource.DatabaseMetadata.GetTableOrView(tableName).Columns[columnName].TypeName;
                if (columnType == "xml" || columnType == "ntext" || columnType == "text" || columnType == "image" || columnType == "geography" || columnType == "geometry")
                    return; //SQL Server limitation

                var count = dataSource.From(tableName).AsCount(columnName).Execute();
                Assert.IsTrue(count >= 0, "Count cannot be less than zero");
            }
            finally
            {
                Release(dataSource);
            }
        }

#else

		[DataTestMethod, TablesAndViewColumnsData(DataSourceGroup.All)]
		public void CountByColumn(string dataSourceName, DataSourceType mode, string tableName, string columnName)
		{
			var dataSource = DataSource(dataSourceName, mode);
			//WriteLine($"Table {tableName}");
			try
			{
				var columnType = dataSource.DatabaseMetadata.GetTableOrView(tableName).Columns[columnName].TypeName;
				if (columnType == "xml" || columnType == "ntext" || columnType == "text" || columnType == "image" || columnType == "geography" || columnType == "geometry")
					return; //SQL Server limitation

				var count = dataSource.From(tableName).AsCount(columnName).Execute();
				var countDistinct = dataSource.From(tableName).AsCount(columnName, true).Execute();
				Assert.IsTrue(count >= 0, "Count cannot be less than zero");
				Assert.IsTrue(countDistinct <= count, "Count distinct cannot be greater than count");
			}
			finally
			{
				Release(dataSource);
			}
		}

#endif

#if SQL_SERVER_SDS || SQL_SERVER_MDS

		[DataTestMethod, TablesAndViewColumnsData(DataSourceGroup.All)]
		public void CountByColumn_DistinctApproximate(string dataSourceName, DataSourceType mode, string tableName, string columnName)
		{
			var dataSource = DataSource(dataSourceName, mode);
			//WriteLine($"Table {tableName}");
			try
			{
				var columnType = dataSource.DatabaseMetadata.GetTableOrView(tableName).Columns[columnName].TypeName;
				if (columnType == "xml" || columnType == "ntext" || columnType == "text" || columnType == "image" || columnType == "geography" || columnType == "geometry")
					return; //SQL Server limitation

				var countDistinct = dataSource.From(tableName).AsCountDistinctApproximate(columnName).Execute();
				Assert.IsTrue(countDistinct >= 0, "Count cannot be less than zero");
			}
			finally
			{
				Release(dataSource);
			}
		}

#endif

#if NO_DISTINCT_COUNT

        [DataTestMethod, TablesAndViewColumnsData(DataSourceGroup.All)]
        public async Task CountByColumn_Async(string dataSourceName, DataSourceType mode, string tableName, string columnName)
        {
            var dataSource = await DataSourceAsync(dataSourceName, mode);
            //WriteLine($"Table {tableName}");
            try
            {
                var columnType = dataSource.DatabaseMetadata.GetTableOrView(tableName).Columns[columnName].TypeName;
                if (columnType == "xml" || columnType == "ntext" || columnType == "text" || columnType == "image" || columnType == "geography" || columnType == "geometry")
                    return; //SQL Server limitation

                var count = await dataSource.From(tableName).AsCount(columnName).ExecuteAsync();
                Assert.IsTrue(count >= 0, "Count cannot be less than zero");
            }
            finally
            {
                Release(dataSource);
            }
        }

#else

		[DataTestMethod, TablesAndViewColumnsData(DataSourceGroup.All)]
		public async Task CountByColumn_Async(string dataSourceName, DataSourceType mode, string tableName, string columnName)
		{
			var dataSource = await DataSourceAsync(dataSourceName, mode);
			//WriteLine($"Table {tableName}");
			try
			{
				var columnType = dataSource.DatabaseMetadata.GetTableOrView(tableName).Columns[columnName].TypeName;
				if (columnType == "xml" || columnType == "ntext" || columnType == "text" || columnType == "image" || columnType == "geography" || columnType == "geometry")
					return; //SQL Server limitation

				var count = await dataSource.From(tableName).AsCount(columnName).ExecuteAsync();
				var countDistinct = await dataSource.From(tableName).AsCount(columnName, true).ExecuteAsync();
				Assert.IsTrue(count >= 0, "Count cannot be less than zero");
				Assert.IsTrue(countDistinct <= count, "Count distinct cannot be greater than count");
			}
			finally
			{
				Release(dataSource);
			}
		}

#endif

		[DataTestMethod, BasicData(DataSourceGroup.Primary)]
		public void AsCount(string dataSourceName, DataSourceType mode)
		{
			var dataSource = DataSource(dataSourceName, mode);
			try
			{
				var key = Guid.NewGuid().ToString();

				for (var i = 0; i < 10; i++)
					dataSource.Insert(EmployeeTableName, new Employee() { FirstName = i.ToString("0000"), LastName = "Z" + (int.MaxValue - i), Title = key, MiddleName = i % 2 == 0 ? "A" + i : null }).ToObject<Employee>().Execute();

				var count = dataSource.From(EmployeeTableName, new { Title = key }).AsCount().Execute();
				var columnCount = dataSource.From(EmployeeTableName, new { Title = key }).AsCount("Title").Execute();
				var columnCount2 = dataSource.From(EmployeeTableName, new { Title = key }).AsCount("MiddleName").Execute();

#if !ACCESS
				var distinctColumnCount = dataSource.From(EmployeeTableName, new { Title = key }).AsCount("Title", true).Execute();
				var distinctColumnCount2 = dataSource.From(EmployeeTableName, new { Title = key }).AsCount("LastName", true).Execute();
#endif

				Assert.AreEqual(10, count, "All of the rows");
				Assert.AreEqual(10, columnCount, "No nulls");
				Assert.AreEqual(5, columnCount2, "Half of the rows are nul");

#if !ACCESS
				Assert.AreEqual(1, distinctColumnCount, "Only one distinct value");
				Assert.AreEqual(10, distinctColumnCount2, "Every value is distinct");
#endif
			}
			finally
			{
				Release(dataSource);
			}
		}

		[DataTestMethod, BasicData(DataSourceGroup.Primary)]
		public void ToInferredObject(string dataSourceName, DataSourceType mode)
		{
			var dataSource = DataSource(dataSourceName, mode);

			try
			{
				var uniqueKey = Guid.NewGuid().ToString();

				var emp1 = new Employee() { FirstName = "A", LastName = "1", Title = uniqueKey };
				dataSource.Insert(EmployeeTableName, emp1).ToObject<Employee>().Execute();

				var lookup = dataSource.From(EmployeeTableName, new { Title = uniqueKey }).ToObject<EmployeeLookup>(RowOptions.InferConstructor).Execute();

				Assert.AreEqual("A", lookup.FirstName, "First Name");
				Assert.AreEqual("1", lookup.LastName, "Last Name");
			}
			finally
			{
				Release(dataSource);
			}
		}

		[DataTestMethod, BasicData(DataSourceGroup.Primary)]
		public void ToObject(string dataSourceName, DataSourceType mode)
		{
			var dataSource = DataSource(dataSourceName, mode);

			try
			{
				var uniqueKey = Guid.NewGuid().ToString();

				var emp1 = new Employee() { FirstName = "A", LastName = "1", Title = uniqueKey };
				dataSource.Insert(EmployeeTableName, emp1).ToObject<Employee>().Execute();

				var lookup = dataSource.From(EmployeeTableName, new { Title = uniqueKey }).ToObject<Employee>().Execute();

				Assert.AreEqual("A", lookup.FirstName, "First Name");
				Assert.AreEqual("1", lookup.LastName, "Last Name");
			}
			finally
			{
				Release(dataSource);
			}
		}

		[DataTestMethod, BasicData(DataSourceGroup.Primary)]
		public void ToObject_AutoTableSelection(string dataSourceName, DataSourceType mode)
		{
			var dataSource = DataSource(dataSourceName, mode);

			try
			{
				var uniqueKey = Guid.NewGuid().ToString();

				var emp1 = new Employee() { FirstName = "A", LastName = "1", Title = uniqueKey };
				dataSource.Insert(EmployeeTableName, emp1).ToObject<Employee>().Execute();

				var lookup = dataSource.From<Employee>(new { Title = uniqueKey }).ToObject().Execute();

				Assert.AreEqual("A", lookup.FirstName, "First Name");
				Assert.AreEqual("1", lookup.LastName, "Last Name");
			}
			finally
			{
				Release(dataSource);
			}
		}

		[DataTestMethod, BasicData(DataSourceGroup.Primary)]
		public void ToObject_IncludedProperties_AutoTableSelection(string dataSourceName, DataSourceType mode)
		{
			var dataSource = DataSource(dataSourceName, mode);

			try
			{
				var uniqueKey = Guid.NewGuid().ToString();

				var emp1 = new Employee() { FirstName = "A", LastName = "1", Title = uniqueKey };
				dataSource.Insert(emp1).Execute();

				var lookup = dataSource.From<Employee>(new { Title = uniqueKey }).ToObject().WithProperties("EmployeeKey", "FirstName").Execute();

				Assert.IsNotNull(lookup.EmployeeKey, "EmployeeKey");
				Assert.AreEqual("A", lookup.FirstName, "First Name");
				Assert.IsNull(lookup.LastName, "Last Name");
			}
			finally
			{
				Release(dataSource);
			}
		}

		[DataTestMethod, BasicData(DataSourceGroup.Primary)]
		public void ToObject_IncludedProperties(string dataSourceName, DataSourceType mode)
		{
			var dataSource = DataSource(dataSourceName, mode);

			try
			{
				var uniqueKey = Guid.NewGuid().ToString();

				var emp1 = new Employee() { FirstName = "A", LastName = "1", Title = uniqueKey };
				dataSource.Insert(emp1).Execute();

				var lookup = dataSource.From(EmployeeTableName, new { Title = uniqueKey }).ToObject<Employee>().WithProperties("EmployeeKey", "FirstName").Execute();

				Assert.IsNotNull(lookup.EmployeeKey, "EmployeeKey");
				Assert.AreEqual("A", lookup.FirstName, "First Name");
				Assert.IsNull(lookup.LastName, "Last Name");
			}
			finally
			{
				Release(dataSource);
			}
		}

		[DataTestMethod, BasicData(DataSourceGroup.Primary)]
		public void ToObject_ExcludedProperties_AutoTableSelection(string dataSourceName, DataSourceType mode)
		{
			var dataSource = DataSource(dataSourceName, mode);

			try
			{
				var uniqueKey = Guid.NewGuid().ToString();

				var emp1 = new Employee() { FirstName = "A", LastName = "1", Title = uniqueKey };
				dataSource.Insert(emp1).Execute();

				var lookup = dataSource.From<Employee>(new { Title = uniqueKey }).ToObject().ExceptProperties("LastName").Execute();

				Assert.IsNotNull(lookup.EmployeeKey, "EmployeeKey");
				Assert.AreEqual("A", lookup.FirstName, "First Name");
				Assert.IsNull(lookup.LastName, "Last Name");
			}
			finally
			{
				Release(dataSource);
			}
		}

		[DataTestMethod, BasicData(DataSourceGroup.Primary)]
		public void ToObject_ExcludedProperties(string dataSourceName, DataSourceType mode)
		{
			var dataSource = DataSource(dataSourceName, mode);

			try
			{
				var uniqueKey = Guid.NewGuid().ToString();

				var emp1 = new Employee() { FirstName = "A", LastName = "1", Title = uniqueKey };
				dataSource.Insert(emp1).Execute();

				var lookup = dataSource.From(EmployeeTableName, new { Title = uniqueKey }).ToObject<Employee>().ExceptProperties("LastName").Execute();

				Assert.IsNotNull(lookup.EmployeeKey, "EmployeeKey");
				Assert.AreEqual("A", lookup.FirstName, "First Name");
				Assert.IsNull(lookup.LastName, "Last Name");
			}
			finally
			{
				Release(dataSource);
			}
		}

		[DataTestMethod, BasicData(DataSourceGroup.Primary)]
		public void FilterByObject(string dataSourceName, DataSourceType mode)
		{
			var dataSource = DataSource(dataSourceName, mode);
			try
			{
				var key = Guid.NewGuid().ToString();

				for (var i = 0; i < 10; i++)
					dataSource.Insert(EmployeeTableName, new Employee() { FirstName = i.ToString("0000"), LastName = "Z" + (int.MaxValue - i), Title = key, MiddleName = i % 2 == 0 ? "A" + i : null }).ToObject<Employee>().Execute();

				var all = dataSource.From(EmployeeTableName, new { Title = key }).ToCollection<Employee>().Execute();
				var middleNameIsNull = dataSource.From(EmployeeTableName, new { Title = key, MiddleName = (string)null }).ToCollection<Employee>().Execute();
				var ignoreNulls = dataSource.From(EmployeeTableName, new { Title = key, MiddleName = (string)null }, FilterOptions.IgnoreNullProperties).ToCollection<Employee>().Execute();

				Assert.AreEqual(10, all.Count, "All of the rows");
				Assert.AreEqual(5, middleNameIsNull.Count, "Middle name is null");
				Assert.AreEqual(10, ignoreNulls.Count, "Ignore nulls should return all of the rows");
			}
			finally
			{
				Release(dataSource);
			}
		}

#if !Roslyn_Missing

		[DataTestMethod, BasicData(DataSourceGroup.Primary)]
		public void FilterByObject_Compiled(string dataSourceName, DataSourceType mode)
		{
			var dataSource = DataSource(dataSourceName, mode);
			try
			{
				var key = Guid.NewGuid().ToString();

				for (var i = 0; i < 10; i++)
					dataSource.Insert(EmployeeTableName, new Employee() { FirstName = i.ToString("0000"), LastName = "Z" + (int.MaxValue - i), Title = key, MiddleName = i % 2 == 0 ? "A" + i : null }).Compile().ToObject<Employee>().Execute();

				var all = dataSource.From(EmployeeTableName, new { Title = key }).Compile().ToCollection<Employee>().Execute();
				var middleNameIsNull = dataSource.From(EmployeeTableName, new { Title = key, MiddleName = (string)null }).Compile().ToCollection<Employee>().Execute();
				var ignoreNulls = dataSource.From(EmployeeTableName, new { Title = key, MiddleName = (string)null }, FilterOptions.IgnoreNullProperties).Compile().ToCollection<Employee>().Execute();

				Assert.AreEqual(10, all.Count, "All of the rows");
				Assert.AreEqual(5, middleNameIsNull.Count, "Middle name is null");
				Assert.AreEqual(10, ignoreNulls.Count, "Ignore nulls should return all of the rows");
			}
			finally
			{
				Release(dataSource);
			}
		}

		[DataTestMethod, BasicData(DataSourceGroup.Primary)]
		public void FilterByObject_Compiled_AutoTableSelection(string dataSourceName, DataSourceType mode)
		{
			var dataSource = DataSource(dataSourceName, mode);
			try
			{
				var key = Guid.NewGuid().ToString();

				for (var i = 0; i < 10; i++)
					dataSource.Insert(EmployeeTableName, new Employee() { FirstName = i.ToString("0000"), LastName = "Z" + (int.MaxValue - i), Title = key, MiddleName = i % 2 == 0 ? "A" + i : null }).Compile().ToObject<Employee>().Execute();

				var all = dataSource.From<Employee>(new { Title = key }).Compile().ToCollection().Execute();
				var middleNameIsNull = dataSource.From<Employee>(new { Title = key, MiddleName = (string)null }).Compile().ToCollection().Execute();
				var ignoreNulls = dataSource.From<Employee>(new { Title = key, MiddleName = (string)null }, FilterOptions.IgnoreNullProperties).Compile().ToCollection().Execute();

				Assert.AreEqual(10, all.Count, "All of the rows");
				Assert.AreEqual(5, middleNameIsNull.Count, "Middle name is null");
				Assert.AreEqual(10, ignoreNulls.Count, "Ignore nulls should return all of the rows");
			}
			finally
			{
				Release(dataSource);
			}
		}

#endif

#if !NO_DISTINCT_COUNT

		[DataTestMethod, BasicData(DataSourceGroup.Primary)]
		public void Counts(string dataSourceName, DataSourceType mode)
		{
			var dataSource = DataSource(dataSourceName, mode);
			try
			{
				var count = dataSource.From(EmployeeTableName, new { Title = EmployeeSearchKey1000 }).AsCount().Execute();
				var columnCount = dataSource.From(EmployeeTableName, new { Title = EmployeeSearchKey1000 }).AsCount("Title").Execute();
				var columnCount2 = dataSource.From(EmployeeTableName, new { Title = EmployeeSearchKey1000 }).AsCount("MiddleName").Execute();
				var distinctColumnCount = dataSource.From(EmployeeTableName, new { Title = EmployeeSearchKey1000 }).AsCount("Title", true).Execute();
				var distinctColumnCount2 = dataSource.From(EmployeeTableName, new { Title = EmployeeSearchKey1000 }).AsCount("LastName", true).Execute();

				Assert.AreEqual(1000, count, "All of the rows");
				Assert.AreEqual(1000, columnCount, "No nulls");
				Assert.AreEqual(500, columnCount2, "Half of the rows are nul");
				Assert.AreEqual(1, distinctColumnCount, "Only one distinct value");
				Assert.AreEqual(1000, distinctColumnCount2, "Every value is distinct");
			}
			finally
			{
				Release(dataSource);
			}
		}

#endif

#if SQLITE

        [DataTestMethod, BasicData(DataSourceGroup.Primary)]
        public void TakeRandom(string dataSourceName, DataSourceType mode)
        {
            var dataSource = DataSource(dataSourceName, mode);
            try
            {
                var result = dataSource.From(EmployeeTableName, new { Title = EmployeeSearchKey1000 }).WithLimits(100, SQLiteLimitOption.RandomSampleRows).ToCollection<Employee>().Execute();
                Assert.AreEqual(100, result.Count, "Count");
                foreach (var item in result)
                {
                    Assert.AreEqual(EmployeeSearchKey1000, item.Title, "Filter");
                }
            }
            finally
            {
                Release(dataSource);
            }
        }

#endif

#if SQL_SERVER_OLEDB || SQL_SERVER_SDS || SQL_SERVER_MDS

		[DataTestMethod, BasicData(DataSourceGroup.Primary)]
		public void TakePercent(string dataSourceName, DataSourceType mode)
		{
			var dataSource = DataSource(dataSourceName, mode);
			try
			{
				var result = dataSource.From(EmployeeTableName, new { Title = EmployeeSearchKey1000 }).WithSorting("FirstName").WithLimits(10, SqlServerLimitOption.Percentage).ToCollection<Employee>().Execute();
				Assert.AreEqual(100, result.Count, "Count");
				foreach (var item in result)
				{
					Assert.AreEqual(EmployeeSearchKey1000, item.Title, "Filter");
					Assert.IsTrue(int.Parse(item.FirstName) >= 0, "Range");
					Assert.IsTrue(int.Parse(item.FirstName) < 100, "Range");
				}
			}
			finally
			{
				Release(dataSource);
			}
		}

		[DataTestMethod, BasicData(DataSourceGroup.Primary)]
		public void TakePercentWithTies(string dataSourceName, DataSourceType mode)
		{
			var dataSource = DataSource(dataSourceName, mode);
			try
			{
				var result = dataSource.From(EmployeeTableName, new { Title = EmployeeSearchKey1000 }).WithSorting("FirstName").WithLimits(10, SqlServerLimitOption.PercentageWithTies).ToCollection<Employee>().Execute();
				Assert.AreEqual(100, result.Count, "Count");
				foreach (var item in result)
				{
					Assert.AreEqual(EmployeeSearchKey1000, item.Title, "Filter");
					Assert.IsTrue(int.Parse(item.FirstName) >= 0, "Range");
					Assert.IsTrue(int.Parse(item.FirstName) < 100, "Range");
				}
			}
			finally
			{
				Release(dataSource);
			}
		}

		[DataTestMethod, BasicData(DataSourceGroup.Primary)]
		public void TakeWithTies(string dataSourceName, DataSourceType mode)
		{
			var dataSource = DataSource(dataSourceName, mode);
			try
			{
				var result = dataSource.From(EmployeeTableName, new { Title = EmployeeSearchKey1000 }).WithSorting("FirstName").WithLimits(10, SqlServerLimitOption.RowsWithTies).ToCollection<Employee>().Execute();
				Assert.AreEqual(10, result.Count, "Count");
				foreach (var item in result)
				{
					Assert.AreEqual(EmployeeSearchKey1000, item.Title, "Filter");
					Assert.IsTrue(int.Parse(item.FirstName) >= 0, "Range");
					Assert.IsTrue(int.Parse(item.FirstName) < 10, "Range");
				}
			}
			finally
			{
				Release(dataSource);
			}
		}

		[DataTestMethod, BasicData(DataSourceGroup.Primary)]
		public void TableSampleSystemPercentage(string dataSourceName, DataSourceType mode)
		{
			var dataSource = DataSource(dataSourceName, mode);
			try
			{
				var result = dataSource.From(EmployeeTableName, new { Title = EmployeeSearchKey1000 }).WithLimits(100, SqlServerLimitOption.TableSampleSystemPercentage).ToCollection<Employee>().Execute();

				//SQL Server is really inaccurate here for low row counts. We could get 0 rows, 55 rows, or 175 rows depending on where the data lands on the page.
				foreach (var item in result)
				{
					Assert.AreEqual(EmployeeSearchKey1000, item.Title, "Filter");
				}
			}
			finally
			{
				Release(dataSource);
			}
		}

		[DataTestMethod, BasicData(DataSourceGroup.Primary)]
		public void TableSampleSystemRows(string dataSourceName, DataSourceType mode)
		{
			var dataSource = DataSource(dataSourceName, mode);
			try
			{
				var result = dataSource.From(EmployeeTableName, new { Title = EmployeeSearchKey1000 }).WithLimits(100, SqlServerLimitOption.TableSampleSystemRows).ToCollection<Employee>().Execute();

				//SQL Server is really inaccurate here for low row counts. We could get 0 rows, 55 rows, or 175 rows depending on where the data lands on the page.
				foreach (var item in result)
				{
					Assert.AreEqual(EmployeeSearchKey1000, item.Title, "Filter");
				}
			}
			finally
			{
				Release(dataSource);
			}
		}

		[DataTestMethod, BasicData(DataSourceGroup.Primary)]
		public void TableSampleSystemPercentage_Repeatable(string dataSourceName, DataSourceType mode)
		{
			var dataSource = DataSource(dataSourceName, mode);
			try
			{
				var seed = 1;
				var result1 = dataSource.From(EmployeeTableName, new { Title = EmployeeSearchKey1000 }).WithLimits(100, SqlServerLimitOption.TableSampleSystemPercentage, seed).ToCollection<Employee>().Execute();
				var result2 = dataSource.From(EmployeeTableName, new { Title = EmployeeSearchKey1000 }).WithLimits(100, SqlServerLimitOption.TableSampleSystemPercentage, seed).ToCollection<Employee>().Execute();

				Assert.AreEqual(result1.Count, result2.Count, "Row count");
			}
			finally
			{
				Release(dataSource);
			}
		}

		[DataTestMethod, BasicData(DataSourceGroup.Primary)]
		public void TableSampleSystemRows_Repeatable(string dataSourceName, DataSourceType mode)
		{
			var dataSource = DataSource(dataSourceName, mode);
			try
			{
				var seed = 1;
				var result1 = dataSource.From(EmployeeTableName, new { Title = EmployeeSearchKey1000 }).WithLimits(100, SqlServerLimitOption.TableSampleSystemRows, seed).ToCollection<Employee>().Execute();
				var result2 = dataSource.From(EmployeeTableName, new { Title = EmployeeSearchKey1000 }).WithLimits(100, SqlServerLimitOption.TableSampleSystemRows, seed).ToCollection<Employee>().Execute();

				Assert.AreEqual(result1.Count, result2.Count, "Row count");
			}
			finally
			{
				Release(dataSource);
			}
		}

#endif

		[DataTestMethod, BasicData(DataSourceGroup.Primary)]
		public void Sorting(string dataSourceName, DataSourceType mode)
		{
			var dataSource = DataSource(dataSourceName, mode);
			try
			{
				var uniqueKey = Guid.NewGuid().ToString();

				var emp1 = new Employee() { FirstName = "A", LastName = "2", Title = uniqueKey };
				var emp2 = new Employee() { FirstName = "B", LastName = "2", Title = uniqueKey };
				var emp3 = new Employee() { FirstName = "C", LastName = "1", Title = uniqueKey };
				var emp4 = new Employee() { FirstName = "D", LastName = "1", Title = uniqueKey };

				emp1 = dataSource.Insert(EmployeeTableName, emp1).ToObject<Employee>().Execute();
				emp2 = dataSource.Insert(EmployeeTableName, emp2).ToObject<Employee>().Execute();
				emp3 = dataSource.Insert(EmployeeTableName, emp3).ToObject<Employee>().Execute();
				emp4 = dataSource.Insert(EmployeeTableName, emp4).ToObject<Employee>().Execute();

				var test1 = dataSource.From(EmployeeTableName, new { Title = uniqueKey }).WithSorting("FirstName").ToCollection<Employee>().Execute();
				Assert.AreEqual(emp1.EmployeeKey, test1[0].EmployeeKey);
				Assert.AreEqual(emp2.EmployeeKey, test1[1].EmployeeKey);
				Assert.AreEqual(emp3.EmployeeKey, test1[2].EmployeeKey);
				Assert.AreEqual(emp4.EmployeeKey, test1[3].EmployeeKey);

				var test2 = dataSource.From(EmployeeTableName, new { Title = uniqueKey }).WithSorting(new SortExpression("FirstName", SortDirection.Descending)).ToCollection<Employee>().Execute();
				Assert.AreEqual(emp4.EmployeeKey, test2[0].EmployeeKey);
				Assert.AreEqual(emp3.EmployeeKey, test2[1].EmployeeKey);
				Assert.AreEqual(emp2.EmployeeKey, test2[2].EmployeeKey);
				Assert.AreEqual(emp1.EmployeeKey, test2[3].EmployeeKey);

				var test3 = dataSource.From(EmployeeTableName, new { Title = uniqueKey }).WithSorting("LastName", "FirstName").ToCollection<Employee>().Execute();
				Assert.AreEqual(emp3.EmployeeKey, test3[0].EmployeeKey);
				Assert.AreEqual(emp4.EmployeeKey, test3[1].EmployeeKey);
				Assert.AreEqual(emp1.EmployeeKey, test3[2].EmployeeKey);
				Assert.AreEqual(emp2.EmployeeKey, test3[3].EmployeeKey);

				var test5 = dataSource.From(EmployeeTableName, new { Title = uniqueKey }).WithSorting("FirstName DESC").ToCollection<Employee>().Execute();
				Assert.AreEqual(emp4.EmployeeKey, test5[0].EmployeeKey);
				Assert.AreEqual(emp3.EmployeeKey, test5[1].EmployeeKey);
				Assert.AreEqual(emp2.EmployeeKey, test5[2].EmployeeKey);
				Assert.AreEqual(emp1.EmployeeKey, test5[3].EmployeeKey);

				var test6 = dataSource.From(EmployeeTableName, new { Title = uniqueKey }).WithSorting("FirstName ACS").ToCollection<Employee>().Execute();
				Assert.AreEqual(emp1.EmployeeKey, test6[0].EmployeeKey);
				Assert.AreEqual(emp2.EmployeeKey, test6[1].EmployeeKey);
				Assert.AreEqual(emp3.EmployeeKey, test6[2].EmployeeKey);
				Assert.AreEqual(emp4.EmployeeKey, test6[3].EmployeeKey);
			}
			finally
			{
				Release(dataSource);
			}
		}

		[DataTestMethod, BasicData(DataSourceGroup.Primary)]
		public void ImmutableArray(string dataSourceName, DataSourceType mode)
		{
			var dataSource = DataSource(dataSourceName, mode);
			try
			{
				var uniqueKey = Guid.NewGuid().ToString();

				var emp1 = new Employee() { FirstName = "A", LastName = "2", Title = uniqueKey };
				var emp2 = new Employee() { FirstName = "B", LastName = "2", Title = uniqueKey };
				var emp3 = new Employee() { FirstName = "C", LastName = "1", Title = uniqueKey };
				var emp4 = new Employee() { FirstName = "D", LastName = "1", Title = uniqueKey };

				emp1 = dataSource.Insert(EmployeeTableName, emp1).ToObject<Employee>().Execute();
				emp2 = dataSource.Insert(EmployeeTableName, emp2).ToObject<Employee>().Execute();
				emp3 = dataSource.Insert(EmployeeTableName, emp3).ToObject<Employee>().Execute();
				emp4 = dataSource.Insert(EmployeeTableName, emp4).ToObject<Employee>().Execute();

				var test1 = dataSource.From(EmployeeTableName, new { Title = uniqueKey }).WithSorting("FirstName").ToImmutableArray<Employee>().Execute();
				Assert.AreEqual(emp1.EmployeeKey, test1[0].EmployeeKey);
				Assert.AreEqual(emp2.EmployeeKey, test1[1].EmployeeKey);
				Assert.AreEqual(emp3.EmployeeKey, test1[2].EmployeeKey);
				Assert.AreEqual(emp4.EmployeeKey, test1[3].EmployeeKey);

				var test2 = dataSource.From(EmployeeTableName, new { Title = uniqueKey }).WithSorting(new SortExpression("FirstName", SortDirection.Descending)).ToImmutableArray<Employee>().Execute();
				Assert.AreEqual(emp4.EmployeeKey, test2[0].EmployeeKey);
				Assert.AreEqual(emp3.EmployeeKey, test2[1].EmployeeKey);
				Assert.AreEqual(emp2.EmployeeKey, test2[2].EmployeeKey);
				Assert.AreEqual(emp1.EmployeeKey, test2[3].EmployeeKey);

				var test3 = dataSource.From(EmployeeTableName, new { Title = uniqueKey }).WithSorting("LastName", "FirstName").ToImmutableArray<Employee>().Execute();
				Assert.AreEqual(emp3.EmployeeKey, test3[0].EmployeeKey);
				Assert.AreEqual(emp4.EmployeeKey, test3[1].EmployeeKey);
				Assert.AreEqual(emp1.EmployeeKey, test3[2].EmployeeKey);
				Assert.AreEqual(emp2.EmployeeKey, test3[3].EmployeeKey);
			}
			finally
			{
				Release(dataSource);
			}
		}

		[DataTestMethod, BasicData(DataSourceGroup.Primary)]
		public void ImmutableList(string dataSourceName, DataSourceType mode)
		{
			var dataSource = DataSource(dataSourceName, mode);
			try
			{
				var uniqueKey = Guid.NewGuid().ToString();

				var emp1 = new Employee() { FirstName = "A", LastName = "2", Title = uniqueKey };
				var emp2 = new Employee() { FirstName = "B", LastName = "2", Title = uniqueKey };
				var emp3 = new Employee() { FirstName = "C", LastName = "1", Title = uniqueKey };
				var emp4 = new Employee() { FirstName = "D", LastName = "1", Title = uniqueKey };

				emp1 = dataSource.Insert(EmployeeTableName, emp1).ToObject<Employee>().Execute();
				emp2 = dataSource.Insert(EmployeeTableName, emp2).ToObject<Employee>().Execute();
				emp3 = dataSource.Insert(EmployeeTableName, emp3).ToObject<Employee>().Execute();
				emp4 = dataSource.Insert(EmployeeTableName, emp4).ToObject<Employee>().Execute();

				var test1 = dataSource.From(EmployeeTableName, new { Title = uniqueKey }).WithSorting("FirstName").ToImmutableList<Employee>().Execute();
				Assert.AreEqual(emp1.EmployeeKey, test1[0].EmployeeKey);
				Assert.AreEqual(emp2.EmployeeKey, test1[1].EmployeeKey);
				Assert.AreEqual(emp3.EmployeeKey, test1[2].EmployeeKey);
				Assert.AreEqual(emp4.EmployeeKey, test1[3].EmployeeKey);

				var test2 = dataSource.From(EmployeeTableName, new { Title = uniqueKey }).WithSorting(new SortExpression("FirstName", SortDirection.Descending)).ToImmutableList<Employee>().Execute();
				Assert.AreEqual(emp4.EmployeeKey, test2[0].EmployeeKey);
				Assert.AreEqual(emp3.EmployeeKey, test2[1].EmployeeKey);
				Assert.AreEqual(emp2.EmployeeKey, test2[2].EmployeeKey);
				Assert.AreEqual(emp1.EmployeeKey, test2[3].EmployeeKey);

				var test3 = dataSource.From(EmployeeTableName, new { Title = uniqueKey }).WithSorting("LastName", "FirstName").ToImmutableList<Employee>().Execute();
				Assert.AreEqual(emp3.EmployeeKey, test3[0].EmployeeKey);
				Assert.AreEqual(emp4.EmployeeKey, test3[1].EmployeeKey);
				Assert.AreEqual(emp1.EmployeeKey, test3[2].EmployeeKey);
				Assert.AreEqual(emp2.EmployeeKey, test3[3].EmployeeKey);
			}
			finally
			{
				Release(dataSource);
			}
		}

		[DataTestMethod, BasicData(DataSourceGroup.Primary)]
		public void GetByKey(string dataSourceName, DataSourceType mode)
		{
			var dataSource = DataSource(dataSourceName, mode);
			try
			{
				var emp1 = new Employee() { FirstName = "A", LastName = "1" };
				var emp2 = new Employee() { FirstName = "B", LastName = "2" };
				var emp3 = new Employee() { FirstName = "C", LastName = "3" };
				var emp4 = new Employee() { FirstName = "D", LastName = "4" };

				emp1 = dataSource.Insert(EmployeeTableName, emp1).ToObject<Employee>().Execute();
				emp2 = dataSource.Insert(EmployeeTableName, emp2).ToObject<Employee>().Execute();
				emp3 = dataSource.Insert(EmployeeTableName, emp3).ToObject<Employee>().Execute();
				emp4 = dataSource.Insert(EmployeeTableName, emp4).ToObject<Employee>().Execute();

				var find2 = dataSource.GetByKey<Employee>(emp2.EmployeeKey.Value).ToObject().Execute();
				Assert.AreEqual(emp2.EmployeeKey, find2.EmployeeKey, "The wrong employee was returned");
			}
			finally
			{
				Release(dataSource);
			}
		}


		[DataTestMethod, BasicData(DataSourceGroup.Primary)]
		public void GetByKeyWithRecord(string dataSourceName, DataSourceType mode)
		{
			var dataSource = DataSource(dataSourceName, mode);
			try
			{
				var emp1 = new EmployeeRecord() { FirstName = "A", LastName = "1" };
				var emp2 = new EmployeeRecord() { FirstName = "B", LastName = "2" };
				var emp3 = new EmployeeRecord() { FirstName = "C", LastName = "3" };
				var emp4 = new EmployeeRecord() { FirstName = "D", LastName = "4" };

				emp1 = dataSource.Insert(EmployeeTableName, emp1).ToObject<EmployeeRecord>().Execute();
				emp2 = dataSource.Insert(EmployeeTableName, emp2).ToObject<EmployeeRecord>().Execute();
				emp3 = dataSource.Insert(EmployeeTableName, emp3).ToObject<EmployeeRecord>().Execute();
				emp4 = dataSource.Insert(EmployeeTableName, emp4).ToObject<EmployeeRecord>().Execute();

				var find2 = dataSource.GetByKey<EmployeeRecord>(emp2.EmployeeKey.Value).ToObject().Execute();
				Assert.AreEqual(emp2.EmployeeKey, find2.EmployeeKey, "The wrong employee was returned");
			}
			finally
			{
				Release(dataSource);
			}
		}

		[DataTestMethod, BasicData(DataSourceGroup.Primary)]
		public void GetByKeyWithTableAndView(string dataSourceName, DataSourceType mode)
		{
			var dataSource = DataSource(dataSourceName, mode);
			try
			{
				var emp1 = new Employee() { FirstName = "A", LastName = "1" };
				var emp2 = new Employee() { FirstName = "B", LastName = "2" };
				var emp3 = new Employee() { FirstName = "C", LastName = "3" };
				var emp4 = new Employee() { FirstName = "D", LastName = "4" };

				emp1 = dataSource.Insert(EmployeeTableName, emp1).ToObject<Employee>().Execute();
				emp2 = dataSource.Insert(EmployeeTableName, emp2).ToObject<Employee>().Execute();
				emp3 = dataSource.Insert(EmployeeTableName, emp3).ToObject<Employee>().Execute();
				emp4 = dataSource.Insert(EmployeeTableName, emp4).ToObject<Employee>().Execute();

				var find2 = dataSource.GetByKey<EmployeeWithView>(emp2.EmployeeKey.Value).ToObject().Execute();
				Assert.AreEqual(emp2.EmployeeKey, find2.EmployeeKey, "The wrong employee was returned");
			}
			finally
			{
				Release(dataSource);
			}
		}



		[DataTestMethod, BasicData(DataSourceGroup.Primary)]
		public void GetByKeyList(string dataSourceName, DataSourceType mode)
		{
			var dataSource = DataSource(dataSourceName, mode);
			try
			{
				var emp1 = new Employee() { FirstName = "A", LastName = "1" };
				var emp2 = new Employee() { FirstName = "B", LastName = "2" };
				var emp3 = new Employee() { FirstName = "C", LastName = "3" };
				var emp4 = new Employee() { FirstName = "D", LastName = "4" };

				emp1 = dataSource.Insert(EmployeeTableName, emp1).ToObject<Employee>().Execute();
				emp2 = dataSource.Insert(EmployeeTableName, emp2).ToObject<Employee>().Execute();
				emp3 = dataSource.Insert(EmployeeTableName, emp3).ToObject<Employee>().Execute();
				emp4 = dataSource.Insert(EmployeeTableName, emp4).ToObject<Employee>().Execute();

				var find2 = dataSource.GetByKey(EmployeeTableName, emp2.EmployeeKey.Value).ToObject<Employee>().Execute();
				Assert.AreEqual(emp2.EmployeeKey, find2.EmployeeKey, "The wrong employee was returned");

<<<<<<< HEAD
				var test3 = dataSource.From(EmployeeTableName, new { Title = uniqueKey }).WithSorting("LastName", "FirstName").ToImmutableList<Employee>().Execute();
				Assert.AreEqual(emp3.EmployeeKey, test3[0].EmployeeKey);
				Assert.AreEqual(emp4.EmployeeKey, test3[1].EmployeeKey);
				Assert.AreEqual(emp1.EmployeeKey, test3[2].EmployeeKey);
				Assert.AreEqual(emp2.EmployeeKey, test3[3].EmployeeKey);
			}
			finally
			{
				Release(dataSource);
			}
		}

		[DataTestMethod, BasicData(DataSourceGroup.Primary)]
		public void GetByKey(string dataSourceName, DataSourceType mode)
		{
			var dataSource = DataSource(dataSourceName, mode);
			try
			{
				var emp1 = new Employee() { FirstName = "A", LastName = "1" };
				var emp2 = new Employee() { FirstName = "B", LastName = "2" };
				var emp3 = new Employee() { FirstName = "C", LastName = "3" };
				var emp4 = new Employee() { FirstName = "D", LastName = "4" };

				emp1 = dataSource.Insert(EmployeeTableName, emp1).ToObject<Employee>().Execute();
				emp2 = dataSource.Insert(EmployeeTableName, emp2).ToObject<Employee>().Execute();
				emp3 = dataSource.Insert(EmployeeTableName, emp3).ToObject<Employee>().Execute();
				emp4 = dataSource.Insert(EmployeeTableName, emp4).ToObject<Employee>().Execute();

				var find2 = dataSource.GetByKey<Employee>(emp2.EmployeeKey.Value).ToObject().Execute();
				Assert.AreEqual(emp2.EmployeeKey, find2.EmployeeKey, "The wrong employee was returned");
			}
			finally
			{
				Release(dataSource);
			}
		}


		[DataTestMethod, BasicData(DataSourceGroup.Primary)]
		public void GetByKeyWithTableAndView(string dataSourceName, DataSourceType mode)
		{
			var dataSource = DataSource(dataSourceName, mode);
			try
			{
				var emp1 = new Employee() { FirstName = "A", LastName = "1" };
				var emp2 = new Employee() { FirstName = "B", LastName = "2" };
				var emp3 = new Employee() { FirstName = "C", LastName = "3" };
				var emp4 = new Employee() { FirstName = "D", LastName = "4" };

				emp1 = dataSource.Insert(EmployeeTableName, emp1).ToObject<Employee>().Execute();
				emp2 = dataSource.Insert(EmployeeTableName, emp2).ToObject<Employee>().Execute();
				emp3 = dataSource.Insert(EmployeeTableName, emp3).ToObject<Employee>().Execute();
				emp4 = dataSource.Insert(EmployeeTableName, emp4).ToObject<Employee>().Execute();

				var find2 = dataSource.GetByKey<EmployeeWithView>(emp2.EmployeeKey.Value).ToObject().Execute();
				Assert.AreEqual(emp2.EmployeeKey, find2.EmployeeKey, "The wrong employee was returned");
=======
				var list = dataSource.GetByKeyList(EmployeeTableName, new[] { emp2.EmployeeKey.Value, emp3.EmployeeKey.Value, emp4.EmployeeKey.Value }).ToCollection<Employee>().Execute();
				Assert.AreEqual(3, list.Count, "GetByKeyList returned the wrong number of rows");
				Assert.IsTrue(list.Any(e => e.EmployeeKey == emp2.EmployeeKey));
				Assert.IsTrue(list.Any(e => e.EmployeeKey == emp3.EmployeeKey));
				Assert.IsTrue(list.Any(e => e.EmployeeKey == emp4.EmployeeKey));
>>>>>>> fa55d9c6
			}
			finally
			{
				Release(dataSource);
			}
		}



		[DataTestMethod, BasicData(DataSourceGroup.Primary)]
<<<<<<< HEAD
		public void GetByKeyList(string dataSourceName, DataSourceType mode)
=======
		public void GetByKeyListWithTableAndView(string dataSourceName, DataSourceType mode)
>>>>>>> fa55d9c6
		{
			var dataSource = DataSource(dataSourceName, mode);
			try
			{
				var emp1 = new Employee() { FirstName = "A", LastName = "1" };
				var emp2 = new Employee() { FirstName = "B", LastName = "2" };
				var emp3 = new Employee() { FirstName = "C", LastName = "3" };
				var emp4 = new Employee() { FirstName = "D", LastName = "4" };

				emp1 = dataSource.Insert(EmployeeTableName, emp1).ToObject<Employee>().Execute();
				emp2 = dataSource.Insert(EmployeeTableName, emp2).ToObject<Employee>().Execute();
				emp3 = dataSource.Insert(EmployeeTableName, emp3).ToObject<Employee>().Execute();
				emp4 = dataSource.Insert(EmployeeTableName, emp4).ToObject<Employee>().Execute();

				var find2 = dataSource.GetByKey(EmployeeTableName, emp2.EmployeeKey.Value).ToObject<Employee>().Execute();
				Assert.AreEqual(emp2.EmployeeKey, find2.EmployeeKey, "The wrong employee was returned");

<<<<<<< HEAD
				var list = dataSource.GetByKeyList(EmployeeTableName, new[] { emp2.EmployeeKey.Value, emp3.EmployeeKey.Value, emp4.EmployeeKey.Value }).ToCollection<Employee>().Execute();
=======
				var list = dataSource.GetByKeyList(EmployeeTableName, new[] { emp2.EmployeeKey.Value, emp3.EmployeeKey.Value, emp4.EmployeeKey.Value }).ToCollection<EmployeeWithView>().Execute();
>>>>>>> fa55d9c6
				Assert.AreEqual(3, list.Count, "GetByKeyList returned the wrong number of rows");
				Assert.IsTrue(list.Any(e => e.EmployeeKey == emp2.EmployeeKey));
				Assert.IsTrue(list.Any(e => e.EmployeeKey == emp3.EmployeeKey));
				Assert.IsTrue(list.Any(e => e.EmployeeKey == emp4.EmployeeKey));
			}
			finally
			{
				Release(dataSource);
			}
		}


		[DataTestMethod, BasicData(DataSourceGroup.Primary)]
<<<<<<< HEAD
		public void GetByKeyListWithTableAndView(string dataSourceName, DataSourceType mode)
=======
		public void GetByKeyListWithRecord(string dataSourceName, DataSourceType mode)
>>>>>>> fa55d9c6
		{
			var dataSource = DataSource(dataSourceName, mode);
			try
			{
				var emp1 = new Employee() { FirstName = "A", LastName = "1" };
				var emp2 = new Employee() { FirstName = "B", LastName = "2" };
				var emp3 = new Employee() { FirstName = "C", LastName = "3" };
				var emp4 = new Employee() { FirstName = "D", LastName = "4" };

				emp1 = dataSource.Insert(EmployeeTableName, emp1).ToObject<Employee>().Execute();
				emp2 = dataSource.Insert(EmployeeTableName, emp2).ToObject<Employee>().Execute();
				emp3 = dataSource.Insert(EmployeeTableName, emp3).ToObject<Employee>().Execute();
				emp4 = dataSource.Insert(EmployeeTableName, emp4).ToObject<Employee>().Execute();

				var find2 = dataSource.GetByKey(EmployeeTableName, emp2.EmployeeKey.Value).ToObject<Employee>().Execute();
				Assert.AreEqual(emp2.EmployeeKey, find2.EmployeeKey, "The wrong employee was returned");

<<<<<<< HEAD
				var list = dataSource.GetByKeyList<EmployeeWithView>(new[] { emp2.EmployeeKey.Value, emp3.EmployeeKey.Value, emp4.EmployeeKey.Value }).ToCollection().Execute();
				Assert.AreEqual(3, list.Count, "GetByKeyList returned the wrong number of rows");
=======
				var list = dataSource.GetByKeyList(EmployeeTableName, new[] { emp2.EmployeeKey.Value, emp3.EmployeeKey.Value, emp4.EmployeeKey.Value }).ToCollection<EmployeeRecord>().Execute();
				Assert.AreEqual(3, list.Count, "GetByKey returned the wrong number of rows");
>>>>>>> fa55d9c6
				Assert.IsTrue(list.Any(e => e.EmployeeKey == emp2.EmployeeKey));
				Assert.IsTrue(list.Any(e => e.EmployeeKey == emp3.EmployeeKey));
				Assert.IsTrue(list.Any(e => e.EmployeeKey == emp4.EmployeeKey));
			}
			finally
			{
				Release(dataSource);
			}
		}


		[DataTestMethod, BasicData(DataSourceGroup.Primary)]
		public void GetByKeyList_InferredTableName(string dataSourceName, DataSourceType mode)
		{
			var dataSource = DataSource(dataSourceName, mode);
			try
			{
				var emp1 = new Employee() { FirstName = "A", LastName = "1" };
				var emp2 = new Employee() { FirstName = "B", LastName = "2" };
				var emp3 = new Employee() { FirstName = "C", LastName = "3" };
				var emp4 = new Employee() { FirstName = "D", LastName = "4" };

				emp1 = dataSource.Insert(EmployeeTableName, emp1).ToObject<Employee>().Execute();
				emp2 = dataSource.Insert(EmployeeTableName, emp2).ToObject<Employee>().Execute();
				emp3 = dataSource.Insert(EmployeeTableName, emp3).ToObject<Employee>().Execute();
				emp4 = dataSource.Insert(EmployeeTableName, emp4).ToObject<Employee>().Execute();

				var find2 = dataSource.GetByKey<Employee>(emp2.EmployeeKey.Value).ToObject().Execute();
				Assert.AreEqual(emp2.EmployeeKey, find2.EmployeeKey, "The wrong employee was returned");

				var list = dataSource.GetByKeyList<Employee>(new[] { emp2.EmployeeKey.Value, emp3.EmployeeKey.Value, emp4.EmployeeKey.Value }).ToCollection().Execute();
				Assert.AreEqual(3, list.Count, "GetByKey returned the wrong number of rows");
				Assert.IsTrue(list.Any(e => e.EmployeeKey == emp2.EmployeeKey));
				Assert.IsTrue(list.Any(e => e.EmployeeKey == emp3.EmployeeKey));
				Assert.IsTrue(list.Any(e => e.EmployeeKey == emp4.EmployeeKey));
			}
			finally
			{
				Release(dataSource);
			}
		}

		[DataTestMethod, BasicData(DataSourceGroup.Primary)]
		public void GetByKeyList_2(string dataSourceName, DataSourceType mode)
		{
			var dataSource = DataSource(dataSourceName, mode);
			try
			{
				var emp1 = new Employee() { FirstName = "A", LastName = "1", Title = Guid.NewGuid().ToString() };
				var emp2 = new Employee() { FirstName = "B", LastName = "2", Title = Guid.NewGuid().ToString() };
				var emp3 = new Employee() { FirstName = "C", LastName = "3", Title = Guid.NewGuid().ToString() };
				var emp4 = new Employee() { FirstName = "D", LastName = "4", Title = Guid.NewGuid().ToString() };

				emp1 = dataSource.Insert(EmployeeTableName, emp1).ToObject<Employee>().Execute();
				emp2 = dataSource.Insert(EmployeeTableName, emp2).ToObject<Employee>().Execute();
				emp3 = dataSource.Insert(EmployeeTableName, emp3).ToObject<Employee>().Execute();
				emp4 = dataSource.Insert(EmployeeTableName, emp4).ToObject<Employee>().Execute();

				//Pretend that Title is a unique column.

				var list = dataSource.GetByKeyList(EmployeeTableName, "Title", new[] { emp2.Title, emp3.Title, emp4.Title }).ToCollection<Employee>().Execute();
				Assert.AreEqual(3, list.Count, "GetByKey returned the wrong number of rows");
				Assert.IsTrue(list.Any(e => e.EmployeeKey == emp2.EmployeeKey));
				Assert.IsTrue(list.Any(e => e.EmployeeKey == emp3.EmployeeKey));
				Assert.IsTrue(list.Any(e => e.EmployeeKey == emp4.EmployeeKey));
			}
			finally
			{
				Release(dataSource);
			}
		}

		[DataTestMethod, BasicData(DataSourceGroup.Primary)]
		public void Take_NoSort(string dataSourceName, DataSourceType mode)
		{
			var dataSource = DataSource(dataSourceName, mode);
			try
			{
				var result = dataSource.From(EmployeeTableName, new { Title = EmployeeSearchKey1000 }).WithLimits(10).ToCollection<Employee>().Execute();
				Assert.AreEqual(10, result.Count, "Count");
				foreach (var item in result)
				{
					Assert.AreEqual(EmployeeSearchKey1000, item.Title, "Filter");
					Assert.IsTrue(int.Parse(item.FirstName) >= 0, "Range");
					Assert.IsTrue(int.Parse(item.FirstName) < 10, "Range");
				}
			}
			finally
			{
				Release(dataSource);
			}
		}

		[DataTestMethod, BasicData(DataSourceGroup.Primary)]
		public void Take(string dataSourceName, DataSourceType mode)
		{
			var dataSource = DataSource(dataSourceName, mode);
			try
			{
				var result = dataSource.From(EmployeeTableName, new { Title = EmployeeSearchKey1000 }).WithSorting("FirstName").WithLimits(10).ToCollection<Employee>().Execute();
				Assert.AreEqual(10, result.Count, "Count");
				foreach (var item in result)
				{
					Assert.AreEqual(EmployeeSearchKey1000, item.Title, "Filter");
					Assert.IsTrue(int.Parse(item.FirstName) >= 0, "Range");
					Assert.IsTrue(int.Parse(item.FirstName) < 10, "Range");
				}
			}
			finally
			{
				Release(dataSource);
			}
		}

#if !NO_ROW_SKIPPING

		[DataTestMethod, BasicData(DataSourceGroup.Primary)]
		public void SkipTake(string dataSourceName, DataSourceType mode)
		{
			var dataSource = DataSource(dataSourceName, mode);
			try
			{
				var result = dataSource.From(EmployeeTableName, new { Title = EmployeeSearchKey1000 }).WithSorting("FirstName").WithLimits(10, 15).ToCollection<Employee>().Execute();
				Assert.AreEqual(15, result.Count, "Count");
				foreach (var item in result)
				{
					Assert.AreEqual(EmployeeSearchKey1000, item.Title, "Filter");
					Assert.IsTrue(int.Parse(item.FirstName) >= 10, "Range");
					Assert.IsTrue(int.Parse(item.FirstName) < 25, "Range");
				}
			}
			finally
			{
				Release(dataSource);
			}
		}

#endif

#if SQLITE

        [DataTestMethod, BasicData(DataSourceGroup.Primary)]
        public void Sorting_ImmutableCollection(string dataSourceName, DataSourceType mode)
        {
            var dataSource = DataSource(dataSourceName, mode);
            try
            {
                var uniqueKey = Guid.NewGuid().ToString();

                var emp1 = new Employee() { FirstName = "A", LastName = "2", Title = uniqueKey };
                var emp2 = new Employee() { FirstName = "B", LastName = "2", Title = uniqueKey };
                var emp3 = new Employee() { FirstName = "C", LastName = "1", Title = uniqueKey };
                var emp4 = new Employee() { FirstName = "D", LastName = "1", Title = uniqueKey };

                emp1 = dataSource.Insert(EmployeeTableName, emp1).ToObject<Employee>().Execute();
                emp2 = dataSource.Insert(EmployeeTableName, emp2).ToObject<Employee>().Execute();
                emp3 = dataSource.Insert(EmployeeTableName, emp3).ToObject<Employee>().Execute();
                emp4 = dataSource.Insert(EmployeeTableName, emp4).ToObject<Employee>().Execute();

                var test1 = dataSource.From(EmployeeTableName, new { Title = uniqueKey }).WithSorting("FirstName").ToCollection<EmployeeLookup>().WithConstructor<long, string, string>().Execute();
                Assert.AreEqual(emp1.EmployeeKey, test1[0].EmployeeKey);
                Assert.AreEqual(emp2.EmployeeKey, test1[1].EmployeeKey);
                Assert.AreEqual(emp3.EmployeeKey, test1[2].EmployeeKey);
                Assert.AreEqual(emp4.EmployeeKey, test1[3].EmployeeKey);

                var test2 = dataSource.From(EmployeeTableName, new { Title = uniqueKey }).WithSorting(new SortExpression("FirstName", SortDirection.Descending)).ToCollection<EmployeeLookup>().WithConstructor<long, string, string>().Execute();
                Assert.AreEqual(emp4.EmployeeKey, test2[0].EmployeeKey);
                Assert.AreEqual(emp3.EmployeeKey, test2[1].EmployeeKey);
                Assert.AreEqual(emp2.EmployeeKey, test2[2].EmployeeKey);
                Assert.AreEqual(emp1.EmployeeKey, test2[3].EmployeeKey);

                var test3 = dataSource.From(EmployeeTableName, new { Title = uniqueKey }).WithSorting("LastName", "FirstName").ToCollection<EmployeeLookup>().WithConstructor<long, string, string>().Execute();
                Assert.AreEqual(emp3.EmployeeKey, test3[0].EmployeeKey);
                Assert.AreEqual(emp4.EmployeeKey, test3[1].EmployeeKey);
                Assert.AreEqual(emp1.EmployeeKey, test3[2].EmployeeKey);
                Assert.AreEqual(emp2.EmployeeKey, test3[3].EmployeeKey);
            }
            finally
            {
                Release(dataSource);
            }
        }

#elif MYSQL

		[DataTestMethod, BasicData(DataSourceGroup.Primary)]
		public void Sorting_ImmutableCollection(string dataSourceName, DataSourceType mode)
		{
			var dataSource = DataSource(dataSourceName, mode);
			try
			{
				var uniqueKey = Guid.NewGuid().ToString();

				var emp1 = new Employee() { FirstName = "A", LastName = "2", Title = uniqueKey };
				var emp2 = new Employee() { FirstName = "B", LastName = "2", Title = uniqueKey };
				var emp3 = new Employee() { FirstName = "C", LastName = "1", Title = uniqueKey };
				var emp4 = new Employee() { FirstName = "D", LastName = "1", Title = uniqueKey };

				emp1 = dataSource.Insert(EmployeeTableName, emp1).ToObject<Employee>().Execute();
				emp2 = dataSource.Insert(EmployeeTableName, emp2).ToObject<Employee>().Execute();
				emp3 = dataSource.Insert(EmployeeTableName, emp3).ToObject<Employee>().Execute();
				emp4 = dataSource.Insert(EmployeeTableName, emp4).ToObject<Employee>().Execute();

				var test1 = dataSource.From(EmployeeTableName, new { Title = uniqueKey }).WithSorting("FirstName").ToCollection<EmployeeLookup>().WithConstructor<ulong, string, string>().Execute();
				Assert.AreEqual(emp1.EmployeeKey, test1[0].EmployeeKey);
				Assert.AreEqual(emp2.EmployeeKey, test1[1].EmployeeKey);
				Assert.AreEqual(emp3.EmployeeKey, test1[2].EmployeeKey);
				Assert.AreEqual(emp4.EmployeeKey, test1[3].EmployeeKey);

				var test2 = dataSource.From(EmployeeTableName, new { Title = uniqueKey }).WithSorting(new SortExpression("FirstName", SortDirection.Descending)).ToCollection<EmployeeLookup>().WithConstructor<ulong, string, string>().Execute();
				Assert.AreEqual(emp4.EmployeeKey, test2[0].EmployeeKey);
				Assert.AreEqual(emp3.EmployeeKey, test2[1].EmployeeKey);
				Assert.AreEqual(emp2.EmployeeKey, test2[2].EmployeeKey);
				Assert.AreEqual(emp1.EmployeeKey, test2[3].EmployeeKey);

				var test3 = dataSource.From(EmployeeTableName, new { Title = uniqueKey }).WithSorting("LastName", "FirstName").ToCollection<EmployeeLookup>().WithConstructor<ulong, string, string>().Execute();
				Assert.AreEqual(emp3.EmployeeKey, test3[0].EmployeeKey);
				Assert.AreEqual(emp4.EmployeeKey, test3[1].EmployeeKey);
				Assert.AreEqual(emp1.EmployeeKey, test3[2].EmployeeKey);
				Assert.AreEqual(emp2.EmployeeKey, test3[3].EmployeeKey);
			}
			finally
			{
				Release(dataSource);
			}
		}

#else

		[DataTestMethod, BasicData(DataSourceGroup.Primary)]
		public void Sorting_ImmutableCollection(string dataSourceName, DataSourceType mode)
		{
			var dataSource = DataSource(dataSourceName, mode);
			try
			{
				var uniqueKey = Guid.NewGuid().ToString();

				var emp1 = new Employee() { FirstName = "A", LastName = "2", Title = uniqueKey };
				var emp2 = new Employee() { FirstName = "B", LastName = "2", Title = uniqueKey };
				var emp3 = new Employee() { FirstName = "C", LastName = "1", Title = uniqueKey };
				var emp4 = new Employee() { FirstName = "D", LastName = "1", Title = uniqueKey };

				emp1 = dataSource.Insert(EmployeeTableName, emp1).ToObject<Employee>().Execute();
				emp2 = dataSource.Insert(EmployeeTableName, emp2).ToObject<Employee>().Execute();
				emp3 = dataSource.Insert(EmployeeTableName, emp3).ToObject<Employee>().Execute();
				emp4 = dataSource.Insert(EmployeeTableName, emp4).ToObject<Employee>().Execute();

				var test1 = dataSource.From(EmployeeTableName, new { Title = uniqueKey }).WithSorting("FirstName").ToCollection<EmployeeLookup>().WithConstructor<int, string, string>().Execute();
				Assert.AreEqual(emp1.EmployeeKey, test1[0].EmployeeKey);
				Assert.AreEqual(emp2.EmployeeKey, test1[1].EmployeeKey);
				Assert.AreEqual(emp3.EmployeeKey, test1[2].EmployeeKey);
				Assert.AreEqual(emp4.EmployeeKey, test1[3].EmployeeKey);

				var test2 = dataSource.From(EmployeeTableName, new { Title = uniqueKey }).WithSorting(new SortExpression("FirstName", SortDirection.Descending)).ToCollection<EmployeeLookup>().WithConstructor<int, string, string>().Execute();
				Assert.AreEqual(emp4.EmployeeKey, test2[0].EmployeeKey);
				Assert.AreEqual(emp3.EmployeeKey, test2[1].EmployeeKey);
				Assert.AreEqual(emp2.EmployeeKey, test2[2].EmployeeKey);
				Assert.AreEqual(emp1.EmployeeKey, test2[3].EmployeeKey);

				var test3 = dataSource.From(EmployeeTableName, new { Title = uniqueKey }).WithSorting("LastName", "FirstName").ToCollection<EmployeeLookup>().WithConstructor<int, string, string>().Execute();
				Assert.AreEqual(emp3.EmployeeKey, test3[0].EmployeeKey);
				Assert.AreEqual(emp4.EmployeeKey, test3[1].EmployeeKey);
				Assert.AreEqual(emp1.EmployeeKey, test3[2].EmployeeKey);
				Assert.AreEqual(emp2.EmployeeKey, test3[3].EmployeeKey);
			}
			finally
			{
				Release(dataSource);
			}
		}

#endif

		[DataTestMethod, BasicData(DataSourceGroup.Primary)]
		public void ToDictionary_InferredObject(string dataSourceName, DataSourceType mode)
		{
			var dataSource = DataSource(dataSourceName, mode);
			try
			{
				var uniqueKey = Guid.NewGuid().ToString();

				var emp1 = new Employee() { FirstName = "A", LastName = "1", Title = uniqueKey };
				var emp2 = new Employee() { FirstName = "B", LastName = "2", Title = uniqueKey };
				var emp3 = new Employee() { FirstName = "C", LastName = "3", Title = uniqueKey };
				var emp4 = new Employee() { FirstName = "D", LastName = "4", Title = uniqueKey };

				emp1 = dataSource.Insert(EmployeeTableName, emp1).ToObject<Employee>().Execute();
				emp2 = dataSource.Insert(EmployeeTableName, emp2).ToObject<Employee>().Execute();
				emp3 = dataSource.Insert(EmployeeTableName, emp3).ToObject<Employee>().Execute();
				emp4 = dataSource.Insert(EmployeeTableName, emp4).ToObject<Employee>().Execute();

				var test1 = dataSource.From(EmployeeTableName, new { Title = uniqueKey }).ToDictionary<string, EmployeeLookup>("FirstName", DictionaryOptions.InferConstructor).Execute();

				Assert.AreEqual("1", test1["A"].LastName);
				Assert.AreEqual("2", test1["B"].LastName);
				Assert.AreEqual("3", test1["C"].LastName);
				Assert.AreEqual("4", test1["D"].LastName);

				var test2 = dataSource.From(EmployeeTableName, new { Title = uniqueKey }).ToDictionary<int, EmployeeLookup>(e => int.Parse(e.LastName), DictionaryOptions.InferConstructor).Execute();

				Assert.AreEqual("A", test2[1].FirstName);
				Assert.AreEqual("B", test2[2].FirstName);
				Assert.AreEqual("C", test2[3].FirstName);
				Assert.AreEqual("D", test2[4].FirstName);

				var test3 = dataSource.From(EmployeeTableName, new { Title = uniqueKey }).ToDictionary<string, EmployeeLookup, ConcurrentDictionary<string, EmployeeLookup>>("FirstName", DictionaryOptions.InferConstructor).Execute();
				Assert.IsInstanceOfType(test3, typeof(ConcurrentDictionary<string, EmployeeLookup>));
				Assert.AreEqual("1", test3["A"].LastName);
				Assert.AreEqual("2", test3["B"].LastName);
				Assert.AreEqual("3", test3["C"].LastName);
				Assert.AreEqual("4", test3["D"].LastName);

				var test4 = dataSource.From(EmployeeTableName, new { Title = uniqueKey }).ToDictionary<int, EmployeeLookup, ConcurrentDictionary<int, EmployeeLookup>>(e => int.Parse(e.LastName), DictionaryOptions.InferConstructor).Execute();
				Assert.IsInstanceOfType(test4, typeof(ConcurrentDictionary<int, EmployeeLookup>));
				Assert.AreEqual("A", test4[1].FirstName);
				Assert.AreEqual("B", test4[2].FirstName);
				Assert.AreEqual("C", test4[3].FirstName);
				Assert.AreEqual("D", test4[4].FirstName);

				var test5 = dataSource.From(EmployeeTableName, new { Title = uniqueKey }).ToImmutableDictionary<string, EmployeeLookup>("FirstName", DictionaryOptions.InferConstructor).Execute();
				Assert.IsInstanceOfType(test3, typeof(ConcurrentDictionary<string, EmployeeLookup>));
				Assert.AreEqual("1", test5["A"].LastName);
				Assert.AreEqual("2", test5["B"].LastName);
				Assert.AreEqual("3", test5["C"].LastName);
				Assert.AreEqual("4", test5["D"].LastName);

				var test6 = dataSource.From(EmployeeTableName, new { Title = uniqueKey }).ToImmutableDictionary<int, EmployeeLookup>(e => int.Parse(e.LastName), DictionaryOptions.InferConstructor).Execute();
				Assert.IsInstanceOfType(test4, typeof(ConcurrentDictionary<int, EmployeeLookup>));
				Assert.AreEqual("A", test6[1].FirstName);
				Assert.AreEqual("B", test6[2].FirstName);
				Assert.AreEqual("C", test6[3].FirstName);
				Assert.AreEqual("D", test6[4].FirstName);
			}
			finally
			{
				Release(dataSource);
			}
		}

		[DataTestMethod, BasicData(DataSourceGroup.Primary)]
		public void ToDictionary_AutoTableSelection(string dataSourceName, DataSourceType mode)
		{
			var dataSource = DataSource(dataSourceName, mode);
			try
			{
				var uniqueKey = Guid.NewGuid().ToString();

				var emp1 = new Employee() { FirstName = "A", LastName = "1", Title = uniqueKey };
				var emp2 = new Employee() { FirstName = "B", LastName = "2", Title = uniqueKey };
				var emp3 = new Employee() { FirstName = "C", LastName = "3", Title = uniqueKey };
				var emp4 = new Employee() { FirstName = "D", LastName = "4", Title = uniqueKey };

				emp1 = dataSource.Insert(emp1).ToObject().Execute();
				emp2 = dataSource.Insert(emp2).ToObject().Execute();
				emp3 = dataSource.Insert(emp3).ToObject().Execute();
				emp4 = dataSource.Insert(emp4).ToObject().Execute();

				var test1 = dataSource.From<Employee>(new { Title = uniqueKey }).ToDictionary<string>("FirstName").Execute();

				Assert.AreEqual("1", test1["A"].LastName);
				Assert.AreEqual("2", test1["B"].LastName);
				Assert.AreEqual("3", test1["C"].LastName);
				Assert.AreEqual("4", test1["D"].LastName);

				var test2 = dataSource.From<Employee>(new { Title = uniqueKey }).ToDictionary(e => int.Parse(e.LastName)).Execute();

				Assert.AreEqual("A", test2[1].FirstName);
				Assert.AreEqual("B", test2[2].FirstName);
				Assert.AreEqual("C", test2[3].FirstName);
				Assert.AreEqual("D", test2[4].FirstName);

				var test3 = dataSource.From<Employee>(new { Title = uniqueKey }).ToDictionary<string, Employee, ConcurrentDictionary<string, Employee>>("FirstName").Execute();
				Assert.IsInstanceOfType(test3, typeof(ConcurrentDictionary<string, Employee>));
				Assert.AreEqual("1", test3["A"].LastName);
				Assert.AreEqual("2", test3["B"].LastName);
				Assert.AreEqual("3", test3["C"].LastName);
				Assert.AreEqual("4", test3["D"].LastName);

				var test4 = dataSource.From<Employee>(new { Title = uniqueKey }).ToDictionary<int, Employee, ConcurrentDictionary<int, Employee>>(e => int.Parse(e.LastName)).Execute();
				Assert.IsInstanceOfType(test4, typeof(ConcurrentDictionary<int, Employee>));
				Assert.AreEqual("A", test4[1].FirstName);
				Assert.AreEqual("B", test4[2].FirstName);
				Assert.AreEqual("C", test4[3].FirstName);
				Assert.AreEqual("D", test4[4].FirstName);

				var test5 = dataSource.From<Employee>(new { Title = uniqueKey }).ToImmutableDictionary<string>("FirstName").Execute();
				Assert.IsInstanceOfType(test5, typeof(ImmutableDictionary<string, Employee>));
				Assert.AreEqual("1", test5["A"].LastName);
				Assert.AreEqual("2", test5["B"].LastName);
				Assert.AreEqual("3", test5["C"].LastName);
				Assert.AreEqual("4", test5["D"].LastName);

				var test6 = dataSource.From<Employee>(new { Title = uniqueKey }).ToImmutableDictionary(e => int.Parse(e.LastName)).Execute();
				Assert.IsInstanceOfType(test6, typeof(ImmutableDictionary<int, Employee>));
				Assert.AreEqual("A", test6[1].FirstName);
				Assert.AreEqual("B", test6[2].FirstName);
				Assert.AreEqual("C", test6[3].FirstName);
				Assert.AreEqual("D", test6[4].FirstName);
			}
			finally
			{
				Release(dataSource);
			}
		}

		[DataTestMethod, BasicData(DataSourceGroup.Primary)]
		public void ToDictionary(string dataSourceName, DataSourceType mode)
		{
			var dataSource = DataSource(dataSourceName, mode);
			try
			{
				var uniqueKey = Guid.NewGuid().ToString();

				var emp1 = new Employee() { FirstName = "A", LastName = "1", Title = uniqueKey };
				var emp2 = new Employee() { FirstName = "B", LastName = "2", Title = uniqueKey };
				var emp3 = new Employee() { FirstName = "C", LastName = "3", Title = uniqueKey };
				var emp4 = new Employee() { FirstName = "D", LastName = "4", Title = uniqueKey };

				emp1 = dataSource.Insert(EmployeeTableName, emp1).ToObject<Employee>().Execute();
				emp2 = dataSource.Insert(EmployeeTableName, emp2).ToObject<Employee>().Execute();
				emp3 = dataSource.Insert(EmployeeTableName, emp3).ToObject<Employee>().Execute();
				emp4 = dataSource.Insert(EmployeeTableName, emp4).ToObject<Employee>().Execute();

				var test1 = dataSource.From(EmployeeTableName, new { Title = uniqueKey }).ToDictionary<string, Employee>("FirstName").Execute();

				Assert.AreEqual("1", test1["A"].LastName);
				Assert.AreEqual("2", test1["B"].LastName);
				Assert.AreEqual("3", test1["C"].LastName);
				Assert.AreEqual("4", test1["D"].LastName);

				var test2 = dataSource.From(EmployeeTableName, new { Title = uniqueKey }).ToDictionary<int, Employee>(e => int.Parse(e.LastName)).Execute();

				Assert.AreEqual("A", test2[1].FirstName);
				Assert.AreEqual("B", test2[2].FirstName);
				Assert.AreEqual("C", test2[3].FirstName);
				Assert.AreEqual("D", test2[4].FirstName);

				var test3 = dataSource.From(EmployeeTableName, new { Title = uniqueKey }).ToDictionary<string, Employee, ConcurrentDictionary<string, Employee>>("FirstName").Execute();
				Assert.IsInstanceOfType(test3, typeof(ConcurrentDictionary<string, Employee>));
				Assert.AreEqual("1", test3["A"].LastName);
				Assert.AreEqual("2", test3["B"].LastName);
				Assert.AreEqual("3", test3["C"].LastName);
				Assert.AreEqual("4", test3["D"].LastName);

				var test4 = dataSource.From(EmployeeTableName, new { Title = uniqueKey }).ToDictionary<int, Employee, ConcurrentDictionary<int, Employee>>(e => int.Parse(e.LastName)).Execute();
				Assert.IsInstanceOfType(test4, typeof(ConcurrentDictionary<int, Employee>));
				Assert.AreEqual("A", test4[1].FirstName);
				Assert.AreEqual("B", test4[2].FirstName);
				Assert.AreEqual("C", test4[3].FirstName);
				Assert.AreEqual("D", test4[4].FirstName);

				var test5 = dataSource.From(EmployeeTableName, new { Title = uniqueKey }).ToImmutableDictionary<string, Employee>("FirstName").Execute();
				Assert.IsInstanceOfType(test5, typeof(ImmutableDictionary<string, Employee>));
				Assert.AreEqual("1", test5["A"].LastName);
				Assert.AreEqual("2", test5["B"].LastName);
				Assert.AreEqual("3", test5["C"].LastName);
				Assert.AreEqual("4", test5["D"].LastName);

				var test6 = dataSource.From(EmployeeTableName, new { Title = uniqueKey }).ToImmutableDictionary<int, Employee>(e => int.Parse(e.LastName)).Execute();
				Assert.IsInstanceOfType(test6, typeof(ImmutableDictionary<int, Employee>));
				Assert.AreEqual("A", test6[1].FirstName);
				Assert.AreEqual("B", test6[2].FirstName);
				Assert.AreEqual("C", test6[3].FirstName);
				Assert.AreEqual("D", test6[4].FirstName);
			}
			finally
			{
				Release(dataSource);
			}
		}

		[DataTestMethod, BasicData(DataSourceGroup.Primary)]
		public void Sorting_InferredCollection_AutoTableSelection(string dataSourceName, DataSourceType mode)
		{
			var dataSource = DataSource(dataSourceName, mode);
			try
			{
				var uniqueKey = Guid.NewGuid().ToString();

				var emp1 = new Employee() { FirstName = "A", LastName = "2", Title = uniqueKey };
				var emp2 = new Employee() { FirstName = "B", LastName = "2", Title = uniqueKey };
				var emp3 = new Employee() { FirstName = "C", LastName = "1", Title = uniqueKey };
				var emp4 = new Employee() { FirstName = "D", LastName = "1", Title = uniqueKey };

				emp1 = dataSource.Insert(emp1).ToObject().Execute();
				emp2 = dataSource.Insert(emp2).ToObject().Execute();
				emp3 = dataSource.Insert(emp3).ToObject().Execute();
				emp4 = dataSource.Insert(emp4).ToObject().Execute();

				var test1 = dataSource.From<EmployeeLookup>(new { Title = uniqueKey }).WithSorting("FirstName").ToCollection(CollectionOptions.InferConstructor).Execute();
				Assert.AreEqual(emp1.EmployeeKey, test1[0].EmployeeKey);
				Assert.AreEqual(emp2.EmployeeKey, test1[1].EmployeeKey);
				Assert.AreEqual(emp3.EmployeeKey, test1[2].EmployeeKey);
				Assert.AreEqual(emp4.EmployeeKey, test1[3].EmployeeKey);

				var test2 = dataSource.From<EmployeeLookup>(new { Title = uniqueKey }).WithSorting(new SortExpression("FirstName", SortDirection.Descending)).ToCollection(CollectionOptions.InferConstructor).Execute();
				Assert.AreEqual(emp4.EmployeeKey, test2[0].EmployeeKey);
				Assert.AreEqual(emp3.EmployeeKey, test2[1].EmployeeKey);
				Assert.AreEqual(emp2.EmployeeKey, test2[2].EmployeeKey);
				Assert.AreEqual(emp1.EmployeeKey, test2[3].EmployeeKey);

				var test3 = dataSource.From<EmployeeLookup>(new { Title = uniqueKey }).WithSorting("LastName", "FirstName").ToCollection(CollectionOptions.InferConstructor).Execute();
				Assert.AreEqual(emp3.EmployeeKey, test3[0].EmployeeKey);
				Assert.AreEqual(emp4.EmployeeKey, test3[1].EmployeeKey);
				Assert.AreEqual(emp1.EmployeeKey, test3[2].EmployeeKey);
				Assert.AreEqual(emp2.EmployeeKey, test3[3].EmployeeKey);
			}
			finally
			{
				Release(dataSource);
			}
		}

		[DataTestMethod, BasicData(DataSourceGroup.Primary)]
		public void Sorting_InferredCollection(string dataSourceName, DataSourceType mode)
		{
			var dataSource = DataSource(dataSourceName, mode);
			try
			{
				var uniqueKey = Guid.NewGuid().ToString();

				var emp1 = new Employee() { FirstName = "A", LastName = "2", Title = uniqueKey };
				var emp2 = new Employee() { FirstName = "B", LastName = "2", Title = uniqueKey };
				var emp3 = new Employee() { FirstName = "C", LastName = "1", Title = uniqueKey };
				var emp4 = new Employee() { FirstName = "D", LastName = "1", Title = uniqueKey };

				emp1 = dataSource.Insert(EmployeeTableName, emp1).ToObject<Employee>().Execute();
				emp2 = dataSource.Insert(EmployeeTableName, emp2).ToObject<Employee>().Execute();
				emp3 = dataSource.Insert(EmployeeTableName, emp3).ToObject<Employee>().Execute();
				emp4 = dataSource.Insert(EmployeeTableName, emp4).ToObject<Employee>().Execute();

				var test1 = dataSource.From(EmployeeTableName, new { Title = uniqueKey }).WithSorting("FirstName").ToCollection<EmployeeLookup>(CollectionOptions.InferConstructor).Execute();
				Assert.AreEqual(emp1.EmployeeKey, test1[0].EmployeeKey);
				Assert.AreEqual(emp2.EmployeeKey, test1[1].EmployeeKey);
				Assert.AreEqual(emp3.EmployeeKey, test1[2].EmployeeKey);
				Assert.AreEqual(emp4.EmployeeKey, test1[3].EmployeeKey);

				var test2 = dataSource.From(EmployeeTableName, new { Title = uniqueKey }).WithSorting(new SortExpression("FirstName", SortDirection.Descending)).ToCollection<EmployeeLookup>(CollectionOptions.InferConstructor).Execute();
				Assert.AreEqual(emp4.EmployeeKey, test2[0].EmployeeKey);
				Assert.AreEqual(emp3.EmployeeKey, test2[1].EmployeeKey);
				Assert.AreEqual(emp2.EmployeeKey, test2[2].EmployeeKey);
				Assert.AreEqual(emp1.EmployeeKey, test2[3].EmployeeKey);

				var test3 = dataSource.From(EmployeeTableName, new { Title = uniqueKey }).WithSorting("LastName", "FirstName").ToCollection<EmployeeLookup>(CollectionOptions.InferConstructor).Execute();
				Assert.AreEqual(emp3.EmployeeKey, test3[0].EmployeeKey);
				Assert.AreEqual(emp4.EmployeeKey, test3[1].EmployeeKey);
				Assert.AreEqual(emp1.EmployeeKey, test3[2].EmployeeKey);
				Assert.AreEqual(emp2.EmployeeKey, test3[3].EmployeeKey);
			}
			finally
			{
				Release(dataSource);
			}
		}

#if SQLITE

        [DataTestMethod, BasicData(DataSourceGroup.Primary)]
        public void ToImmutableObject(string dataSourceName, DataSourceType mode)
        {
            var dataSource = DataSource(dataSourceName, mode);
            try
            {
                var uniqueKey = Guid.NewGuid().ToString();

                var emp1 = new Employee() { FirstName = "A", LastName = "1", Title = uniqueKey };
                dataSource.Insert(EmployeeTableName, emp1).ToObject<Employee>().Execute();

                var lookup = dataSource.From(EmployeeTableName, new { Title = uniqueKey }).ToObject<EmployeeLookup>().WithConstructor<long, string, string>().Execute();

                Assert.AreEqual("A", lookup.FirstName);
                Assert.AreEqual("1", lookup.LastName);
            }
            finally
            {
                Release(dataSource);
            }
        }

#elif MYSQL

		[DataTestMethod, BasicData(DataSourceGroup.Primary)]
		public void ToImmutableObject(string dataSourceName, DataSourceType mode)
		{
			var dataSource = DataSource(dataSourceName, mode);
			try
			{
				var uniqueKey = Guid.NewGuid().ToString();

				var emp1 = new Employee() { FirstName = "A", LastName = "1", Title = uniqueKey };
				dataSource.Insert(EmployeeTableName, emp1).ToObject<Employee>().Execute();

				var lookup = dataSource.From(EmployeeTableName, new { Title = uniqueKey }).ToObject<EmployeeLookup>().WithConstructor<ulong, string, string>().Execute();

				Assert.AreEqual("A", lookup.FirstName);
				Assert.AreEqual("1", lookup.LastName);
			}
			finally
			{
				Release(dataSource);
			}
		}

#else

		[DataTestMethod, BasicData(DataSourceGroup.Primary)]
		public void ToImmutableObject(string dataSourceName, DataSourceType mode)
		{
			var dataSource = DataSource(dataSourceName, mode);
			try
			{
				var uniqueKey = Guid.NewGuid().ToString();

				var emp1 = new Employee() { FirstName = "A", LastName = "1", Title = uniqueKey };
				dataSource.Insert(EmployeeTableName, emp1).ToObject<Employee>().Execute();

				var lookup = dataSource.From(EmployeeTableName, new { Title = uniqueKey }).ToObject<EmployeeLookup>().WithConstructor<int, string, string>().Execute();

				Assert.AreEqual("A", lookup.FirstName);
				Assert.AreEqual("1", lookup.LastName);
			}
			finally
			{
				Release(dataSource);
			}
		}

		[DataTestMethod, BasicData(DataSourceGroup.Primary)]
		public void ToImmutableObject_AutoTableSelection(string dataSourceName, DataSourceType mode)
		{
			var dataSource = DataSource(dataSourceName, mode);
			try
			{
				var uniqueKey = Guid.NewGuid().ToString();

				var emp1 = new Employee() { FirstName = "A", LastName = "1", Title = uniqueKey };
				dataSource.Insert(emp1).ToObject().Execute();

				var lookup = dataSource.From<EmployeeLookup>(new { Title = uniqueKey }).ToObject().WithConstructor<int, string, string>().Execute();

				Assert.AreEqual("A", lookup.FirstName);
				Assert.AreEqual("1", lookup.LastName);
			}
			finally
			{
				Release(dataSource);
			}
		}

#endif

#if SQLITE

        [DataTestMethod, BasicData(DataSourceGroup.Primary)]
        public void ToDictionary_ImmutableObject(string dataSourceName, DataSourceType mode)
        {
            var dataSource = DataSource(dataSourceName, mode);
            try
            {
                var uniqueKey = Guid.NewGuid().ToString();

                var emp1 = new Employee() { FirstName = "A", LastName = "1", Title = uniqueKey };
                var emp2 = new Employee() { FirstName = "B", LastName = "2", Title = uniqueKey };
                var emp3 = new Employee() { FirstName = "C", LastName = "3", Title = uniqueKey };
                var emp4 = new Employee() { FirstName = "D", LastName = "4", Title = uniqueKey };

                dataSource.Insert(EmployeeTableName, emp1).WithRefresh().Execute();
                dataSource.Insert(EmployeeTableName, emp2).WithRefresh().Execute();
                dataSource.Insert(EmployeeTableName, emp3).WithRefresh().Execute();
                dataSource.Insert(EmployeeTableName, emp4).WithRefresh().Execute();

                var test1 = dataSource.From(EmployeeTableName, new { Title = uniqueKey }).ToDictionary<string, EmployeeLookup>("FirstName").WithConstructor<long, string, string>().Execute();

                Assert.AreEqual("1", test1["A"].LastName);
                Assert.AreEqual("2", test1["B"].LastName);
                Assert.AreEqual("3", test1["C"].LastName);
                Assert.AreEqual("4", test1["D"].LastName);

                var test2 = dataSource.From(EmployeeTableName, new { Title = uniqueKey }).ToDictionary<int, EmployeeLookup>(e => int.Parse(e.LastName)).WithConstructor<long, string, string>().Execute();

                Assert.AreEqual("A", test2[1].FirstName);
                Assert.AreEqual("B", test2[2].FirstName);
                Assert.AreEqual("C", test2[3].FirstName);
                Assert.AreEqual("D", test2[4].FirstName);

                var test3 = dataSource.From(EmployeeTableName, new { Title = uniqueKey }).ToDictionary<string, EmployeeLookup, ConcurrentDictionary<string, EmployeeLookup>>("FirstName").WithConstructor<long, string, string>().Execute();
                Assert.IsInstanceOfType(test3, typeof(ConcurrentDictionary<string, EmployeeLookup>));
                Assert.AreEqual("1", test3["A"].LastName);
                Assert.AreEqual("2", test3["B"].LastName);
                Assert.AreEqual("3", test3["C"].LastName);
                Assert.AreEqual("4", test3["D"].LastName);

                var test4 = dataSource.From(EmployeeTableName, new { Title = uniqueKey }).ToDictionary<int, EmployeeLookup, ConcurrentDictionary<int, EmployeeLookup>>(e => int.Parse(e.LastName)).WithConstructor<long, string, string>().Execute();
                Assert.IsInstanceOfType(test4, typeof(ConcurrentDictionary<int, EmployeeLookup>));
                Assert.AreEqual("A", test4[1].FirstName);
                Assert.AreEqual("B", test4[2].FirstName);
                Assert.AreEqual("C", test4[3].FirstName);
                Assert.AreEqual("D", test4[4].FirstName);

                var test5 = dataSource.From(EmployeeTableName, new { Title = uniqueKey }).ToImmutableDictionary<string, EmployeeLookup>("FirstName").WithConstructor<long, string, string>().Execute();
                Assert.IsInstanceOfType(test3, typeof(ConcurrentDictionary<string, EmployeeLookup>));
                Assert.AreEqual("1", test5["A"].LastName);
                Assert.AreEqual("2", test5["B"].LastName);
                Assert.AreEqual("3", test5["C"].LastName);
                Assert.AreEqual("4", test5["D"].LastName);

                var test6 = dataSource.From(EmployeeTableName, new { Title = uniqueKey }).ToImmutableDictionary<int, EmployeeLookup>(e => int.Parse(e.LastName)).WithConstructor<long, string, string>().Execute();
                Assert.IsInstanceOfType(test4, typeof(ConcurrentDictionary<int, EmployeeLookup>));
                Assert.AreEqual("A", test6[1].FirstName);
                Assert.AreEqual("B", test6[2].FirstName);
                Assert.AreEqual("C", test6[3].FirstName);
                Assert.AreEqual("D", test6[4].FirstName);
            }
            finally
            {
                Release(dataSource);
            }
        }

#elif MYSQL

		[DataTestMethod, BasicData(DataSourceGroup.Primary)]
		public void ToDictionary_ImmutableObject(string dataSourceName, DataSourceType mode)
		{
			var dataSource = DataSource(dataSourceName, mode);
			try
			{
				var uniqueKey = Guid.NewGuid().ToString();

				var emp1 = new Employee() { FirstName = "A", LastName = "1", Title = uniqueKey };
				var emp2 = new Employee() { FirstName = "B", LastName = "2", Title = uniqueKey };
				var emp3 = new Employee() { FirstName = "C", LastName = "3", Title = uniqueKey };
				var emp4 = new Employee() { FirstName = "D", LastName = "4", Title = uniqueKey };

				dataSource.Insert(EmployeeTableName, emp1).WithRefresh().Execute();
				dataSource.Insert(EmployeeTableName, emp2).WithRefresh().Execute();
				dataSource.Insert(EmployeeTableName, emp3).WithRefresh().Execute();
				dataSource.Insert(EmployeeTableName, emp4).WithRefresh().Execute();

				var test1 = dataSource.From(EmployeeTableName, new { Title = uniqueKey }).ToDictionary<string, EmployeeLookup>("FirstName").WithConstructor<ulong, string, string>().Execute();

				Assert.AreEqual("1", test1["A"].LastName);
				Assert.AreEqual("2", test1["B"].LastName);
				Assert.AreEqual("3", test1["C"].LastName);
				Assert.AreEqual("4", test1["D"].LastName);

				var test2 = dataSource.From(EmployeeTableName, new { Title = uniqueKey }).ToDictionary<int, EmployeeLookup>(e => int.Parse(e.LastName)).WithConstructor<ulong, string, string>().Execute();

				Assert.AreEqual("A", test2[1].FirstName);
				Assert.AreEqual("B", test2[2].FirstName);
				Assert.AreEqual("C", test2[3].FirstName);
				Assert.AreEqual("D", test2[4].FirstName);

				var test3 = dataSource.From(EmployeeTableName, new { Title = uniqueKey }).ToDictionary<string, EmployeeLookup, ConcurrentDictionary<string, EmployeeLookup>>("FirstName").WithConstructor<ulong, string, string>().Execute();
				Assert.IsInstanceOfType(test3, typeof(ConcurrentDictionary<string, EmployeeLookup>));
				Assert.AreEqual("1", test3["A"].LastName);
				Assert.AreEqual("2", test3["B"].LastName);
				Assert.AreEqual("3", test3["C"].LastName);
				Assert.AreEqual("4", test3["D"].LastName);

				var test4 = dataSource.From(EmployeeTableName, new { Title = uniqueKey }).ToDictionary<int, EmployeeLookup, ConcurrentDictionary<int, EmployeeLookup>>(e => int.Parse(e.LastName)).WithConstructor<ulong, string, string>().Execute();
				Assert.IsInstanceOfType(test4, typeof(ConcurrentDictionary<int, EmployeeLookup>));
				Assert.AreEqual("A", test4[1].FirstName);
				Assert.AreEqual("B", test4[2].FirstName);
				Assert.AreEqual("C", test4[3].FirstName);
				Assert.AreEqual("D", test4[4].FirstName);

				var test5 = dataSource.From(EmployeeTableName, new { Title = uniqueKey }).ToImmutableDictionary<string, EmployeeLookup>("FirstName").WithConstructor<ulong, string, string>().Execute();
				Assert.IsInstanceOfType(test3, typeof(ConcurrentDictionary<string, EmployeeLookup>));
				Assert.AreEqual("1", test5["A"].LastName);
				Assert.AreEqual("2", test5["B"].LastName);
				Assert.AreEqual("3", test5["C"].LastName);
				Assert.AreEqual("4", test5["D"].LastName);

				var test6 = dataSource.From(EmployeeTableName, new { Title = uniqueKey }).ToImmutableDictionary<int, EmployeeLookup>(e => int.Parse(e.LastName)).WithConstructor<ulong, string, string>().Execute();
				Assert.IsInstanceOfType(test4, typeof(ConcurrentDictionary<int, EmployeeLookup>));
				Assert.AreEqual("A", test6[1].FirstName);
				Assert.AreEqual("B", test6[2].FirstName);
				Assert.AreEqual("C", test6[3].FirstName);
				Assert.AreEqual("D", test6[4].FirstName);
			}
			finally
			{
				Release(dataSource);
			}
		}

#else

		[DataTestMethod, BasicData(DataSourceGroup.Primary)]
		public void ToDictionary_ImmutableObject(string dataSourceName, DataSourceType mode)
		{
			var dataSource = DataSource(dataSourceName, mode);
			try
			{
				var uniqueKey = Guid.NewGuid().ToString();

				var emp1 = new Employee() { FirstName = "A", LastName = "1", Title = uniqueKey };
				var emp2 = new Employee() { FirstName = "B", LastName = "2", Title = uniqueKey };
				var emp3 = new Employee() { FirstName = "C", LastName = "3", Title = uniqueKey };
				var emp4 = new Employee() { FirstName = "D", LastName = "4", Title = uniqueKey };

				dataSource.Insert(EmployeeTableName, emp1).WithRefresh().Execute();
				dataSource.Insert(EmployeeTableName, emp2).WithRefresh().Execute();
				dataSource.Insert(EmployeeTableName, emp3).WithRefresh().Execute();
				dataSource.Insert(EmployeeTableName, emp4).WithRefresh().Execute();

				var test1 = dataSource.From(EmployeeTableName, new { Title = uniqueKey }).ToDictionary<string, EmployeeLookup>("FirstName").WithConstructor<int, string, string>().Execute();

				Assert.AreEqual("1", test1["A"].LastName);
				Assert.AreEqual("2", test1["B"].LastName);
				Assert.AreEqual("3", test1["C"].LastName);
				Assert.AreEqual("4", test1["D"].LastName);

				var test2 = dataSource.From(EmployeeTableName, new { Title = uniqueKey }).ToDictionary<int, EmployeeLookup>(e => int.Parse(e.LastName)).WithConstructor<int, string, string>().Execute();

				Assert.AreEqual("A", test2[1].FirstName);
				Assert.AreEqual("B", test2[2].FirstName);
				Assert.AreEqual("C", test2[3].FirstName);
				Assert.AreEqual("D", test2[4].FirstName);

				var test3 = dataSource.From(EmployeeTableName, new { Title = uniqueKey }).ToDictionary<string, EmployeeLookup, ConcurrentDictionary<string, EmployeeLookup>>("FirstName").WithConstructor<int, string, string>().Execute();
				Assert.IsInstanceOfType(test3, typeof(ConcurrentDictionary<string, EmployeeLookup>));
				Assert.AreEqual("1", test3["A"].LastName);
				Assert.AreEqual("2", test3["B"].LastName);
				Assert.AreEqual("3", test3["C"].LastName);
				Assert.AreEqual("4", test3["D"].LastName);

				var test4 = dataSource.From(EmployeeTableName, new { Title = uniqueKey }).ToDictionary<int, EmployeeLookup, ConcurrentDictionary<int, EmployeeLookup>>(e => int.Parse(e.LastName)).WithConstructor<int, string, string>().Execute();
				Assert.IsInstanceOfType(test4, typeof(ConcurrentDictionary<int, EmployeeLookup>));
				Assert.AreEqual("A", test4[1].FirstName);
				Assert.AreEqual("B", test4[2].FirstName);
				Assert.AreEqual("C", test4[3].FirstName);
				Assert.AreEqual("D", test4[4].FirstName);

				var test5 = dataSource.From(EmployeeTableName, new { Title = uniqueKey }).ToImmutableDictionary<string, EmployeeLookup>("FirstName").WithConstructor<int, string, string>().Execute();
				Assert.IsInstanceOfType(test3, typeof(ConcurrentDictionary<string, EmployeeLookup>));
				Assert.AreEqual("1", test5["A"].LastName);
				Assert.AreEqual("2", test5["B"].LastName);
				Assert.AreEqual("3", test5["C"].LastName);
				Assert.AreEqual("4", test5["D"].LastName);

				var test6 = dataSource.From(EmployeeTableName, new { Title = uniqueKey }).ToImmutableDictionary<int, EmployeeLookup>(e => int.Parse(e.LastName)).WithConstructor<int, string, string>().Execute();
				Assert.IsInstanceOfType(test4, typeof(ConcurrentDictionary<int, EmployeeLookup>));
				Assert.AreEqual("A", test6[1].FirstName);
				Assert.AreEqual("B", test6[2].FirstName);
				Assert.AreEqual("C", test6[3].FirstName);
				Assert.AreEqual("D", test6[4].FirstName);
			}
			finally
			{
				Release(dataSource);
			}
		}

#endif
	}
}<|MERGE_RESOLUTION|>--- conflicted
+++ resolved
@@ -1215,85 +1215,20 @@
 				var find2 = dataSource.GetByKey(EmployeeTableName, emp2.EmployeeKey.Value).ToObject<Employee>().Execute();
 				Assert.AreEqual(emp2.EmployeeKey, find2.EmployeeKey, "The wrong employee was returned");
 
-<<<<<<< HEAD
-				var test3 = dataSource.From(EmployeeTableName, new { Title = uniqueKey }).WithSorting("LastName", "FirstName").ToImmutableList<Employee>().Execute();
-				Assert.AreEqual(emp3.EmployeeKey, test3[0].EmployeeKey);
-				Assert.AreEqual(emp4.EmployeeKey, test3[1].EmployeeKey);
-				Assert.AreEqual(emp1.EmployeeKey, test3[2].EmployeeKey);
-				Assert.AreEqual(emp2.EmployeeKey, test3[3].EmployeeKey);
-			}
-			finally
-			{
-				Release(dataSource);
-			}
-		}
-
-		[DataTestMethod, BasicData(DataSourceGroup.Primary)]
-		public void GetByKey(string dataSourceName, DataSourceType mode)
-		{
-			var dataSource = DataSource(dataSourceName, mode);
-			try
-			{
-				var emp1 = new Employee() { FirstName = "A", LastName = "1" };
-				var emp2 = new Employee() { FirstName = "B", LastName = "2" };
-				var emp3 = new Employee() { FirstName = "C", LastName = "3" };
-				var emp4 = new Employee() { FirstName = "D", LastName = "4" };
-
-				emp1 = dataSource.Insert(EmployeeTableName, emp1).ToObject<Employee>().Execute();
-				emp2 = dataSource.Insert(EmployeeTableName, emp2).ToObject<Employee>().Execute();
-				emp3 = dataSource.Insert(EmployeeTableName, emp3).ToObject<Employee>().Execute();
-				emp4 = dataSource.Insert(EmployeeTableName, emp4).ToObject<Employee>().Execute();
-
-				var find2 = dataSource.GetByKey<Employee>(emp2.EmployeeKey.Value).ToObject().Execute();
-				Assert.AreEqual(emp2.EmployeeKey, find2.EmployeeKey, "The wrong employee was returned");
-			}
-			finally
-			{
-				Release(dataSource);
-			}
-		}
-
-
-		[DataTestMethod, BasicData(DataSourceGroup.Primary)]
-		public void GetByKeyWithTableAndView(string dataSourceName, DataSourceType mode)
-		{
-			var dataSource = DataSource(dataSourceName, mode);
-			try
-			{
-				var emp1 = new Employee() { FirstName = "A", LastName = "1" };
-				var emp2 = new Employee() { FirstName = "B", LastName = "2" };
-				var emp3 = new Employee() { FirstName = "C", LastName = "3" };
-				var emp4 = new Employee() { FirstName = "D", LastName = "4" };
-
-				emp1 = dataSource.Insert(EmployeeTableName, emp1).ToObject<Employee>().Execute();
-				emp2 = dataSource.Insert(EmployeeTableName, emp2).ToObject<Employee>().Execute();
-				emp3 = dataSource.Insert(EmployeeTableName, emp3).ToObject<Employee>().Execute();
-				emp4 = dataSource.Insert(EmployeeTableName, emp4).ToObject<Employee>().Execute();
-
-				var find2 = dataSource.GetByKey<EmployeeWithView>(emp2.EmployeeKey.Value).ToObject().Execute();
-				Assert.AreEqual(emp2.EmployeeKey, find2.EmployeeKey, "The wrong employee was returned");
-=======
 				var list = dataSource.GetByKeyList(EmployeeTableName, new[] { emp2.EmployeeKey.Value, emp3.EmployeeKey.Value, emp4.EmployeeKey.Value }).ToCollection<Employee>().Execute();
 				Assert.AreEqual(3, list.Count, "GetByKeyList returned the wrong number of rows");
 				Assert.IsTrue(list.Any(e => e.EmployeeKey == emp2.EmployeeKey));
 				Assert.IsTrue(list.Any(e => e.EmployeeKey == emp3.EmployeeKey));
 				Assert.IsTrue(list.Any(e => e.EmployeeKey == emp4.EmployeeKey));
->>>>>>> fa55d9c6
-			}
-			finally
-			{
-				Release(dataSource);
-			}
-		}
-
-
-
-		[DataTestMethod, BasicData(DataSourceGroup.Primary)]
-<<<<<<< HEAD
-		public void GetByKeyList(string dataSourceName, DataSourceType mode)
-=======
+			}
+			finally
+			{
+				Release(dataSource);
+			}
+		}
+
+		[DataTestMethod, BasicData(DataSourceGroup.Primary)]
 		public void GetByKeyListWithTableAndView(string dataSourceName, DataSourceType mode)
->>>>>>> fa55d9c6
 		{
 			var dataSource = DataSource(dataSourceName, mode);
 			try
@@ -1311,11 +1246,7 @@
 				var find2 = dataSource.GetByKey(EmployeeTableName, emp2.EmployeeKey.Value).ToObject<Employee>().Execute();
 				Assert.AreEqual(emp2.EmployeeKey, find2.EmployeeKey, "The wrong employee was returned");
 
-<<<<<<< HEAD
-				var list = dataSource.GetByKeyList(EmployeeTableName, new[] { emp2.EmployeeKey.Value, emp3.EmployeeKey.Value, emp4.EmployeeKey.Value }).ToCollection<Employee>().Execute();
-=======
-				var list = dataSource.GetByKeyList(EmployeeTableName, new[] { emp2.EmployeeKey.Value, emp3.EmployeeKey.Value, emp4.EmployeeKey.Value }).ToCollection<EmployeeWithView>().Execute();
->>>>>>> fa55d9c6
+				var list = dataSource.GetByKeyList<EmployeeWithView>(new[] { emp2.EmployeeKey.Value, emp3.EmployeeKey.Value, emp4.EmployeeKey.Value }).ToCollection().Execute();
 				Assert.AreEqual(3, list.Count, "GetByKeyList returned the wrong number of rows");
 				Assert.IsTrue(list.Any(e => e.EmployeeKey == emp2.EmployeeKey));
 				Assert.IsTrue(list.Any(e => e.EmployeeKey == emp3.EmployeeKey));
@@ -1329,11 +1260,7 @@
 
 
 		[DataTestMethod, BasicData(DataSourceGroup.Primary)]
-<<<<<<< HEAD
-		public void GetByKeyListWithTableAndView(string dataSourceName, DataSourceType mode)
-=======
 		public void GetByKeyListWithRecord(string dataSourceName, DataSourceType mode)
->>>>>>> fa55d9c6
 		{
 			var dataSource = DataSource(dataSourceName, mode);
 			try
@@ -1351,13 +1278,8 @@
 				var find2 = dataSource.GetByKey(EmployeeTableName, emp2.EmployeeKey.Value).ToObject<Employee>().Execute();
 				Assert.AreEqual(emp2.EmployeeKey, find2.EmployeeKey, "The wrong employee was returned");
 
-<<<<<<< HEAD
-				var list = dataSource.GetByKeyList<EmployeeWithView>(new[] { emp2.EmployeeKey.Value, emp3.EmployeeKey.Value, emp4.EmployeeKey.Value }).ToCollection().Execute();
-				Assert.AreEqual(3, list.Count, "GetByKeyList returned the wrong number of rows");
-=======
 				var list = dataSource.GetByKeyList(EmployeeTableName, new[] { emp2.EmployeeKey.Value, emp3.EmployeeKey.Value, emp4.EmployeeKey.Value }).ToCollection<EmployeeRecord>().Execute();
 				Assert.AreEqual(3, list.Count, "GetByKey returned the wrong number of rows");
->>>>>>> fa55d9c6
 				Assert.IsTrue(list.Any(e => e.EmployeeKey == emp2.EmployeeKey));
 				Assert.IsTrue(list.Any(e => e.EmployeeKey == emp3.EmployeeKey));
 				Assert.IsTrue(list.Any(e => e.EmployeeKey == emp4.EmployeeKey));
@@ -1367,7 +1289,6 @@
 				Release(dataSource);
 			}
 		}
-
 
 		[DataTestMethod, BasicData(DataSourceGroup.Primary)]
 		public void GetByKeyList_InferredTableName(string dataSourceName, DataSourceType mode)
