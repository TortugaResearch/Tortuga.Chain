--- conflicted
+++ resolved
@@ -1143,6 +1143,7 @@
 			}
 		}
 
+
 		[DataTestMethod, BasicData(DataSourceGroup.Primary)]
 		public void GetByKeyWithRecord(string dataSourceName, DataSourceType mode)
 		{
@@ -1159,21 +1160,17 @@
 				emp3 = dataSource.Insert(EmployeeTableName, emp3).ToObject<EmployeeRecord>().Execute();
 				emp4 = dataSource.Insert(EmployeeTableName, emp4).ToObject<EmployeeRecord>().Execute();
 
-<<<<<<< HEAD
-				var test3 = dataSource.From(EmployeeTableName, new { Title = uniqueKey }).WithSorting("LastName", "FirstName").ToImmutableList<Employee>().Execute();
-				Assert.AreEqual(emp3.EmployeeKey, test3[0].EmployeeKey);
-				Assert.AreEqual(emp4.EmployeeKey, test3[1].EmployeeKey);
-				Assert.AreEqual(emp1.EmployeeKey, test3[2].EmployeeKey);
-				Assert.AreEqual(emp2.EmployeeKey, test3[3].EmployeeKey);
-			}
-			finally
-			{
-				Release(dataSource);
-			}
-		}
-
-		[DataTestMethod, BasicData(DataSourceGroup.Primary)]
-		public void GetByKey(string dataSourceName, DataSourceType mode)
+				var find2 = dataSource.GetByKey<EmployeeRecord>(emp2.EmployeeKey.Value).ToObject().Execute();
+				Assert.AreEqual(emp2.EmployeeKey, find2.EmployeeKey, "The wrong employee was returned");
+			}
+			finally
+			{
+				Release(dataSource);
+			}
+		}
+
+		[DataTestMethod, BasicData(DataSourceGroup.Primary)]
+		public void GetByKeyWithTableAndView(string dataSourceName, DataSourceType mode)
 		{
 			var dataSource = DataSource(dataSourceName, mode);
 			try
@@ -1188,7 +1185,7 @@
 				emp3 = dataSource.Insert(EmployeeTableName, emp3).ToObject<Employee>().Execute();
 				emp4 = dataSource.Insert(EmployeeTableName, emp4).ToObject<Employee>().Execute();
 
-				var find2 = dataSource.GetByKey<Employee>(emp2.EmployeeKey.Value).ToObject().Execute();
+				var find2 = dataSource.GetByKey<EmployeeWithView>(emp2.EmployeeKey.Value).ToObject().Execute();
 				Assert.AreEqual(emp2.EmployeeKey, find2.EmployeeKey, "The wrong employee was returned");
 			}
 			finally
@@ -1198,8 +1195,9 @@
 		}
 
 
-		[DataTestMethod, BasicData(DataSourceGroup.Primary)]
-		public void GetByKeyWithTableAndView(string dataSourceName, DataSourceType mode)
+
+		[DataTestMethod, BasicData(DataSourceGroup.Primary)]
+		public void GetByKeyList(string dataSourceName, DataSourceType mode)
 		{
 			var dataSource = DataSource(dataSourceName, mode);
 			try
@@ -1214,22 +1212,23 @@
 				emp3 = dataSource.Insert(EmployeeTableName, emp3).ToObject<Employee>().Execute();
 				emp4 = dataSource.Insert(EmployeeTableName, emp4).ToObject<Employee>().Execute();
 
-				var find2 = dataSource.GetByKey<EmployeeWithView>(emp2.EmployeeKey.Value).ToObject().Execute();
-=======
-				var find2 = dataSource.GetByKey<EmployeeRecord>(emp2.EmployeeKey.Value).ToObject().Execute();
->>>>>>> 25197931
+				var find2 = dataSource.GetByKey(EmployeeTableName, emp2.EmployeeKey.Value).ToObject<Employee>().Execute();
 				Assert.AreEqual(emp2.EmployeeKey, find2.EmployeeKey, "The wrong employee was returned");
-			}
-			finally
-			{
-				Release(dataSource);
-			}
-		}
-
-
-
-		[DataTestMethod, BasicData(DataSourceGroup.Primary)]
-		public void GetByKeyList(string dataSourceName, DataSourceType mode)
+
+				var list = dataSource.GetByKeyList(EmployeeTableName, new[] { emp2.EmployeeKey.Value, emp3.EmployeeKey.Value, emp4.EmployeeKey.Value }).ToCollection<Employee>().Execute();
+				Assert.AreEqual(3, list.Count, "GetByKeyList returned the wrong number of rows");
+				Assert.IsTrue(list.Any(e => e.EmployeeKey == emp2.EmployeeKey));
+				Assert.IsTrue(list.Any(e => e.EmployeeKey == emp3.EmployeeKey));
+				Assert.IsTrue(list.Any(e => e.EmployeeKey == emp4.EmployeeKey));
+			}
+			finally
+			{
+				Release(dataSource);
+			}
+		}
+
+		[DataTestMethod, BasicData(DataSourceGroup.Primary)]
+		public void GetByKeyListWithTableAndView(string dataSourceName, DataSourceType mode)
 		{
 			var dataSource = DataSource(dataSourceName, mode);
 			try
@@ -1247,12 +1246,8 @@
 				var find2 = dataSource.GetByKey(EmployeeTableName, emp2.EmployeeKey.Value).ToObject<Employee>().Execute();
 				Assert.AreEqual(emp2.EmployeeKey, find2.EmployeeKey, "The wrong employee was returned");
 
-				var list = dataSource.GetByKeyList(EmployeeTableName, new[] { emp2.EmployeeKey.Value, emp3.EmployeeKey.Value, emp4.EmployeeKey.Value }).ToCollection<Employee>().Execute();
-<<<<<<< HEAD
+				var list = dataSource.GetByKeyList(EmployeeTableName, new[] { emp2.EmployeeKey.Value, emp3.EmployeeKey.Value, emp4.EmployeeKey.Value }).ToCollection<EmployeeWithView>().Execute();
 				Assert.AreEqual(3, list.Count, "GetByKeyList returned the wrong number of rows");
-=======
-				Assert.AreEqual(3, list.Count, "GetByKey returned the wrong number of rows");
->>>>>>> 25197931
 				Assert.IsTrue(list.Any(e => e.EmployeeKey == emp2.EmployeeKey));
 				Assert.IsTrue(list.Any(e => e.EmployeeKey == emp3.EmployeeKey));
 				Assert.IsTrue(list.Any(e => e.EmployeeKey == emp4.EmployeeKey));
@@ -1263,12 +1258,9 @@
 			}
 		}
 
-		[DataTestMethod, BasicData(DataSourceGroup.Primary)]
-<<<<<<< HEAD
-		public void GetByKeyListWithTableAndView(string dataSourceName, DataSourceType mode)
-=======
+
+		[DataTestMethod, BasicData(DataSourceGroup.Primary)]
 		public void GetByKeyListWithRecord(string dataSourceName, DataSourceType mode)
->>>>>>> 25197931
 		{
 			var dataSource = DataSource(dataSourceName, mode);
 			try
@@ -1286,13 +1278,8 @@
 				var find2 = dataSource.GetByKey(EmployeeTableName, emp2.EmployeeKey.Value).ToObject<Employee>().Execute();
 				Assert.AreEqual(emp2.EmployeeKey, find2.EmployeeKey, "The wrong employee was returned");
 
-<<<<<<< HEAD
-				var list = dataSource.GetByKeyList(EmployeeTableName, new[] { emp2.EmployeeKey.Value, emp3.EmployeeKey.Value, emp4.EmployeeKey.Value }).ToCollection<EmployeeWithView>().Execute();
-				Assert.AreEqual(3, list.Count, "GetByKeyList returned the wrong number of rows");
-=======
 				var list = dataSource.GetByKeyList(EmployeeTableName, new[] { emp2.EmployeeKey.Value, emp3.EmployeeKey.Value, emp4.EmployeeKey.Value }).ToCollection<EmployeeRecord>().Execute();
 				Assert.AreEqual(3, list.Count, "GetByKey returned the wrong number of rows");
->>>>>>> 25197931
 				Assert.IsTrue(list.Any(e => e.EmployeeKey == emp2.EmployeeKey));
 				Assert.IsTrue(list.Any(e => e.EmployeeKey == emp3.EmployeeKey));
 				Assert.IsTrue(list.Any(e => e.EmployeeKey == emp4.EmployeeKey));
@@ -1302,7 +1289,6 @@
 				Release(dataSource);
 			}
 		}
-
 
 		[DataTestMethod, BasicData(DataSourceGroup.Primary)]
 		public void GetByKeyList_InferredTableName(string dataSourceName, DataSourceType mode)
