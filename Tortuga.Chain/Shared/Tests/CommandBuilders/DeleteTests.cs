﻿using Tests.Models;
using Tortuga.Chain;

namespace Tests.CommandBuilders
{
	[TestClass]
	public class DeleteTests : TestBase
	{
		[DataTestMethod, BasicData(DataSourceGroup.Primary)]
		public void DeleteTests_Delete(string dataSourceName, DataSourceType mode)
		{
			var dataSource = DataSource(dataSourceName, mode);
			try
			{
				var original = new Employee()
				{
					FirstName = "Test",
					LastName = "Employee" + DateTime.Now.Ticks,
					Title = "Mail Room"
				};

				var key = dataSource.Insert(EmployeeTableName, original).ToInt32().Execute();
				var inserted = dataSource.GetByKey(EmployeeTableName, key).ToObject<Employee>().Execute();

				dataSource.Delete(EmployeeTableName, inserted).Execute();
			}
			finally
			{
				Release(dataSource);
			}
		}

		[DataTestMethod, BasicData(DataSourceGroup.Primary)]
		public void DeleteTests_Delete_Attribute(string dataSourceName, DataSourceType mode)
		{
			var dataSource = DataSource(dataSourceName, mode);
			try
			{
				var original = new Employee()
				{
					FirstName = "Test",
					LastName = "Employee" + DateTime.Now.Ticks,
					Title = "Mail Room"
				};

				var key = dataSource.Insert(EmployeeTableName, original).ToInt32().Execute();
				var inserted = dataSource.GetByKey(EmployeeTableName, key).ToObject<Employee>().Execute();

				dataSource.Delete(inserted).Execute(); //reads the table name from the C# class

				try
				{
					dataSource.GetByKey(EmployeeTableName, key).ToObject<Employee>().Execute();
					Assert.Fail("Expected a missing data exception");
				}
				catch (MissingDataException) { }
			}
			finally
			{
				Release(dataSource);
			}
		}

		[DataTestMethod, BasicData(DataSourceGroup.Primary)]
		public void DeleteTests_Delete_Implied(string dataSourceName, DataSourceType mode)
		{
			var dataSource = DataSource(dataSourceName, mode);
			try
			{
				var original = new Employee()
				{
					FirstName = "Test",
					LastName = "Employee" + DateTime.Now.Ticks,
					Title = "Mail Room"
				};

				var key = dataSource.Insert(EmployeeTableName, original).ToInt32().Execute();

				dataSource.Delete(new HR.Employee() { EmployeeKey = key }).Execute();

				try
				{
					dataSource.GetByKey(EmployeeTableName, key).ToObject<Employee>().Execute();
					Assert.Fail("Expected a missing data exception");
				}
				catch (MissingDataException) { }
			}
			finally
			{
				Release(dataSource);
			}
		}

		[DataTestMethod, BasicData(DataSourceGroup.Primary)]
		public void DeleteByKey_Auto(string dataSourceName, DataSourceType mode)
		{
			var dataSource = DataSource(dataSourceName, mode);
			try
			{
				var lookupKey = Guid.NewGuid().ToString();
				for (var i = 0; i < 10; i++)
					dataSource.Insert(EmployeeTableName, new Employee() { FirstName = i.ToString("0000"), LastName = "Z" + (int.MaxValue - i), Title = lookupKey, MiddleName = i % 2 == 0 ? "A" + i : null }).ToObject<Employee>().Execute();

				var allKeys = dataSource.From(EmployeeTableName, new { Title = lookupKey }).ToInt32List("EmployeeKey").Execute();
				var keyToUpdate = allKeys.First();

				dataSource.DeleteByKey<Employee>(keyToUpdate).Execute();

				var allRows = dataSource.From(EmployeeTableName, new { Title = lookupKey }).ToCollection<Employee>().Execute();
				Assert.AreEqual(9, allRows.Count, "The wrong number of rows remain");
			}
			finally
			{
				Release(dataSource);
			}
		}

		[DataTestMethod, BasicData(DataSourceGroup.Primary)]
		public void DeleteByKey(string dataSourceName, DataSourceType mode)
		{
			var dataSource = DataSource(dataSourceName, mode);
			try
			{
				var lookupKey = Guid.NewGuid().ToString();
				for (var i = 0; i < 10; i++)
					dataSource.Insert(EmployeeTableName, new Employee() { FirstName = i.ToString("0000"), LastName = "Z" + (int.MaxValue - i), Title = lookupKey, MiddleName = i % 2 == 0 ? "A" + i : null }).ToObject<Employee>().Execute();

				var allKeys = dataSource.From(EmployeeTableName, new { Title = lookupKey }).ToInt32List("EmployeeKey").Execute();
				var keyToUpdate = allKeys.First();

				dataSource.DeleteByKey(EmployeeTableName, keyToUpdate).Execute();

				var allRows = dataSource.From(EmployeeTableName, new { Title = lookupKey }).ToCollection<Employee>().Execute();
				Assert.AreEqual(9, allRows.Count, "The wrong number of rows remain");
			}
			finally
			{
				Release(dataSource);
			}
		}

		[DataTestMethod, BasicData(DataSourceGroup.Primary)]
		public void DeleteByKey_Checked_Auto(string dataSourceName, DataSourceType mode)
		{
			var dataSource = DataSource(dataSourceName, mode);
			try
			{
				var lookupKey = Guid.NewGuid().ToString();
				for (var i = 0; i < 10; i++)
					dataSource.Insert(EmployeeTableName, new Employee() { FirstName = i.ToString("0000"), LastName = "Z" + (int.MaxValue - i), Title = lookupKey, MiddleName = i % 2 == 0 ? "A" + i : null }).ToObject<Employee>().Execute();

				var allKeys = dataSource.From(EmployeeTableName, new { Title = lookupKey }).ToInt32List("EmployeeKey").Execute();
				var keyToUpdate = allKeys.First();

				dataSource.DeleteByKey<Employee>(keyToUpdate, DeleteOptions.CheckRowsAffected).Execute();

				var allRows = dataSource.From(EmployeeTableName, new { Title = lookupKey }).ToCollection<Employee>().Execute();
				Assert.AreEqual(9, allRows.Count, "The wrong number of rows remain");
			}
			finally
			{
				Release(dataSource);
			}
		}

		[DataTestMethod, BasicData(DataSourceGroup.Primary)]
		public void DeleteByKey_Checked(string dataSourceName, DataSourceType mode)
		{
			var dataSource = DataSource(dataSourceName, mode);
			try
			{
				var lookupKey = Guid.NewGuid().ToString();
				for (var i = 0; i < 10; i++)
					dataSource.Insert(EmployeeTableName, new Employee() { FirstName = i.ToString("0000"), LastName = "Z" + (int.MaxValue - i), Title = lookupKey, MiddleName = i % 2 == 0 ? "A" + i : null }).ToObject<Employee>().Execute();

				var allKeys = dataSource.From(EmployeeTableName, new { Title = lookupKey }).ToInt32List("EmployeeKey").Execute();
				var keyToUpdate = allKeys.First();

				dataSource.DeleteByKey(EmployeeTableName, keyToUpdate, DeleteOptions.CheckRowsAffected).Execute();

				var allRows = dataSource.From(EmployeeTableName, new { Title = lookupKey }).ToCollection<Employee>().Execute();
				Assert.AreEqual(9, allRows.Count, "The wrong number of rows remain");
			}
			finally
			{
				Release(dataSource);
			}
		}

		[DataTestMethod, BasicData(DataSourceGroup.Primary)]
		public void DeleteByKey_Failed(string dataSourceName, DataSourceType mode)
		{
			var dataSource = DataSource(dataSourceName, mode);
			try
			{
				try
				{
					dataSource.DeleteByKey(EmployeeTableName, -30, DeleteOptions.CheckRowsAffected).Execute();
					Assert.Fail("Expected a missing data exception");
				}
				catch (MissingDataException) { }
			}
			finally
			{
				Release(dataSource);
			}
		}

		[DataTestMethod, BasicData(DataSourceGroup.Primary)]
		public void DeleteByKey_Failed_Auto(string dataSourceName, DataSourceType mode)
		{
			var dataSource = DataSource(dataSourceName, mode);
			try
			{
				try
				{
					dataSource.DeleteByKey<Employee>(-30, DeleteOptions.CheckRowsAffected).Execute();
					Assert.Fail("Expected a missing data exception");
				}
				catch (MissingDataException) { }
			}
			finally
			{
				Release(dataSource);
			}
		}

		[DataTestMethod, BasicData(DataSourceGroup.Primary)]
		public void DeleteByKeyList(string dataSourceName, DataSourceType mode)
		{
			var dataSource = DataSource(dataSourceName, mode);
			try
			{
				var lookupKey = Guid.NewGuid().ToString();
				for (var i = 0; i < 10; i++)
					dataSource.Insert(EmployeeTableName, new Employee() { FirstName = i.ToString("0000"), LastName = "Z" + (int.MaxValue - i), Title = lookupKey, MiddleName = i % 2 == 0 ? "A" + i : null }).ToObject<Employee>().Execute();

				var allKeys = dataSource.From(EmployeeTableName, new { Title = lookupKey }).ToInt32List("EmployeeKey").Execute();
				var keysToUpdate = allKeys.Take(5).ToList();

				var updatedRows = dataSource.DeleteByKeyList(EmployeeTableName, keysToUpdate).ToCollection<Employee>().Execute();

				Assert.AreEqual(5, updatedRows.Count, "The wrong number of rows were deleted");

				var allRows = dataSource.From(EmployeeTableName, new { Title = lookupKey }).ToCollection<Employee>().Execute();
				Assert.AreEqual(5, allRows.Count, "The wrong number of rows remain");
			}
			finally
			{
				Release(dataSource);
			}
		}

		[DataTestMethod, BasicData(DataSourceGroup.Primary)]
		public void DeleteByKeyList_Checked(string dataSourceName, DataSourceType mode)
		{
			var dataSource = DataSource(dataSourceName, mode);
			try
			{
				var lookupKey = Guid.NewGuid().ToString();
				for (var i = 0; i < 10; i++)
					dataSource.Insert(EmployeeTableName, new Employee() { FirstName = i.ToString("0000"), LastName = "Z" + (int.MaxValue - i), Title = lookupKey, MiddleName = i % 2 == 0 ? "A" + i : null }).ToObject<Employee>().Execute();

				var allKeys = dataSource.From(EmployeeTableName, new { Title = lookupKey }).ToInt32List("EmployeeKey").Execute();
				var keysToUpdate = allKeys.Take(5).ToList();

				var updatedRows = dataSource.DeleteByKeyList(EmployeeTableName, keysToUpdate, DeleteOptions.CheckRowsAffected).ToCollection<Employee>().Execute();

				Assert.AreEqual(5, updatedRows.Count, "The wrong number of rows were deleted");

				var allRows = dataSource.From(EmployeeTableName, new { Title = lookupKey }).ToCollection<Employee>().Execute();
				Assert.AreEqual(5, allRows.Count, "The wrong number of rows remain");
			}
			finally
			{
				Release(dataSource);
			}
		}

		[DataTestMethod, BasicData(DataSourceGroup.Primary)]
		public void DeleteByKeyList_Fail(string dataSourceName, DataSourceType mode)
		{
			var dataSource = DataSource(dataSourceName, mode);
			try
			{
				var lookupKey = Guid.NewGuid().ToString();
				for (var i = 0; i < 10; i++)
					dataSource.Insert(EmployeeTableName, new Employee() { FirstName = i.ToString("0000"), LastName = "Z" + (int.MaxValue - i), Title = lookupKey, MiddleName = i % 2 == 0 ? "A" + i : null }).ToObject<Employee>().Execute();

				var allKeys = dataSource.From(EmployeeTableName, new { Title = lookupKey }).ToInt32List("EmployeeKey").Execute();
				var keysToUpdate = allKeys.Take(5).ToList();

				//Add two keys that don't exist
				keysToUpdate.Add(-10);
				keysToUpdate.Add(-20);

				try
				{
					var updatedRows = dataSource.DeleteByKeyList(EmployeeTableName, keysToUpdate, DeleteOptions.CheckRowsAffected).ToCollection<Employee>().Execute();
					Assert.Fail("Expected a missing data exception");
				}
				catch (MissingDataException) { }
			}
			finally
			{
				Release(dataSource);
			}
		}

#if SQL_SERVER_SDS || SQL_SERVER_MDS || SQL_SERVER_OLEDB //SQL Server has problems with CRUD operations that return values on tables with triggers.

		[DataTestMethod, BasicData(DataSourceGroup.Primary)]
		public void DeleteTests_Delete_Trigger(string dataSourceName, DataSourceType mode)
		{
			var dataSource = DataSource(dataSourceName, mode);
			try
			{
				var original = new Employee()
				{
					FirstName = "Test",
					LastName = "Employee" + DateTime.Now.Ticks,
					Title = "Mail Room"
				};

				var key = dataSource.Insert(EmployeeTableName_Trigger, original).ToInt32().Execute();
				var inserted = dataSource.GetByKey(EmployeeTableName_Trigger, key).ToObject<Employee>().Execute();

				dataSource.Delete(EmployeeTableName_Trigger, inserted).Execute();
			}
			finally
			{
				Release(dataSource);
			}
		}

		[DataTestMethod, BasicData(DataSourceGroup.Primary)]
		public void DeleteByKey_Trigger(string dataSourceName, DataSourceType mode)
		{
			var dataSource = DataSource(dataSourceName, mode);
			try
			{
				var lookupKey = Guid.NewGuid().ToString();
				for (var i = 0; i < 10; i++)
					dataSource.Insert(EmployeeTableName_Trigger, new Employee() { FirstName = i.ToString("0000"), LastName = "Z" + (int.MaxValue - i), Title = lookupKey, MiddleName = i % 2 == 0 ? "A" + i : null }).ToObject<Employee>().Execute();

				var allKeys = dataSource.From(EmployeeTableName_Trigger, new { Title = lookupKey }).ToInt32List("EmployeeKey").Execute();
				var keyToUpdate = allKeys.First();

				dataSource.DeleteByKey(EmployeeTableName_Trigger, keyToUpdate).Execute();

				var allRows = dataSource.From(EmployeeTableName_Trigger, new { Title = lookupKey }).ToCollection<Employee>().Execute();
				Assert.AreEqual(9, allRows.Count, "The wrong number of rows remain");
			}
			finally
			{
				Release(dataSource);
			}
		}

		[DataTestMethod, BasicData(DataSourceGroup.Primary)]
		public void DeleteByKeyList_Trigger(string dataSourceName, DataSourceType mode)
		{
			var dataSource = DataSource(dataSourceName, mode);
			try
			{
				var lookupKey = Guid.NewGuid().ToString();
				for (var i = 0; i < 10; i++)
					dataSource.Insert(EmployeeTableName_Trigger, new Employee() { FirstName = i.ToString("0000"), LastName = "Z" + (int.MaxValue - i), Title = lookupKey, MiddleName = i % 2 == 0 ? "A" + i : null }).ToObject<Employee>().Execute();

				var allKeys = dataSource.From(EmployeeTableName_Trigger, new { Title = lookupKey }).ToInt32List("EmployeeKey").Execute();
				var keysToUpdate = allKeys.Take(5).ToList();

				var updatedRows = dataSource.DeleteByKeyList(EmployeeTableName_Trigger, keysToUpdate).ToCollection<Employee>().Execute();

				Assert.AreEqual(5, updatedRows.Count, "The wrong number of rows were deleted");

				var allRows = dataSource.From(EmployeeTableName_Trigger, new { Title = lookupKey }).ToCollection<Employee>().Execute();
				Assert.AreEqual(5, allRows.Count, "The wrong number of rows remain");
			}
			finally
			{
				Release(dataSource);
			}
		}

#endif

		[DataTestMethod, BasicData(DataSourceGroup.Primary)]
		public void DeleteWithFilter_Where(string dataSourceName, DataSourceType mode)
		{
			var dataSource = DataSource(dataSourceName, mode);
			try
			{
				var lookupKey = Guid.NewGuid().ToString();
				for (var i = 0; i < 10; i++)
					dataSource.Insert(EmployeeTableName, new Employee() { FirstName = i.ToString("0000"), LastName = "Z" + (int.MaxValue - i), Title = lookupKey, MiddleName = i % 2 == 0 ? "A" + i : null }).ToObject<Employee>().Execute();

				var allKeys = dataSource.From(EmployeeTableName, new { Title = lookupKey }).ToInt32List("EmployeeKey").Execute();
				var keysToUpdate = allKeys.Take(5).ToList();

				var updatedRows = dataSource.DeleteWithFilter(EmployeeTableName, $"Title = '{lookupKey}' AND MiddleName Is Null").ToCollection<Employee>().Execute();

				Assert.AreEqual(5, updatedRows.Count, "The wrong number of rows were deleted");

				var allRows = dataSource.From(EmployeeTableName, new { Title = lookupKey }).ToCollection<Employee>().Execute();
				Assert.AreEqual(5, allRows.Count, "The wrong number of rows remain");
			}
			finally
			{
				Release(dataSource);
			}
		}

		[DataTestMethod, BasicData(DataSourceGroup.Primary)]
		public void DeleteWithFilter_WhereArg(string dataSourceName, DataSourceType mode)
		{
#if SQL_SERVER_OLEDB
            var whereClause = "Title = ? AND MiddleName Is Null";
#else
			var whereClause = "Title = @LookupKey AND MiddleName Is Null";
#endif

			var dataSource = DataSource(dataSourceName, mode);
			try
			{
				var lookupKey = Guid.NewGuid().ToString();
				for (var i = 0; i < 10; i++)
					dataSource.Insert(EmployeeTableName, new Employee() { FirstName = i.ToString("0000"), LastName = "Z" + (int.MaxValue - i), Title = lookupKey, MiddleName = i % 2 == 0 ? "A" + i : null }).ToObject<Employee>().Execute();

				var allKeys = dataSource.From(EmployeeTableName, new { Title = lookupKey }).ToInt32List("EmployeeKey").Execute();
				var keysToUpdate = allKeys.Take(5).ToList();

				var updatedRows = dataSource.DeleteWithFilter(EmployeeTableName, whereClause, new { @LookupKey = lookupKey }).ToCollection<Employee>().Execute();

				Assert.AreEqual(5, updatedRows.Count, "The wrong number of rows were deleted");

				var allRows = dataSource.From(EmployeeTableName, new { Title = lookupKey }).ToCollection<Employee>().Execute();
				Assert.AreEqual(5, allRows.Count, "The wrong number of rows remain");
			}
			finally
			{
				Release(dataSource);
			}
		}

		[DataTestMethod, BasicData(DataSourceGroup.Primary)]
		public void DeleteWithFilter_Filter(string dataSourceName, DataSourceType mode)
		{
			var dataSource = DataSource(dataSourceName, mode);
			try
			{
				var lookupKey = Guid.NewGuid().ToString();
				for (var i = 0; i < 10; i++)
					dataSource.Insert(EmployeeTableName, new Employee() { FirstName = i.ToString("0000"), LastName = "Z" + (int.MaxValue - i), Title = lookupKey, MiddleName = i % 2 == 0 ? "A" + i : null }).ToObject<Employee>().Execute();

				var allKeys = dataSource.From(EmployeeTableName, new { Title = lookupKey }).ToInt32List("EmployeeKey").Execute();
				var keysToUpdate = allKeys.Take(5).ToList();

				var updatedRows = dataSource.DeleteWithFilter(EmployeeTableName, new { Title = lookupKey, MiddleName = (string)null }).ToCollection<Employee>().Execute();

				Assert.AreEqual(5, updatedRows.Count, "The wrong number of rows were deleted");

				var allRows = dataSource.From(EmployeeTableName, new { Title = lookupKey }).ToCollection<Employee>().Execute();
				Assert.AreEqual(5, allRows.Count, "The wrong number of rows remain");
			}
			finally
			{
				Release(dataSource);
			}
		}

		[DataTestMethod, RootData(DataSourceGroup.Primary)]
		public void DeleteWithFilter_Where_SoftDelete(string dataSourceName)
		{
			var dataSource = DataSource(dataSourceName);
			try
			{
				var dataSourceRules = AttachSoftDeleteRulesWithUser(dataSource);

				var lookupKey = Guid.NewGuid().ToString();
				for (var i = 0; i < 10; i++)
					dataSourceRules.Insert(CustomerTableName, new Customer() { FullName = lookupKey, State = i % 2 == 0 ? "AA" : "BB" }).ToObject<Customer>().Execute();

				var allKeys = dataSourceRules.From(CustomerTableName, new { FullName = lookupKey }).ToInt32List("CustomerKey").Execute();
				var keysToUpdate = allKeys.Take(5).ToList();

				var updatedRows = dataSourceRules.DeleteWithFilter(CustomerTableName, $"FullName = '{lookupKey}' AND State = 'BB'").ToCollection<Customer>().Execute();

				Assert.AreEqual(5, updatedRows.Count, "The wrong number of rows were deleted");

				var allRows = dataSourceRules.From(CustomerTableName, new { FullName = lookupKey }).ToCollection<Customer>().Execute();
				Assert.AreEqual(5, allRows.Count, "The wrong number of rows remain");
			}
			finally
			{
				Release(dataSource);
			}
		}

		[DataTestMethod, RootData(DataSourceGroup.Primary)]
		public void DeleteWithFilter_WhereArg_SoftDelete(string dataSourceName)
		{
			var dataSource = DataSource(dataSourceName);
			try
			{
				var dataSourceRules = AttachSoftDeleteRulesWithUser(dataSource);

				var lookupKey = Guid.NewGuid().ToString();
				for (var i = 0; i < 10; i++)
					dataSourceRules.Insert(CustomerTableName, new Customer() { FullName = lookupKey, State = i % 2 == 0 ? "AA" : "BB" }).ToObject<Customer>().Execute();

				var allKeys = dataSourceRules.From(CustomerTableName, new { FullName = lookupKey }).ToInt32List("CustomerKey").Execute();
				var keysToUpdate = allKeys.Take(5).ToList();

#if SQL_SERVER_OLEDB
            var whereClause = "FullName = ? AND State = ?";
#else
				var whereClause = "FullName = @Lookup AND State = @State";
#endif

				var updatedRows = dataSourceRules.DeleteWithFilter(CustomerTableName, whereClause, new { @Lookup = lookupKey, State = "BB" }).ToCollection<Customer>().Execute();

				Assert.AreEqual(5, updatedRows.Count, "The wrong number of rows were deleted");

				var allRows = dataSourceRules.From(CustomerTableName, new { FullName = lookupKey }).ToCollection<Customer>().Execute();
				Assert.AreEqual(5, allRows.Count, "The wrong number of rows remain");
			}
			finally
			{
				Release(dataSource);
			}
		}

		[DataTestMethod, RootData(DataSourceGroup.Primary)]
		public void DeleteWithFilter_Filter_SoftDelete(string dataSourceName)
		{
			var dataSource = DataSource(dataSourceName);
			try
			{
				var dataSourceRules = AttachSoftDeleteRulesWithUser(dataSource);

				var lookupKey = Guid.NewGuid().ToString();
				for (var i = 0; i < 10; i++)
					dataSourceRules.Insert(CustomerTableName, new Customer() { FullName = lookupKey, State = i % 2 == 0 ? "AA" : "BB" }).ToObject<Customer>().Execute();

				var allKeys = dataSourceRules.From(CustomerTableName, new { FullName = lookupKey }).ToInt32List("CustomerKey").Execute();
				var keysToUpdate = allKeys.Take(5).ToList();

				var updatedRows = dataSourceRules.DeleteWithFilter(CustomerTableName, new { @FullName = lookupKey, State = "BB" }).ToCollection<Customer>().Execute();

				Assert.AreEqual(5, updatedRows.Count, "The wrong number of rows were deleted");

				var allRows = dataSourceRules.From(CustomerTableName, new { FullName = lookupKey }).ToCollection<Customer>().Execute();
				Assert.AreEqual(5, allRows.Count, "The wrong number of rows remain");
			}
			finally
			{
				Release(dataSource);
			}
		}

<<<<<<< HEAD

		[DataTestMethod, RootData(DataSourceGroup.Primary)]
		public void Delete_TableAndView_Strict(string dataSourceName)
		{
			var dataSource = DataSource(dataSourceName, DataSourceType.Strict);
			try
			{
				var original = new Employee()
				{
					FirstName = "Test",
					LastName = "Employee" + DateTime.Now.Ticks,
					Title = "Mail Room"
				};

				var key = dataSource.Insert(original).ToInt32().Execute();
				var inserted = dataSource.GetByKey<EmployeeWithView>(key).ToObject().Execute();

				dataSource.Delete(inserted).Execute();
			}
			finally
			{
				Release(dataSource);
			}
		}

		[DataTestMethod, RootData(DataSourceGroup.Primary)]
		public void Delete_TableAndView_Strict_ReadDeleted(string dataSourceName)
		{
			var dataSource = DataSource(dataSourceName, DataSourceType.Strict);
			try
			{
				var manager = new Employee()
				{
					FirstName = "Test",
					LastName = "Employee" + DateTime.Now.Ticks,
					Title = "Mail Room"
				};

				var managerKey = dataSource.Insert(manager).ToInt32().Execute();


				var original = new Employee()
				{
					FirstName = "Test",
					LastName = "Employee" + DateTime.Now.Ticks,
					Title = "Mail Room",
					ManagerKey = managerKey
				};

				var key = dataSource.Insert(original).ToInt32().Execute();
				var inserted = dataSource.GetByKey<EmployeeWithView>(key).ToObject().Execute();

				try
				{
					var deletedRecord = dataSource.Delete(inserted).ToObject().Execute();
					Assert.Fail($"Expected a {nameof(MappingException)}");
				}
				catch (MappingException) { }
=======
#if CLASS_2
		[DataTestMethod, BasicData(DataSourceGroup.Primary)]
		public void Truncate(string dataSourceName, DataSourceType mode)
		{
			var dataSource = DataSource(dataSourceName);
			try
			{

				dataSource.Insert(new Sales.Location() { LocationName = "Example " + DateTime.Now.Ticks }).Execute();
				Assert.IsTrue(dataSource.From<Sales.Location>().AsCount().Execute() > 0, "Expected at least one row");
				dataSource.Truncate<Sales.Location>().Execute();
				Assert.IsTrue(dataSource.From<Sales.Location>().AsCount().Execute() == 0, "Expected zero rows");
>>>>>>> 47a781f0

			}
			finally
			{
				Release(dataSource);
			}
		}
<<<<<<< HEAD

=======
#endif
>>>>>>> 47a781f0
	}

	namespace HR
	{
		public class Employee
		{
			public int EmployeeKey { get; set; }
		}
	}

	namespace Sales
	{
		public class Location
		{
			public int? LocationKey { get; set; }
			public string LocationName { get; set; }

		}
	}
}<|MERGE_RESOLUTION|>--- conflicted
+++ resolved
@@ -559,7 +559,6 @@
 			}
 		}
 
-<<<<<<< HEAD
 
 		[DataTestMethod, RootData(DataSourceGroup.Primary)]
 		public void Delete_TableAndView_Strict(string dataSourceName)
@@ -618,7 +617,16 @@
 					Assert.Fail($"Expected a {nameof(MappingException)}");
 				}
 				catch (MappingException) { }
-=======
+
+			}
+			finally
+			{
+				Release(dataSource);
+			}
+		}
+
+	}
+
 #if CLASS_2
 		[DataTestMethod, BasicData(DataSourceGroup.Primary)]
 		public void Truncate(string dataSourceName, DataSourceType mode)
@@ -631,19 +639,14 @@
 				Assert.IsTrue(dataSource.From<Sales.Location>().AsCount().Execute() > 0, "Expected at least one row");
 				dataSource.Truncate<Sales.Location>().Execute();
 				Assert.IsTrue(dataSource.From<Sales.Location>().AsCount().Execute() == 0, "Expected zero rows");
->>>>>>> 47a781f0
-
-			}
-			finally
-			{
-				Release(dataSource);
-			}
-		}
-<<<<<<< HEAD
-
-=======
+
+			}
+			finally
+			{
+				Release(dataSource);
+			}
+		}
 #endif
->>>>>>> 47a781f0
 	}
 
 	namespace HR
