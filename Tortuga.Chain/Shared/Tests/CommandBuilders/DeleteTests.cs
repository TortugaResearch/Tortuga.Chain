﻿using Tests.Models;
using Tortuga.Chain;

namespace Tests.CommandBuilders
{
	[TestClass]
	public class DeleteTests : TestBase
	{
		[DataTestMethod, BasicData(DataSourceGroup.Primary)]
		public void DeleteTests_Delete(string dataSourceName, DataSourceType mode)
		{
			var dataSource = DataSource(dataSourceName, mode);
			try
			{
				var original = new Employee()
				{
					FirstName = "Test",
					LastName = "Employee" + DateTime.Now.Ticks,
					Title = "Mail Room"
				};

				var key = dataSource.Insert(EmployeeTableName, original).ToInt32().Execute();
				var inserted = dataSource.GetByKey(EmployeeTableName, key).ToObject<Employee>().Execute();

				dataSource.Delete(EmployeeTableName, inserted).Execute();
			}
			finally
			{
				Release(dataSource);
			}
		}

		[DataTestMethod, BasicData(DataSourceGroup.Primary)]
		public void DeleteTests_Delete_Attribute(string dataSourceName, DataSourceType mode)
		{
			var dataSource = DataSource(dataSourceName, mode);
			try
			{
				var original = new Employee()
				{
					FirstName = "Test",
					LastName = "Employee" + DateTime.Now.Ticks,
					Title = "Mail Room"
				};

				var key = dataSource.Insert(EmployeeTableName, original).ToInt32().Execute();
				var inserted = dataSource.GetByKey(EmployeeTableName, key).ToObject<Employee>().Execute();

				dataSource.Delete(inserted).Execute(); //reads the table name from the C# class

				try
				{
					dataSource.GetByKey(EmployeeTableName, key).ToObject<Employee>().Execute();
					Assert.Fail("Expected a missing data exception");
				}
				catch (MissingDataException) { }
			}
			finally
			{
				Release(dataSource);
			}
		}

		[DataTestMethod, BasicData(DataSourceGroup.Primary)]
		public void DeleteTests_Delete_Implied(string dataSourceName, DataSourceType mode)
		{
			var dataSource = DataSource(dataSourceName, mode);
			try
			{
				var original = new Employee()
				{
					FirstName = "Test",
					LastName = "Employee" + DateTime.Now.Ticks,
					Title = "Mail Room"
				};

				var key = dataSource.Insert(EmployeeTableName, original).ToInt32().Execute();

				dataSource.Delete(new HR.Employee() { EmployeeKey = key }).Execute();

				try
				{
					dataSource.GetByKey(EmployeeTableName, key).ToObject<Employee>().Execute();
					Assert.Fail("Expected a missing data exception");
				}
				catch (MissingDataException) { }
			}
			finally
			{
				Release(dataSource);
			}
		}

		[DataTestMethod, BasicData(DataSourceGroup.Primary)]
		public void DeleteByKey_Auto(string dataSourceName, DataSourceType mode)
		{
			var dataSource = DataSource(dataSourceName, mode);
			try
			{
				var lookupKey = Guid.NewGuid().ToString();
				for (var i = 0; i < 10; i++)
					dataSource.Insert(EmployeeTableName, new Employee() { FirstName = i.ToString("0000"), LastName = "Z" + (int.MaxValue - i), Title = lookupKey, MiddleName = i % 2 == 0 ? "A" + i : null }).ToObject<Employee>().Execute();

				var allKeys = dataSource.From(EmployeeTableName, new { Title = lookupKey }).ToInt32List("EmployeeKey").Execute();
				var keyToUpdate = allKeys.First();

				dataSource.DeleteByKey<Employee>(keyToUpdate).Execute();

				var allRows = dataSource.From(EmployeeTableName, new { Title = lookupKey }).ToCollection<Employee>().Execute();
				Assert.AreEqual(9, allRows.Count, "The wrong number of rows remain");
			}
			finally
			{
				Release(dataSource);
			}
		}

		[DataTestMethod, BasicData(DataSourceGroup.Primary)]
		public void DeleteByKey(string dataSourceName, DataSourceType mode)
		{
			var dataSource = DataSource(dataSourceName, mode);
			try
			{
				var lookupKey = Guid.NewGuid().ToString();
				for (var i = 0; i < 10; i++)
					dataSource.Insert(EmployeeTableName, new Employee() { FirstName = i.ToString("0000"), LastName = "Z" + (int.MaxValue - i), Title = lookupKey, MiddleName = i % 2 == 0 ? "A" + i : null }).ToObject<Employee>().Execute();

				var allKeys = dataSource.From(EmployeeTableName, new { Title = lookupKey }).ToInt32List("EmployeeKey").Execute();
				var keyToUpdate = allKeys.First();

				dataSource.DeleteByKey(EmployeeTableName, keyToUpdate).Execute();

				var allRows = dataSource.From(EmployeeTableName, new { Title = lookupKey }).ToCollection<Employee>().Execute();
				Assert.AreEqual(9, allRows.Count, "The wrong number of rows remain");
			}
			finally
			{
				Release(dataSource);
			}
		}

		[DataTestMethod, BasicData(DataSourceGroup.Primary)]
		public void DeleteByKey_Checked_Auto(string dataSourceName, DataSourceType mode)
		{
			var dataSource = DataSource(dataSourceName, mode);
			try
			{
				var lookupKey = Guid.NewGuid().ToString();
				for (var i = 0; i < 10; i++)
					dataSource.Insert(EmployeeTableName, new Employee() { FirstName = i.ToString("0000"), LastName = "Z" + (int.MaxValue - i), Title = lookupKey, MiddleName = i % 2 == 0 ? "A" + i : null }).ToObject<Employee>().Execute();

				var allKeys = dataSource.From(EmployeeTableName, new { Title = lookupKey }).ToInt32List("EmployeeKey").Execute();
				var keyToUpdate = allKeys.First();

				dataSource.DeleteByKey<Employee>(keyToUpdate, DeleteOptions.CheckRowsAffected).Execute();

				var allRows = dataSource.From(EmployeeTableName, new { Title = lookupKey }).ToCollection<Employee>().Execute();
				Assert.AreEqual(9, allRows.Count, "The wrong number of rows remain");
			}
			finally
			{
				Release(dataSource);
			}
		}

		[DataTestMethod, BasicData(DataSourceGroup.Primary)]
		public void DeleteByKey_Checked(string dataSourceName, DataSourceType mode)
		{
			var dataSource = DataSource(dataSourceName, mode);
			try
			{
				var lookupKey = Guid.NewGuid().ToString();
				for (var i = 0; i < 10; i++)
					dataSource.Insert(EmployeeTableName, new Employee() { FirstName = i.ToString("0000"), LastName = "Z" + (int.MaxValue - i), Title = lookupKey, MiddleName = i % 2 == 0 ? "A" + i : null }).ToObject<Employee>().Execute();

				var allKeys = dataSource.From(EmployeeTableName, new { Title = lookupKey }).ToInt32List("EmployeeKey").Execute();
				var keyToUpdate = allKeys.First();

				dataSource.DeleteByKey(EmployeeTableName, keyToUpdate, DeleteOptions.CheckRowsAffected).Execute();

				var allRows = dataSource.From(EmployeeTableName, new { Title = lookupKey }).ToCollection<Employee>().Execute();
				Assert.AreEqual(9, allRows.Count, "The wrong number of rows remain");
			}
			finally
			{
				Release(dataSource);
			}
		}

		[DataTestMethod, BasicData(DataSourceGroup.Primary)]
		public void DeleteByKey_Failed(string dataSourceName, DataSourceType mode)
		{
			var dataSource = DataSource(dataSourceName, mode);
			try
			{
				try
				{
					dataSource.DeleteByKey(EmployeeTableName, -30, DeleteOptions.CheckRowsAffected).Execute();
					Assert.Fail("Expected a missing data exception");
				}
				catch (MissingDataException) { }
			}
			finally
			{
				Release(dataSource);
			}
		}

		[DataTestMethod, BasicData(DataSourceGroup.Primary)]
		public void DeleteByKey_Failed_Auto(string dataSourceName, DataSourceType mode)
		{
			var dataSource = DataSource(dataSourceName, mode);
			try
			{
				try
				{
					dataSource.DeleteByKey<Employee>(-30, DeleteOptions.CheckRowsAffected).Execute();
					Assert.Fail("Expected a missing data exception");
				}
				catch (MissingDataException) { }
			}
			finally
			{
				Release(dataSource);
			}
		}

		[DataTestMethod, BasicData(DataSourceGroup.Primary)]
		public void DeleteByKeyList(string dataSourceName, DataSourceType mode)
		{
			var dataSource = DataSource(dataSourceName, mode);
			try
			{
				var lookupKey = Guid.NewGuid().ToString();
				for (var i = 0; i < 10; i++)
					dataSource.Insert(EmployeeTableName, new Employee() { FirstName = i.ToString("0000"), LastName = "Z" + (int.MaxValue - i), Title = lookupKey, MiddleName = i % 2 == 0 ? "A" + i : null }).ToObject<Employee>().Execute();

				var allKeys = dataSource.From(EmployeeTableName, new { Title = lookupKey }).ToInt32List("EmployeeKey").Execute();
				var keysToUpdate = allKeys.Take(5).ToList();

				var updatedRows = dataSource.DeleteByKeyList(EmployeeTableName, keysToUpdate).ToCollection<Employee>().Execute();

				Assert.AreEqual(5, updatedRows.Count, "The wrong number of rows were deleted");

				var allRows = dataSource.From(EmployeeTableName, new { Title = lookupKey }).ToCollection<Employee>().Execute();
				Assert.AreEqual(5, allRows.Count, "The wrong number of rows remain");
			}
			finally
			{
				Release(dataSource);
			}
		}

		[DataTestMethod, BasicData(DataSourceGroup.Primary)]
		public void DeleteByKeyList_Checked(string dataSourceName, DataSourceType mode)
		{
			var dataSource = DataSource(dataSourceName, mode);
			try
			{
				var lookupKey = Guid.NewGuid().ToString();
				for (var i = 0; i < 10; i++)
					dataSource.Insert(EmployeeTableName, new Employee() { FirstName = i.ToString("0000"), LastName = "Z" + (int.MaxValue - i), Title = lookupKey, MiddleName = i % 2 == 0 ? "A" + i : null }).ToObject<Employee>().Execute();

				var allKeys = dataSource.From(EmployeeTableName, new { Title = lookupKey }).ToInt32List("EmployeeKey").Execute();
				var keysToUpdate = allKeys.Take(5).ToList();

				var updatedRows = dataSource.DeleteByKeyList(EmployeeTableName, keysToUpdate, DeleteOptions.CheckRowsAffected).ToCollection<Employee>().Execute();

				Assert.AreEqual(5, updatedRows.Count, "The wrong number of rows were deleted");

				var allRows = dataSource.From(EmployeeTableName, new { Title = lookupKey }).ToCollection<Employee>().Execute();
				Assert.AreEqual(5, allRows.Count, "The wrong number of rows remain");
			}
			finally
			{
				Release(dataSource);
			}
		}

		[DataTestMethod, BasicData(DataSourceGroup.Primary)]
		public void DeleteByKeyList_Fail(string dataSourceName, DataSourceType mode)
		{
			var dataSource = DataSource(dataSourceName, mode);
			try
			{
				var lookupKey = Guid.NewGuid().ToString();
				for (var i = 0; i < 10; i++)
					dataSource.Insert(EmployeeTableName, new Employee() { FirstName = i.ToString("0000"), LastName = "Z" + (int.MaxValue - i), Title = lookupKey, MiddleName = i % 2 == 0 ? "A" + i : null }).ToObject<Employee>().Execute();

				var allKeys = dataSource.From(EmployeeTableName, new { Title = lookupKey }).ToInt32List("EmployeeKey").Execute();
				var keysToUpdate = allKeys.Take(5).ToList();

				//Add two keys that don't exist
				keysToUpdate.Add(-10);
				keysToUpdate.Add(-20);

				try
				{
					var updatedRows = dataSource.DeleteByKeyList(EmployeeTableName, keysToUpdate, DeleteOptions.CheckRowsAffected).ToCollection<Employee>().Execute();
					Assert.Fail("Expected a missing data exception");
				}
				catch (MissingDataException) { }
			}
			finally
			{
				Release(dataSource);
			}
		}

#if SQL_SERVER_SDS || SQL_SERVER_MDS || SQL_SERVER_OLEDB //SQL Server has problems with CRUD operations that return values on tables with triggers.

		[DataTestMethod, BasicData(DataSourceGroup.Primary)]
		public void DeleteTests_Delete_Trigger(string dataSourceName, DataSourceType mode)
		{
			var dataSource = DataSource(dataSourceName, mode);
			try
			{
				var original = new Employee()
				{
					FirstName = "Test",
					LastName = "Employee" + DateTime.Now.Ticks,
					Title = "Mail Room"
				};

				var key = dataSource.Insert(EmployeeTableName_Trigger, original).ToInt32().Execute();
				var inserted = dataSource.GetByKey(EmployeeTableName_Trigger, key).ToObject<Employee>().Execute();

				dataSource.Delete(EmployeeTableName_Trigger, inserted).Execute();
			}
			finally
			{
				Release(dataSource);
			}
		}

		[DataTestMethod, BasicData(DataSourceGroup.Primary)]
		public void DeleteByKey_Trigger(string dataSourceName, DataSourceType mode)
		{
			var dataSource = DataSource(dataSourceName, mode);
			try
			{
				var lookupKey = Guid.NewGuid().ToString();
				for (var i = 0; i < 10; i++)
					dataSource.Insert(EmployeeTableName_Trigger, new Employee() { FirstName = i.ToString("0000"), LastName = "Z" + (int.MaxValue - i), Title = lookupKey, MiddleName = i % 2 == 0 ? "A" + i : null }).ToObject<Employee>().Execute();

				var allKeys = dataSource.From(EmployeeTableName_Trigger, new { Title = lookupKey }).ToInt32List("EmployeeKey").Execute();
				var keyToUpdate = allKeys.First();

				dataSource.DeleteByKey(EmployeeTableName_Trigger, keyToUpdate).Execute();

				var allRows = dataSource.From(EmployeeTableName_Trigger, new { Title = lookupKey }).ToCollection<Employee>().Execute();
				Assert.AreEqual(9, allRows.Count, "The wrong number of rows remain");
			}
			finally
			{
				Release(dataSource);
			}
		}

		[DataTestMethod, BasicData(DataSourceGroup.Primary)]
		public void DeleteByKeyList_Trigger(string dataSourceName, DataSourceType mode)
		{
			var dataSource = DataSource(dataSourceName, mode);
			try
			{
				var lookupKey = Guid.NewGuid().ToString();
				for (var i = 0; i < 10; i++)
					dataSource.Insert(EmployeeTableName_Trigger, new Employee() { FirstName = i.ToString("0000"), LastName = "Z" + (int.MaxValue - i), Title = lookupKey, MiddleName = i % 2 == 0 ? "A" + i : null }).ToObject<Employee>().Execute();

				var allKeys = dataSource.From(EmployeeTableName_Trigger, new { Title = lookupKey }).ToInt32List("EmployeeKey").Execute();
				var keysToUpdate = allKeys.Take(5).ToList();

				var updatedRows = dataSource.DeleteByKeyList(EmployeeTableName_Trigger, keysToUpdate).ToCollection<Employee>().Execute();

				Assert.AreEqual(5, updatedRows.Count, "The wrong number of rows were deleted");

				var allRows = dataSource.From(EmployeeTableName_Trigger, new { Title = lookupKey }).ToCollection<Employee>().Execute();
				Assert.AreEqual(5, allRows.Count, "The wrong number of rows remain");
			}
			finally
			{
				Release(dataSource);
			}
		}

#endif

		[DataTestMethod, BasicData(DataSourceGroup.Primary)]
		public void DeleteWithFilter_Where(string dataSourceName, DataSourceType mode)
		{
			var dataSource = DataSource(dataSourceName, mode);
			try
			{
				var lookupKey = Guid.NewGuid().ToString();
				for (var i = 0; i < 10; i++)
					dataSource.Insert(EmployeeTableName, new Employee() { FirstName = i.ToString("0000"), LastName = "Z" + (int.MaxValue - i), Title = lookupKey, MiddleName = i % 2 == 0 ? "A" + i : null }).ToObject<Employee>().Execute();

				var allKeys = dataSource.From(EmployeeTableName, new { Title = lookupKey }).ToInt32List("EmployeeKey").Execute();
				var keysToUpdate = allKeys.Take(5).ToList();

				var updatedRows = dataSource.DeleteWithFilter(EmployeeTableName, $"Title = '{lookupKey}' AND MiddleName Is Null").ToCollection<Employee>().Execute();

				Assert.AreEqual(5, updatedRows.Count, "The wrong number of rows were deleted");

				var allRows = dataSource.From(EmployeeTableName, new { Title = lookupKey }).ToCollection<Employee>().Execute();
				Assert.AreEqual(5, allRows.Count, "The wrong number of rows remain");
			}
			finally
			{
				Release(dataSource);
			}
		}

		[DataTestMethod, BasicData(DataSourceGroup.Primary)]
		public void DeleteWithFilter_WhereArg(string dataSourceName, DataSourceType mode)
		{
#if SQL_SERVER_OLEDB
            var whereClause = "Title = ? AND MiddleName Is Null";
#else
			var whereClause = "Title = @LookupKey AND MiddleName Is Null";
#endif

			var dataSource = DataSource(dataSourceName, mode);
			try
			{
				var lookupKey = Guid.NewGuid().ToString();
				for (var i = 0; i < 10; i++)
					dataSource.Insert(EmployeeTableName, new Employee() { FirstName = i.ToString("0000"), LastName = "Z" + (int.MaxValue - i), Title = lookupKey, MiddleName = i % 2 == 0 ? "A" + i : null }).ToObject<Employee>().Execute();

				var allKeys = dataSource.From(EmployeeTableName, new { Title = lookupKey }).ToInt32List("EmployeeKey").Execute();
				var keysToUpdate = allKeys.Take(5).ToList();

				var updatedRows = dataSource.DeleteWithFilter(EmployeeTableName, whereClause, new { @LookupKey = lookupKey }).ToCollection<Employee>().Execute();

				Assert.AreEqual(5, updatedRows.Count, "The wrong number of rows were deleted");

				var allRows = dataSource.From(EmployeeTableName, new { Title = lookupKey }).ToCollection<Employee>().Execute();
				Assert.AreEqual(5, allRows.Count, "The wrong number of rows remain");
			}
			finally
			{
				Release(dataSource);
			}
		}

		[DataTestMethod, BasicData(DataSourceGroup.Primary)]
		public void DeleteWithFilter_Filter(string dataSourceName, DataSourceType mode)
		{
			var dataSource = DataSource(dataSourceName, mode);
			try
			{
				var lookupKey = Guid.NewGuid().ToString();
				for (var i = 0; i < 10; i++)
					dataSource.Insert(EmployeeTableName, new Employee() { FirstName = i.ToString("0000"), LastName = "Z" + (int.MaxValue - i), Title = lookupKey, MiddleName = i % 2 == 0 ? "A" + i : null }).ToObject<Employee>().Execute();

				var allKeys = dataSource.From(EmployeeTableName, new { Title = lookupKey }).ToInt32List("EmployeeKey").Execute();
				var keysToUpdate = allKeys.Take(5).ToList();

				var updatedRows = dataSource.DeleteWithFilter(EmployeeTableName, new { Title = lookupKey, MiddleName = (string)null }).ToCollection<Employee>().Execute();

				Assert.AreEqual(5, updatedRows.Count, "The wrong number of rows were deleted");

				var allRows = dataSource.From(EmployeeTableName, new { Title = lookupKey }).ToCollection<Employee>().Execute();
				Assert.AreEqual(5, allRows.Count, "The wrong number of rows remain");
			}
			finally
			{
				Release(dataSource);
			}
		}

		[DataTestMethod, RootData(DataSourceGroup.Primary)]
		public void DeleteWithFilter_Where_SoftDelete(string dataSourceName)
		{
			var dataSource = DataSource(dataSourceName);
			try
			{
				var dataSourceRules = AttachSoftDeleteRulesWithUser(dataSource);

				var lookupKey = Guid.NewGuid().ToString();
				for (var i = 0; i < 10; i++)
					dataSourceRules.Insert(CustomerTableName, new Customer() { FullName = lookupKey, State = i % 2 == 0 ? "AA" : "BB" }).ToObject<Customer>().Execute();

				var allKeys = dataSourceRules.From(CustomerTableName, new { FullName = lookupKey }).ToInt32List("CustomerKey").Execute();
				var keysToUpdate = allKeys.Take(5).ToList();

				var updatedRows = dataSourceRules.DeleteWithFilter(CustomerTableName, $"FullName = '{lookupKey}' AND State = 'BB'").ToCollection<Customer>().Execute();

				Assert.AreEqual(5, updatedRows.Count, "The wrong number of rows were deleted");

				var allRows = dataSourceRules.From(CustomerTableName, new { FullName = lookupKey }).ToCollection<Customer>().Execute();
				Assert.AreEqual(5, allRows.Count, "The wrong number of rows remain");
			}
			finally
			{
				Release(dataSource);
			}
		}

		[DataTestMethod, RootData(DataSourceGroup.Primary)]
		public void DeleteWithFilter_WhereArg_SoftDelete(string dataSourceName)
		{
			var dataSource = DataSource(dataSourceName);
			try
			{
				var dataSourceRules = AttachSoftDeleteRulesWithUser(dataSource);

				var lookupKey = Guid.NewGuid().ToString();
				for (var i = 0; i < 10; i++)
					dataSourceRules.Insert(CustomerTableName, new Customer() { FullName = lookupKey, State = i % 2 == 0 ? "AA" : "BB" }).ToObject<Customer>().Execute();

				var allKeys = dataSourceRules.From(CustomerTableName, new { FullName = lookupKey }).ToInt32List("CustomerKey").Execute();
				var keysToUpdate = allKeys.Take(5).ToList();

#if SQL_SERVER_OLEDB
            var whereClause = "FullName = ? AND State = ?";
#else
				var whereClause = "FullName = @Lookup AND State = @State";
#endif

				var updatedRows = dataSourceRules.DeleteWithFilter(CustomerTableName, whereClause, new { @Lookup = lookupKey, State = "BB" }).ToCollection<Customer>().Execute();

				Assert.AreEqual(5, updatedRows.Count, "The wrong number of rows were deleted");

				var allRows = dataSourceRules.From(CustomerTableName, new { FullName = lookupKey }).ToCollection<Customer>().Execute();
				Assert.AreEqual(5, allRows.Count, "The wrong number of rows remain");
			}
			finally
			{
				Release(dataSource);
			}
		}

		[DataTestMethod, RootData(DataSourceGroup.Primary)]
		public void DeleteWithFilter_Filter_SoftDelete(string dataSourceName)
		{
			var dataSource = DataSource(dataSourceName);
			try
			{
				var dataSourceRules = AttachSoftDeleteRulesWithUser(dataSource);

				var lookupKey = Guid.NewGuid().ToString();
				for (var i = 0; i < 10; i++)
					dataSourceRules.Insert(CustomerTableName, new Customer() { FullName = lookupKey, State = i % 2 == 0 ? "AA" : "BB" }).ToObject<Customer>().Execute();

				var allKeys = dataSourceRules.From(CustomerTableName, new { FullName = lookupKey }).ToInt32List("CustomerKey").Execute();
				var keysToUpdate = allKeys.Take(5).ToList();

				var updatedRows = dataSourceRules.DeleteWithFilter(CustomerTableName, new { @FullName = lookupKey, State = "BB" }).ToCollection<Customer>().Execute();

				Assert.AreEqual(5, updatedRows.Count, "The wrong number of rows were deleted");

				var allRows = dataSourceRules.From(CustomerTableName, new { FullName = lookupKey }).ToCollection<Customer>().Execute();
				Assert.AreEqual(5, allRows.Count, "The wrong number of rows remain");
			}
			finally
			{
				Release(dataSource);
			}
		}

<<<<<<< HEAD
=======
#if CLASS_2
>>>>>>> 47a781f0
		[DataTestMethod, BasicData(DataSourceGroup.Primary)]
		public void Truncate(string dataSourceName, DataSourceType mode)
		{
			var dataSource = DataSource(dataSourceName);
			try
			{

				dataSource.Insert(new Sales.Location() { LocationName = "Example " + DateTime.Now.Ticks }).Execute();
				Assert.IsTrue(dataSource.From<Sales.Location>().AsCount().Execute() > 0, "Expected at least one row");
				dataSource.Truncate<Sales.Location>().Execute();
				Assert.IsTrue(dataSource.From<Sales.Location>().AsCount().Execute() == 0, "Expected zero rows");

			}
			finally
			{
				Release(dataSource);
			}
		}
<<<<<<< HEAD
=======
#endif
>>>>>>> 47a781f0
	}

	namespace HR
	{
		public class Employee
		{
			public int EmployeeKey { get; set; }
		}
	}

	namespace Sales
	{
		public class Location
		{
			public int? LocationKey { get; set; }
			public string LocationName { get; set; }

		}
	}
}<|MERGE_RESOLUTION|>--- conflicted
+++ resolved
@@ -559,10 +559,7 @@
 			}
 		}
 
-<<<<<<< HEAD
-=======
 #if CLASS_2
->>>>>>> 47a781f0
 		[DataTestMethod, BasicData(DataSourceGroup.Primary)]
 		public void Truncate(string dataSourceName, DataSourceType mode)
 		{
@@ -581,10 +578,7 @@
 				Release(dataSource);
 			}
 		}
-<<<<<<< HEAD
-=======
 #endif
->>>>>>> 47a781f0
 	}
 
 	namespace HR
