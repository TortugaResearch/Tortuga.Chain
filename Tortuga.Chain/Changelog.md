## Version 4.2

### Features

[#463 ISupportsDeleteByKeyList should have the same overloads as ISupportsGetByKeyList](https://github.com/TortugaResearch/Chain/issues/463)

[#464 ISupportsDeleteByKey should have the same overloads as ISupportsGetByKey](https://github.com/TortugaResearch/Chain/issues/464)

Allow an object to be used for determining which table to delete from instead of explicitly providing a table name.


[#471 Add Scalar and List options for Char](https://github.com/TortugaResearch/Tortuga.Chain/issues/471)

Adds

* `ToChar(...)`
* `ToCharOrNull(...)`
* `ToCharList(...)`
* `ToCharOrNullList(...)`

<<<<<<< HEAD

[#475 Add ToCharSet and ToByteSet materializers](https://github.com/TortugaResearch/Tortuga.Chain/issues/475)

Adds

* `ToCharSet(...)`
* `ToByteSet(...)`

### Technical Debt

[#474 Remove duplicate code in list/set based materialzers](https://github.com/TortugaResearch/Tortuga.Chain/issues/474)

Removed roughly 60 lines of code in each column based materializer.
=======
## Bug Fixes

[#469 Tortuga.Chain.MappingException: 'Cannot map value of type System.String to property Gender of type Char.' ](https://github.com/TortugaResearch/Tortuga.Chain/issues/469)

Adds mapping between `string` columns and `char` properties. Previously the property had to be a string.



### Technical Debt

[#400 Better Upsert Pattern for SQL Server](https://github.com/TortugaResearch/Tortuga.Chain/issues/400)

Hint `UPDLOCK` and `SERIALIZABLE` when using `MERGE` to perform an upsert. This reduces, though not elimintates, the need to perform an upsert in a transaction.

>>>>>>> 8bb6b273

## Version 4.1


### Features with Breaking Changes

[#440 Default Sorting for WithLimits](https://github.com/TortugaResearch/Chain/issues/440)

If you use WithLimits without a sort order, then it will act non-deterministically. This is because the database could sort the results in any random order if not constrained.

The fix is to default to sorting with primary key when using WithLimits. If there are no primary keys and no explicit sorting, then an exception will be thrown if in strict mode.

This change also affects table-valued functions. Except these cannot infer the sort order as they do not have a primary key.

For reflection-based scenarios, the method `TableOrViewMetadata<TObjectName, TDbType>.GetDefaultSortOrder(int)` can be used to get a table's default sort order.

### Features

[#459 Add TimeSpan support for Access and OleDB](https://github.com/TortugaResearch/Tortuga.Chain/issues/459)


Access doesn't understand TimeSpan at all and treats it as a DateTime.

OleDB for SQL Server is worse. It returns time(7) columns as strings with the column type set to object.


[#445 Add support for DateOnly and TimeOnly](https://github.com/TortugaResearch/Tortuga.Chain/issues/445)

On the parameter builder side, `DateOnly` and `TimeOnly` need to be converted into `DateTime` or `TimeSpan`. Which specific conversion is used depends on the database/driver combination.

On the materializer side, a new class called `MaterializerTypeConverter` will be used. Moving forward, this will handle type conversions from the result set to the object.

The `MaterializerTypeConverter` is owned by a `DatabaseMetadata` object, allowing additional conversions to be registered at runtime.

[#451 Add support for CommitAsync, Save(savepointName), SaveAsync(savepointName), Rollback(savepointName), and RollbackAsync](https://github.com/TortugaResearch/Chain/issues/451)

We are only exposing these for .NET 6 and later.

[#443 GetByKey, UpdateByKey, and DeleteByKey should support System.Int16](https://github.com/TortugaResearch/Chain/issues/443)

This was done to improve support for lookup tables with small keys.

### Bug Fixes

The OleDB version of SQL Server was truncating fractional seconds when the parameter type is `time(n)` and `n>0`. To fix this, we have to force it to use `DateTime/DBTimeStamp` instead of `TimeSpan/DBTime`.

[#465 OleDbSqlServerTableFunction doesn't support sorting with table limits](https://github.com/TortugaResearch/Tortuga.Chain/issues/465)


Using either works, but there is an error if both are used.


### Performance Enhancements

[#439 Use `SqlCommand.EnableOptimizedParameterBinding` in SQL Server MDS.](https://github.com/TortugaResearch/Chain/issues/439)


### Technical Debt

Added test case for command timeout.

Created `ExecutionToken.PopulateCommand` method. This eliminates a lot of copy & past text from the various `Execute`/`ExecuteAsync` methods.

## Version 4.0

### Architecture

Rather than using #if in shared files, we are now using a trait based system that simulates multiple inheritance. [Tortuga.Shipwright](https://github.com/TortugaResearch/Shipwright) provides this capability using a C# Source Generator. Here is an example,

```CSharp
[UseTrait(typeof(SupportsDeleteAllTrait<AbstractObjectName, AbstractDbType>))]
[UseTrait(typeof(SupportsDeleteByKeyListTrait<AbstractCommand, AbstractParameter, AbstractObjectName, AbstractDbType>))]
[UseTrait(typeof(SupportsUpdateTrait<OleDbCommand, OleDbParameter, AccessObjectName, OleDbType>))]
[UseTrait(typeof(SupportsDeleteTrait<OleDbCommand, OleDbParameter, AccessObjectName, OleDbType>))]
[UseTrait(typeof(SupportsSqlQueriesTrait<OleDbCommand, OleDbParameter>))]
[UseTrait(typeof(SupportsUpdateByKeyListTrait<AbstractCommand, AbstractParameter, AbstractObjectName, AbstractDbType>))]
[UseTrait(typeof(SupportsInsertTrait<AbstractCommand, AbstractParameter, AbstractObjectName, AbstractDbType>))]
[UseTrait(typeof(SupportsUpdateSet<AbstractCommand, AbstractParameter, AbstractObjectName, AbstractDbType>))]
[UseTrait(typeof(SupportsDeleteSet<AbstractCommand, AbstractParameter, AbstractObjectName, AbstractDbType>))]
[UseTrait(typeof(SupportsFromTrait<AbstractCommand, AbstractParameter, AbstractObjectName, AbstractDbType, AbstractLimitOption>))]
[UseTrait(typeof(SupportsGetByKeyListTrait<AbstractCommand, AbstractParameter, AbstractObjectName, AbstractDbType>))]

partial class AccessDataSourceBase : ICrudDataSource
```

As you can see, the common functionality is added via the `UseTrait` attribute. In cases where additional logic is needed, the trait can make calls to partial methods in the database-specific class.


### Features with Breaking Changes

[#429 Realign database classes](https://github.com/TortugaResearch/Chain/issues/429)

The `IClassXDataSource` interfaces are gone. Now we have interfaces based on specific feature sets such as `ISupportsInsert` or `ISupportsScalarFunction`. Rollups such as `ICrudDataSource` are used to combine related feature interfaces.

### Other Features 

[#327 Enabled SQL Dependency in Tortuga.Chain.SqlServer.MDS Materializers and Appenders SQL Server](https://github.com/TortugaResearch/Chain/issues/327)

Previously there was a bug preventing this feature from working with `Microsoft.Data.SqlClient`. Now that the bug is fixed, we can enable the feature in Chain.

[#411 Improve the default behavior when only one constructor exists.](https://github.com/TortugaResearch/Chain/issues/411)

If only one constructor exists, then default to using that constructor even if InferConstructor is not set.

[#408 TableAndView and GetByKey Command Builders](https://github.com/TortugaResearch/Chain/issues/408)

If you use the TableAndView attribute, then GetByKey doesn't work because it doesn't know what the primary key is.

When that happens, ask the table for its primary key. 

[#422 Add Truncate Command Builder Command Builders](https://github.com/TortugaResearch/Chain/issues/422)

This will only be exposed for databases that have a native truncate command. For other databases, use `DeleteAll` instead.

Note that in SQLite, `Truncate` and `DeleteAll` will have have the same effect. This is due to SQLite's internal optimization strategy.

[#430 Add DeleteAll command](https://github.com/TortugaResearch/Chain/issues/430)

As noted above, calling `DeleteAll` on a SQLite database will actually perform a truncate.


### Bug Fixes

[#406 Delete, TableAndView, and Strict Mode Command Builders](https://github.com/TortugaResearch/Chain/issues/406)

When using the TableAndView attribute, some column will be mapped to the view but not the table.

Those unmapped columns should be ignored when performing a Delete operation. We only care about the columns that feed into the primary key.

[#407 Records and Strict Mode Materializers and Appenders](https://github.com/TortugaResearch/Chain/issues/407)

The main problem was a bug in Tortuga.Anchor, which was treating protected properties as if they were public properties. Once fixed, we could check the `property.CanRead` field to avoid pulling in the hidden property called `EqualityContract` that all records expose.

[#418 PostgreSQL GetTableApproximateCount returns -1 for empty tables Command Builders PostgreSQL](https://github.com/TortugaResearch/Chain/issues/418)

A weird effect in PostgreSQL is that if the table has never had any rows, GetTableApproximateCount will return -1 instead of 0.


### Performance Enhancements

[#402 SQL Server Parameter Lengths Performance and Optimization SQL Builder SQL Server](https://github.com/TortugaResearch/Chain/issues/402)

When sending in variable length parameters (e.g. nVarChar), make sure the parameter length is based on the column's max length. This is to avoid creating a bunch of different plans, each with slightly different parameters.

[#415 Default to not using CommandBehavior.SequentialAccess Materializers and Appenders](https://github.com/TortugaResearch/Chain/issues/415)

Make using CommandBehavior.SequentialAccess an opt-in. According to Microsoft, "In most cases using the Default (non-sequential) access mode is the better choice, as [...] and you will get better performance using ReadAsync."

### Technical Debt

[Cleanup NuGet package code](https://github.com/TortugaResearch/Chain/pull/447/files)

Use the `<Version>` tag instead of the individual AssemblyVersion and FileVersion tags. This elimiantes the need for the `ReadPackageVersionFromOutputAssembly` target.

[#416 Tag unmapped data types Metadata PostgreSQL](https://github.com/TortugaResearch/Chain/issues/416)


Added new items to the list of PostgreSQL data types that are used internally and not exposed via the database driver.

This is going to be an ongoing issue.

[#427 Use global usings](https://github.com/TortugaResearch/Chain/issues/427)

The purpose of this change was to reduce the copious amounts of `#if` statements in the shared files.

### Other Breaking Changes

[#423 Remove String Names](https://github.com/TortugaResearch/Chain/issues/423)

Object names (e.g. tables, views, procs) will need to be referenced via:

* Using the database specific `ObjectName` class
* Using a class that is mapped to a table
* Via the `IDataSource` interfaces (which will continue to accept strings)

The reason for this change is to simplify the data source API. Currently there are too many overloads that perform the same action.

It was originally added to make working with F# easier. But with the improvements to table name inference using generics, it is no longer a pressing need.
<|MERGE_RESOLUTION|>--- conflicted
+++ resolved
@@ -18,8 +18,6 @@
 * `ToCharList(...)`
 * `ToCharOrNullList(...)`
 
-<<<<<<< HEAD
-
 [#475 Add ToCharSet and ToByteSet materializers](https://github.com/TortugaResearch/Tortuga.Chain/issues/475)
 
 Adds
@@ -27,27 +25,22 @@
 * `ToCharSet(...)`
 * `ToByteSet(...)`
 
+## Bug Fixes
+
+[#469 Tortuga.Chain.MappingException: 'Cannot map value of type System.String to property Gender of type Char.' ](https://github.com/TortugaResearch/Tortuga.Chain/issues/469)
+
+Adds mapping between `string` columns and `char` properties. Previously the property had to be a string.
+
 ### Technical Debt
 
+[#400 Better Upsert Pattern for SQL Server](https://github.com/TortugaResearch/Tortuga.Chain/issues/400)
+
+Hint `UPDLOCK` and `SERIALIZABLE` when using `MERGE` to perform an upsert. This reduces, though not elimintates, the need to perform an upsert in a transaction.
+
 [#474 Remove duplicate code in list/set based materialzers](https://github.com/TortugaResearch/Tortuga.Chain/issues/474)
 
 Removed roughly 60 lines of code in each column based materializer.
-=======
-## Bug Fixes
-
-[#469 Tortuga.Chain.MappingException: 'Cannot map value of type System.String to property Gender of type Char.' ](https://github.com/TortugaResearch/Tortuga.Chain/issues/469)
-
-Adds mapping between `string` columns and `char` properties. Previously the property had to be a string.
-
-
-
-### Technical Debt
-
-[#400 Better Upsert Pattern for SQL Server](https://github.com/TortugaResearch/Tortuga.Chain/issues/400)
-
-Hint `UPDLOCK` and `SERIALIZABLE` when using `MERGE` to perform an upsert. This reduces, though not elimintates, the need to perform an upsert in a transaction.
-
->>>>>>> 8bb6b273
+
 
 ## Version 4.1
 
