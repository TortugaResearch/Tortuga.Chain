<<<<<<< HEAD


[#92 ToObjectStream](https://github.com/TortugaResearch/Tortuga.Chain/issues/92)

Previously, Chain would fully manage database connections by default. Specifically, it would open and close connections automatically unless a transaction was involved. In that case, the developer only needed to manage the transactional data source itself.

However, there are times when a result set is too large to handle at one time. In this case the developer will want an `IEnumerable` or `IAsyncEnumerable` instead of a collection. To support this, the `ToObjectStream` materializer was created.

When used in place of `ToCollection`, the caller gets a `ObjectStream` object. This object implements `IEnumerable<TObject>`, `IDisposable`, `IAsyncDisposable`, abd `IAsyncEnumerable<TObject>`. (That latter two are only available in .NET 6 or later.)

This object stream may be used directly, as shown below, or attached to an RX Observable or TPL Dataflow just like any other enumerable data structure.

```csharp
//sync pattern

using var objectStream = dataSource.From<Employee>(new { Title = uniqueKey }).ToObjectStream<Employee>().Execute();
foreach (var item in objectStream)
{
	Assert.AreEqual(uniqueKey, item.Title);
}

//async pattern

await using var objectStream = await dataSource.From<Employee>(new { Title = uniqueKey }).ToObjectStream<Employee>().ExecuteAsync();
await foreach (var item in objectStream)
{
	Assert.AreEqual(uniqueKey, item.Title);
}

```

It is vital that the object stream is disposed after use. If that doesn't occur, the database can suffer from thread exhaustion or deadlocks.



### Bugs

[#490 Command Timeout is not being honored in PostgreSQL and MySQL](https://github.com/TortugaResearch/Tortuga.Chain/issues/490)

See the ticket for an explaination for why this was broken.
=======
## Version 4.3

Updated dependency to Anchor 4.1.

### Features

[#88 Simple Aggregators](https://github.com/TortugaResearch/Tortuga.Chain/issues/88)

The "simple aggregators" agument the `AsCount` method. Each returns a single value for the desired column.

* `AsAverage(columnName)`
* `AsMax(columnName)`
* `AsMin(columnName)`
* `AsSum(columnName, distinct)`

These all return a `ScalarDbCommandBuilder` with which the caller can specify the return type. They are built on the `AggregateColumn` model, which overrides the usual column selection process.

For more complex aggregation, use the `AsAggregate` method. This accepts a collection of `AggregateColumn` objects, which can be used for both aggregegate functions and grouping.

The original `AsCount` methods were reworked to fit into this model.

[#89 Declarative Aggregators](https://github.com/TortugaResearch/Tortuga.Chain/issues/89)

Attributes can now be used to declare aggregations directly in a model.

```csharp
[Table("Sales.EmployeeSalesView"]
public class SalesFigures
{
	[AggregateColumn(AggregateType.Min, "TotalPrice")]
	public decimal SmallestSale { get; set; }

	[AggregateColumn(AggregateType.Max, "TotalPrice")]
	public decimal LargestSale { get; set; }

	[AggregateColumn(AggregateType.Average, "TotalPrice")]
	public decimal AverageSale { get; set; }

	[CustomAggregateColumn("Max(TotalPrice) - Min(TotalPrice)")]
	public decimal Range { get; set; }

	[GroupByColumn]
	public int EmployeeKey { get; set; }

	[GroupByColumn]
	public string EmployeeName { get; set; }
}

```

To use this feature, you need use either of these patterns:

```csharp
datasource.FromTable(tableName, filter).ToAggregate<TObject>().ToCollection().Execute();
datasource.FromTable<TObject>(filter).ToAggregate().ToCollection().Execute();
```

In the second version, the table or view name is extracted from the class.

### Technical Debt

[#488 Add IAsyncDisposable support](https://github.com/TortugaResearch/Tortuga.Chain/issues/488)

Added support for `IAsyncDisposable` to transactional data sources.
>>>>>>> d0fcf6ae


## Version 4.2

### Features

[#463 ISupportsDeleteByKeyList should have the same overloads as ISupportsGetByKeyList](https://github.com/TortugaResearch/Chain/issues/463)

[#464 ISupportsDeleteByKey should have the same overloads as ISupportsGetByKey](https://github.com/TortugaResearch/Chain/issues/464)

Allow an object to be used for determining which table to delete from instead of explicitly providing a table name.

[#471 Add Scalar and List options for Char](https://github.com/TortugaResearch/Tortuga.Chain/issues/471)

Adds

* `ToChar(...)`
* `ToCharOrNull(...)`
* `ToCharList(...)`
* `ToCharOrNullList(...)`

[#475 Add ToCharSet and ToByteSet materializers](https://github.com/TortugaResearch/Tortuga.Chain/issues/475)

Adds

* `ToCharSet(...)`
* `ToByteSet(...)`

[#24 Improve column name support for list based materializers](https://github.com/TortugaResearch/Tortuga.Chain/issues/24)

When using ToXxxList/ToXxxSet, you can specify a column name. If multiple columns are returned, which can happen with a stored procedure, it will only read the named column.

## Bug Fixes

[#469 Tortuga.Chain.MappingException: 'Cannot map value of type System.String to property Gender of type Char.' ](https://github.com/TortugaResearch/Tortuga.Chain/issues/469)

Adds mapping between `string` columns and `char` properties. Previously the property had to be a string.

### Technical Debt

[#400 Better Upsert Pattern for SQL Server](https://github.com/TortugaResearch/Tortuga.Chain/issues/400)

Hint `UPDLOCK` and `SERIALIZABLE` when using `MERGE` to perform an upsert. This reduces, though not elimintates, the need to perform an upsert in a transaction.

[#474 Remove duplicate code in list/set based materialzers](https://github.com/TortugaResearch/Tortuga.Chain/issues/474)

Removed roughly 60 lines of code in each column based materializer.


## Version 4.1


### Features with Breaking Changes

[#440 Default Sorting for WithLimits](https://github.com/TortugaResearch/Chain/issues/440)

If you use WithLimits without a sort order, then it will act non-deterministically. This is because the database could sort the results in any random order if not constrained.

The fix is to default to sorting with primary key when using WithLimits. If there are no primary keys and no explicit sorting, then an exception will be thrown if in strict mode.

This change also affects table-valued functions. Except these cannot infer the sort order as they do not have a primary key.

For reflection-based scenarios, the method `TableOrViewMetadata<TObjectName, TDbType>.GetDefaultSortOrder(int)` can be used to get a table's default sort order.

### Features

[#459 Add TimeSpan support for Access and OleDB](https://github.com/TortugaResearch/Tortuga.Chain/issues/459)


Access doesn't understand TimeSpan at all and treats it as a DateTime.

OleDB for SQL Server is worse. It returns time(7) columns as strings with the column type set to object.


[#445 Add support for DateOnly and TimeOnly](https://github.com/TortugaResearch/Tortuga.Chain/issues/445)

On the parameter builder side, `DateOnly` and `TimeOnly` need to be converted into `DateTime` or `TimeSpan`. Which specific conversion is used depends on the database/driver combination.

On the materializer side, a new class called `MaterializerTypeConverter` will be used. Moving forward, this will handle type conversions from the result set to the object.

The `MaterializerTypeConverter` is owned by a `DatabaseMetadata` object, allowing additional conversions to be registered at runtime.

[#451 Add support for CommitAsync, Save(savepointName), SaveAsync(savepointName), Rollback(savepointName), and RollbackAsync](https://github.com/TortugaResearch/Chain/issues/451)

We are only exposing these for .NET 6 and later.

[#443 GetByKey, UpdateByKey, and DeleteByKey should support System.Int16](https://github.com/TortugaResearch/Chain/issues/443)

This was done to improve support for lookup tables with small keys.

### Bug Fixes

The OleDB version of SQL Server was truncating fractional seconds when the parameter type is `time(n)` and `n>0`. To fix this, we have to force it to use `DateTime/DBTimeStamp` instead of `TimeSpan/DBTime`.

[#465 OleDbSqlServerTableFunction doesn't support sorting with table limits](https://github.com/TortugaResearch/Tortuga.Chain/issues/465)


Using either works, but there is an error if both are used.


### Performance Enhancements

[#439 Use `SqlCommand.EnableOptimizedParameterBinding` in SQL Server MDS.](https://github.com/TortugaResearch/Chain/issues/439)


### Technical Debt

Added test case for command timeout.

Created `ExecutionToken.PopulateCommand` method. This eliminates a lot of copy & past text from the various `Execute`/`ExecuteAsync` methods.

## Version 4.0

### Architecture

Rather than using #if in shared files, we are now using a trait based system that simulates multiple inheritance. [Tortuga.Shipwright](https://github.com/TortugaResearch/Shipwright) provides this capability using a C# Source Generator. Here is an example,

```CSharp
[UseTrait(typeof(SupportsDeleteAllTrait<AbstractObjectName, AbstractDbType>))]
[UseTrait(typeof(SupportsDeleteByKeyListTrait<AbstractCommand, AbstractParameter, AbstractObjectName, AbstractDbType>))]
[UseTrait(typeof(SupportsUpdateTrait<OleDbCommand, OleDbParameter, AccessObjectName, OleDbType>))]
[UseTrait(typeof(SupportsDeleteTrait<OleDbCommand, OleDbParameter, AccessObjectName, OleDbType>))]
[UseTrait(typeof(SupportsSqlQueriesTrait<OleDbCommand, OleDbParameter>))]
[UseTrait(typeof(SupportsUpdateByKeyListTrait<AbstractCommand, AbstractParameter, AbstractObjectName, AbstractDbType>))]
[UseTrait(typeof(SupportsInsertTrait<AbstractCommand, AbstractParameter, AbstractObjectName, AbstractDbType>))]
[UseTrait(typeof(SupportsUpdateSet<AbstractCommand, AbstractParameter, AbstractObjectName, AbstractDbType>))]
[UseTrait(typeof(SupportsDeleteSet<AbstractCommand, AbstractParameter, AbstractObjectName, AbstractDbType>))]
[UseTrait(typeof(SupportsFromTrait<AbstractCommand, AbstractParameter, AbstractObjectName, AbstractDbType, AbstractLimitOption>))]
[UseTrait(typeof(SupportsGetByKeyListTrait<AbstractCommand, AbstractParameter, AbstractObjectName, AbstractDbType>))]

partial class AccessDataSourceBase : ICrudDataSource
```

As you can see, the common functionality is added via the `UseTrait` attribute. In cases where additional logic is needed, the trait can make calls to partial methods in the database-specific class.


### Features with Breaking Changes

[#429 Realign database classes](https://github.com/TortugaResearch/Chain/issues/429)

The `IClassXDataSource` interfaces are gone. Now we have interfaces based on specific feature sets such as `ISupportsInsert` or `ISupportsScalarFunction`. Rollups such as `ICrudDataSource` are used to combine related feature interfaces.

### Other Features 

[#327 Enabled SQL Dependency in Tortuga.Chain.SqlServer.MDS Materializers and Appenders SQL Server](https://github.com/TortugaResearch/Chain/issues/327)

Previously there was a bug preventing this feature from working with `Microsoft.Data.SqlClient`. Now that the bug is fixed, we can enable the feature in Chain.

[#411 Improve the default behavior when only one constructor exists.](https://github.com/TortugaResearch/Chain/issues/411)

If only one constructor exists, then default to using that constructor even if InferConstructor is not set.

[#408 TableAndView and GetByKey Command Builders](https://github.com/TortugaResearch/Chain/issues/408)

If you use the TableAndView attribute, then GetByKey doesn't work because it doesn't know what the primary key is.

When that happens, ask the table for its primary key. 

[#422 Add Truncate Command Builder Command Builders](https://github.com/TortugaResearch/Chain/issues/422)

This will only be exposed for databases that have a native truncate command. For other databases, use `DeleteAll` instead.

Note that in SQLite, `Truncate` and `DeleteAll` will have have the same effect. This is due to SQLite's internal optimization strategy.

[#430 Add DeleteAll command](https://github.com/TortugaResearch/Chain/issues/430)

As noted above, calling `DeleteAll` on a SQLite database will actually perform a truncate.


### Bug Fixes

[#406 Delete, TableAndView, and Strict Mode Command Builders](https://github.com/TortugaResearch/Chain/issues/406)

When using the TableAndView attribute, some column will be mapped to the view but not the table.

Those unmapped columns should be ignored when performing a Delete operation. We only care about the columns that feed into the primary key.

[#407 Records and Strict Mode Materializers and Appenders](https://github.com/TortugaResearch/Chain/issues/407)

The main problem was a bug in Tortuga.Anchor, which was treating protected properties as if they were public properties. Once fixed, we could check the `property.CanRead` field to avoid pulling in the hidden property called `EqualityContract` that all records expose.

[#418 PostgreSQL GetTableApproximateCount returns -1 for empty tables Command Builders PostgreSQL](https://github.com/TortugaResearch/Chain/issues/418)

A weird effect in PostgreSQL is that if the table has never had any rows, GetTableApproximateCount will return -1 instead of 0.


### Performance Enhancements

[#402 SQL Server Parameter Lengths Performance and Optimization SQL Builder SQL Server](https://github.com/TortugaResearch/Chain/issues/402)

When sending in variable length parameters (e.g. nVarChar), make sure the parameter length is based on the column's max length. This is to avoid creating a bunch of different plans, each with slightly different parameters.

[#415 Default to not using CommandBehavior.SequentialAccess Materializers and Appenders](https://github.com/TortugaResearch/Chain/issues/415)

Make using CommandBehavior.SequentialAccess an opt-in. According to Microsoft, "In most cases using the Default (non-sequential) access mode is the better choice, as [...] and you will get better performance using ReadAsync."

### Technical Debt

[Cleanup NuGet package code](https://github.com/TortugaResearch/Chain/pull/447/files)

Use the `<Version>` tag instead of the individual AssemblyVersion and FileVersion tags. This elimiantes the need for the `ReadPackageVersionFromOutputAssembly` target.

[#416 Tag unmapped data types Metadata PostgreSQL](https://github.com/TortugaResearch/Chain/issues/416)


Added new items to the list of PostgreSQL data types that are used internally and not exposed via the database driver.

This is going to be an ongoing issue.

[#427 Use global usings](https://github.com/TortugaResearch/Chain/issues/427)

The purpose of this change was to reduce the copious amounts of `#if` statements in the shared files.

### Other Breaking Changes

[#423 Remove String Names](https://github.com/TortugaResearch/Chain/issues/423)

Object names (e.g. tables, views, procs) will need to be referenced via:

* Using the database specific `ObjectName` class
* Using a class that is mapped to a table
* Via the `IDataSource` interfaces (which will continue to accept strings)

The reason for this change is to simplify the data source API. Currently there are too many overloads that perform the same action.

It was originally added to make working with F# easier. But with the improvements to table name inference using generics, it is no longer a pressing need.
<|MERGE_RESOLUTION|>--- conflicted
+++ resolved
@@ -1,45 +1,3 @@
-<<<<<<< HEAD
-
-
-[#92 ToObjectStream](https://github.com/TortugaResearch/Tortuga.Chain/issues/92)
-
-Previously, Chain would fully manage database connections by default. Specifically, it would open and close connections automatically unless a transaction was involved. In that case, the developer only needed to manage the transactional data source itself.
-
-However, there are times when a result set is too large to handle at one time. In this case the developer will want an `IEnumerable` or `IAsyncEnumerable` instead of a collection. To support this, the `ToObjectStream` materializer was created.
-
-When used in place of `ToCollection`, the caller gets a `ObjectStream` object. This object implements `IEnumerable<TObject>`, `IDisposable`, `IAsyncDisposable`, abd `IAsyncEnumerable<TObject>`. (That latter two are only available in .NET 6 or later.)
-
-This object stream may be used directly, as shown below, or attached to an RX Observable or TPL Dataflow just like any other enumerable data structure.
-
-```csharp
-//sync pattern
-
-using var objectStream = dataSource.From<Employee>(new { Title = uniqueKey }).ToObjectStream<Employee>().Execute();
-foreach (var item in objectStream)
-{
-	Assert.AreEqual(uniqueKey, item.Title);
-}
-
-//async pattern
-
-await using var objectStream = await dataSource.From<Employee>(new { Title = uniqueKey }).ToObjectStream<Employee>().ExecuteAsync();
-await foreach (var item in objectStream)
-{
-	Assert.AreEqual(uniqueKey, item.Title);
-}
-
-```
-
-It is vital that the object stream is disposed after use. If that doesn't occur, the database can suffer from thread exhaustion or deadlocks.
-
-
-
-### Bugs
-
-[#490 Command Timeout is not being honored in PostgreSQL and MySQL](https://github.com/TortugaResearch/Tortuga.Chain/issues/490)
-
-See the ticket for an explaination for why this was broken.
-=======
 ## Version 4.3
 
 Updated dependency to Anchor 4.1.
@@ -87,7 +45,6 @@
 	[GroupByColumn]
 	public string EmployeeName { get; set; }
 }
-
 ```
 
 To use this feature, you need use either of these patterns:
@@ -99,12 +56,47 @@
 
 In the second version, the table or view name is extracted from the class.
 
+
+[#92 ToObjectStream](https://github.com/TortugaResearch/Tortuga.Chain/issues/92)
+
+Previously, Chain would fully manage database connections by default. Specifically, it would open and close connections automatically unless a transaction was involved. In that case, the developer only needed to manage the transactional data source itself.
+
+However, there are times when a result set is too large to handle at one time. In this case the developer will want an `IEnumerable` or `IAsyncEnumerable` instead of a collection. To support this, the `ToObjectStream` materializer was created.
+
+When used in place of `ToCollection`, the caller gets a `ObjectStream` object. This object implements `IEnumerable<TObject>`, `IDisposable`, `IAsyncDisposable`, abd `IAsyncEnumerable<TObject>`. (That latter two are only available in .NET 6 or later.)
+
+This object stream may be used directly, as shown below, or attached to an RX Observable or TPL Dataflow just like any other enumerable data structure.
+
+```csharp
+//sync pattern
+
+using var objectStream = dataSource.From<Employee>(new { Title = uniqueKey }).ToObjectStream<Employee>().Execute();
+foreach (var item in objectStream)
+{
+	Assert.AreEqual(uniqueKey, item.Title);
+}
+
+//async pattern
+
+await using var objectStream = await dataSource.From<Employee>(new { Title = uniqueKey }).ToObjectStream<Employee>().ExecuteAsync();
+await foreach (var item in objectStream)
+{
+	Assert.AreEqual(uniqueKey, item.Title);
+}
+```
+It is vital that the object stream is disposed after use. If that doesn't occur, the database can suffer from thread exhaustion or deadlocks.
+
+### Bugs
+
+[#490 Command Timeout is not being honored in PostgreSQL and MySQL](https://github.com/TortugaResearch/Tortuga.Chain/issues/490)
+
+See the ticket for an explaination for why this was broken.
+
 ### Technical Debt
 
 [#488 Add IAsyncDisposable support](https://github.com/TortugaResearch/Tortuga.Chain/issues/488)
 
 Added support for `IAsyncDisposable` to transactional data sources.
->>>>>>> d0fcf6ae
 
 
 ## Version 4.2
