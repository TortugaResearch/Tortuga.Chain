## Version 5.1

### Breaking Changes

* End support for .NET Framework.
* End support for .NET Standard 2.0
* End support for .NET 6.0

These changes were prompted by PostgreSQL database driver no longer supporting the older versions of .NET. 

* End support for Tortuga.Chain.SqlServer 
* End support for System.Data.SqlClient

This package is obsolete. Use Microsoft.Data.SqlClient instead, which is exposed via Tortuga.Chain.SqlServer.MDS. 

Changing from Tortuga.Chain.SqlServer to Tortuga.Chain.SqlServer.MDS should not affect application code. Both packages use the same namespace and class names. The only difference is the database driver they use.

<<<<<<< HEAD
## Version 4.5.1

Add timeouts to bulk insert.

* `.WithNoTimeout()`
* `.WithTimeout(TimeSpan timeout)`
=======
[#514 Make Count() return Int32. Add Count64() as a separate function.](https://github.com/TortugaResearch/Tortuga.Chain/issues/514)

`AsCount` now returns an Int32. If you want a long, then you need to use `AsCount64`. 

This was done because SQL Server can take a huge performance hit when you request a 64-bit count (`COUNT_BIG()`) instead of a 32-bit count (`COUNT`).

>>>>>>> cf1f237f

## Version 4.4


### Features


### Bugs


### Technical Debt


[#497 Update interfaces to expose more functionality](https://github.com/TortugaResearch/Tortuga.Chain/issues/497)

`ICrudDataSource` and `IScalarDbCommandBuilder` were updated to expose more functionality from their matching classes.

## Version 4.3

Updated dependency to Anchor 4.1.

### Features

[#88 Simple Aggregators](https://github.com/TortugaResearch/Tortuga.Chain/issues/88)

The "simple aggregators" agument the `AsCount` method. Each returns a single value for the desired column.

* `AsAverage(columnName)`
* `AsMax(columnName)`
* `AsMin(columnName)`
* `AsSum(columnName, distinct)`

These all return a `ScalarDbCommandBuilder` with which the caller can specify the return type. They are built on the `AggregateColumn` model, which overrides the usual column selection process.

For more complex aggregation, use the `AsAggregate` method. This accepts a collection of `AggregateColumn` objects, which can be used for both aggregegate functions and grouping.

The original `AsCount` methods were reworked to fit into this model.

[#89 Declarative Aggregators](https://github.com/TortugaResearch/Tortuga.Chain/issues/89)

Attributes can now be used to declare aggregations directly in a model.

```csharp
[Table("Sales.EmployeeSalesView"]
public class SalesFigures
{
	[AggregateColumn(AggregateType.Min, "TotalPrice")]
	public decimal SmallestSale { get; set; }

	[AggregateColumn(AggregateType.Max, "TotalPrice")]
	public decimal LargestSale { get; set; }

	[AggregateColumn(AggregateType.Average, "TotalPrice")]
	public decimal AverageSale { get; set; }

	[CustomAggregateColumn("Max(TotalPrice) - Min(TotalPrice)")]
	public decimal Range { get; set; }

	[GroupByColumn]
	public int EmployeeKey { get; set; }

	[GroupByColumn]
	public string EmployeeName { get; set; }
}
```

To use this feature, you need use either of these patterns:

```csharp
datasource.FromTable(tableName, filter).ToAggregate<TObject>().ToCollection().Execute();
datasource.FromTable<TObject>(filter).ToAggregate().ToCollection().Execute();
```

In the second version, the table or view name is extracted from the class.


[#92 ToObjectStream](https://github.com/TortugaResearch/Tortuga.Chain/issues/92)

Previously, Chain would fully manage database connections by default. Specifically, it would open and close connections automatically unless a transaction was involved. In that case, the developer only needed to manage the transactional data source itself.

However, there are times when a result set is too large to handle at one time. In this case the developer will want an `IEnumerable` or `IAsyncEnumerable` instead of a collection. To support this, the `ToObjectStream` materializer was created.

When used in place of `ToCollection`, the caller gets a `ObjectStream` object. This object implements `IEnumerable<TObject>`, `IDisposable`, `IAsyncDisposable`, abd `IAsyncEnumerable<TObject>`. (That latter two are only available in .NET 6 or later.)

This object stream may be used directly, as shown below, or attached to an RX Observable or TPL Dataflow just like any other enumerable data structure.

```csharp
//sync pattern

using var objectStream = dataSource.From<Employee>(new { Title = uniqueKey }).ToObjectStream<Employee>().Execute();
foreach (var item in objectStream)
{
	Assert.AreEqual(uniqueKey, item.Title);
}

//async pattern

await using var objectStream = await dataSource.From<Employee>(new { Title = uniqueKey }).ToObjectStream<Employee>().ExecuteAsync();
await foreach (var item in objectStream)
{
	Assert.AreEqual(uniqueKey, item.Title);
}
```
It is vital that the object stream is disposed after use. If that doesn't occur, the database can suffer from thread exhaustion or deadlocks.


[#98 Dynamic Materializers and Desired Columns](https://github.com/TortugaResearch/Tortuga.Chain/issues/98)

Allow the use of `WithProperties` or `ExcludeProperties` to be used with...

* `.ToDynamicObject`
* `.ToDynamicObjectOrNull`
* `.ToDynamicCollection`


### Bugs

[#490 Command Timeout is not being honored in PostgreSQL and MySQL](https://github.com/TortugaResearch/Tortuga.Chain/issues/490)

See the ticket for an explaination for why this was broken.

### Technical Debt

[#488 Add IAsyncDisposable support](https://github.com/TortugaResearch/Tortuga.Chain/issues/488)

Added support for `IAsyncDisposable` to transactional data sources.








## Version 4.2

### Features

[#463 ISupportsDeleteByKeyList should have the same overloads as ISupportsGetByKeyList](https://github.com/TortugaResearch/Chain/issues/463)

[#464 ISupportsDeleteByKey should have the same overloads as ISupportsGetByKey](https://github.com/TortugaResearch/Chain/issues/464)

Allow an object to be used for determining which table to delete from instead of explicitly providing a table name.

[#471 Add Scalar and List options for Char](https://github.com/TortugaResearch/Tortuga.Chain/issues/471)

Adds

* `ToChar(...)`
* `ToCharOrNull(...)`
* `ToCharList(...)`
* `ToCharOrNullList(...)`

[#475 Add ToCharSet and ToByteSet materializers](https://github.com/TortugaResearch/Tortuga.Chain/issues/475)

Adds

* `ToCharSet(...)`
* `ToByteSet(...)`

[#24 Improve column name support for list based materializers](https://github.com/TortugaResearch/Tortuga.Chain/issues/24)

When using ToXxxList/ToXxxSet, you can specify a column name. If multiple columns are returned, which can happen with a stored procedure, it will only read the named column.

## Bug Fixes

[#469 Tortuga.Chain.MappingException: 'Cannot map value of type System.String to property Gender of type Char.' ](https://github.com/TortugaResearch/Tortuga.Chain/issues/469)

Adds mapping between `string` columns and `char` properties. Previously the property had to be a string.

### Technical Debt

[#400 Better Upsert Pattern for SQL Server](https://github.com/TortugaResearch/Tortuga.Chain/issues/400)

Hint `UPDLOCK` and `SERIALIZABLE` when using `MERGE` to perform an upsert. This reduces, though not elimintates, the need to perform an upsert in a transaction.

[#474 Remove duplicate code in list/set based materialzers](https://github.com/TortugaResearch/Tortuga.Chain/issues/474)

Removed roughly 60 lines of code in each column based materializer.


## Version 4.1


### Features with Breaking Changes

[#440 Default Sorting for WithLimits](https://github.com/TortugaResearch/Chain/issues/440)

If you use WithLimits without a sort order, then it will act non-deterministically. This is because the database could sort the results in any random order if not constrained.

The fix is to default to sorting with primary key when using WithLimits. If there are no primary keys and no explicit sorting, then an exception will be thrown if in strict mode.

This change also affects table-valued functions. Except these cannot infer the sort order as they do not have a primary key.

For reflection-based scenarios, the method `TableOrViewMetadata<TObjectName, TDbType>.GetDefaultSortOrder(int)` can be used to get a table's default sort order.

### Features

[#459 Add TimeSpan support for Access and OleDB](https://github.com/TortugaResearch/Tortuga.Chain/issues/459)


Access doesn't understand TimeSpan at all and treats it as a DateTime.

OleDB for SQL Server is worse. It returns time(7) columns as strings with the column type set to object.


[#445 Add support for DateOnly and TimeOnly](https://github.com/TortugaResearch/Tortuga.Chain/issues/445)

On the parameter builder side, `DateOnly` and `TimeOnly` need to be converted into `DateTime` or `TimeSpan`. Which specific conversion is used depends on the database/driver combination.

On the materializer side, a new class called `MaterializerTypeConverter` will be used. Moving forward, this will handle type conversions from the result set to the object.

The `MaterializerTypeConverter` is owned by a `DatabaseMetadata` object, allowing additional conversions to be registered at runtime.

[#451 Add support for CommitAsync, Save(savepointName), SaveAsync(savepointName), Rollback(savepointName), and RollbackAsync](https://github.com/TortugaResearch/Chain/issues/451)

We are only exposing these for .NET 6 and later.

[#443 GetByKey, UpdateByKey, and DeleteByKey should support System.Int16](https://github.com/TortugaResearch/Chain/issues/443)

This was done to improve support for lookup tables with small keys.

### Bug Fixes

The OleDB version of SQL Server was truncating fractional seconds when the parameter type is `time(n)` and `n>0`. To fix this, we have to force it to use `DateTime/DBTimeStamp` instead of `TimeSpan/DBTime`.

[#465 OleDbSqlServerTableFunction doesn't support sorting with table limits](https://github.com/TortugaResearch/Tortuga.Chain/issues/465)


Using either works, but there is an error if both are used.


### Performance Enhancements

[#439 Use `SqlCommand.EnableOptimizedParameterBinding` in SQL Server MDS.](https://github.com/TortugaResearch/Chain/issues/439)


### Technical Debt

Added test case for command timeout.

Created `ExecutionToken.PopulateCommand` method. This eliminates a lot of copy & past text from the various `Execute`/`ExecuteAsync` methods.

## Version 4.0

### Architecture

Rather than using #if in shared files, we are now using a trait based system that simulates multiple inheritance. [Tortuga.Shipwright](https://github.com/TortugaResearch/Shipwright) provides this capability using a C# Source Generator. Here is an example,

```CSharp
[UseTrait(typeof(SupportsDeleteAllTrait<AbstractObjectName, AbstractDbType>))]
[UseTrait(typeof(SupportsDeleteByKeyListTrait<AbstractCommand, AbstractParameter, AbstractObjectName, AbstractDbType>))]
[UseTrait(typeof(SupportsUpdateTrait<OleDbCommand, OleDbParameter, AccessObjectName, OleDbType>))]
[UseTrait(typeof(SupportsDeleteTrait<OleDbCommand, OleDbParameter, AccessObjectName, OleDbType>))]
[UseTrait(typeof(SupportsSqlQueriesTrait<OleDbCommand, OleDbParameter>))]
[UseTrait(typeof(SupportsUpdateByKeyListTrait<AbstractCommand, AbstractParameter, AbstractObjectName, AbstractDbType>))]
[UseTrait(typeof(SupportsInsertTrait<AbstractCommand, AbstractParameter, AbstractObjectName, AbstractDbType>))]
[UseTrait(typeof(SupportsUpdateSet<AbstractCommand, AbstractParameter, AbstractObjectName, AbstractDbType>))]
[UseTrait(typeof(SupportsDeleteSet<AbstractCommand, AbstractParameter, AbstractObjectName, AbstractDbType>))]
[UseTrait(typeof(SupportsFromTrait<AbstractCommand, AbstractParameter, AbstractObjectName, AbstractDbType, AbstractLimitOption>))]
[UseTrait(typeof(SupportsGetByKeyListTrait<AbstractCommand, AbstractParameter, AbstractObjectName, AbstractDbType>))]

partial class AccessDataSourceBase : ICrudDataSource
```

As you can see, the common functionality is added via the `UseTrait` attribute. In cases where additional logic is needed, the trait can make calls to partial methods in the database-specific class.


### Features with Breaking Changes

[#429 Realign database classes](https://github.com/TortugaResearch/Chain/issues/429)

The `IClassXDataSource` interfaces are gone. Now we have interfaces based on specific feature sets such as `ISupportsInsert` or `ISupportsScalarFunction`. Rollups such as `ICrudDataSource` are used to combine related feature interfaces.

### Other Features 

[#327 Enabled SQL Dependency in Tortuga.Chain.SqlServer.MDS Materializers and Appenders SQL Server](https://github.com/TortugaResearch/Chain/issues/327)

Previously there was a bug preventing this feature from working with `Microsoft.Data.SqlClient`. Now that the bug is fixed, we can enable the feature in Chain.

[#411 Improve the default behavior when only one constructor exists.](https://github.com/TortugaResearch/Chain/issues/411)

If only one constructor exists, then default to using that constructor even if InferConstructor is not set.

[#408 TableAndView and GetByKey Command Builders](https://github.com/TortugaResearch/Chain/issues/408)

If you use the TableAndView attribute, then GetByKey doesn't work because it doesn't know what the primary key is.

When that happens, ask the table for its primary key. 

[#422 Add Truncate Command Builder Command Builders](https://github.com/TortugaResearch/Chain/issues/422)

This will only be exposed for databases that have a native truncate command. For other databases, use `DeleteAll` instead.

Note that in SQLite, `Truncate` and `DeleteAll` will have have the same effect. This is due to SQLite's internal optimization strategy.

[#430 Add DeleteAll command](https://github.com/TortugaResearch/Chain/issues/430)

As noted above, calling `DeleteAll` on a SQLite database will actually perform a truncate.


### Bug Fixes

[#406 Delete, TableAndView, and Strict Mode Command Builders](https://github.com/TortugaResearch/Chain/issues/406)

When using the TableAndView attribute, some column will be mapped to the view but not the table.

Those unmapped columns should be ignored when performing a Delete operation. We only care about the columns that feed into the primary key.

[#407 Records and Strict Mode Materializers and Appenders](https://github.com/TortugaResearch/Chain/issues/407)

The main problem was a bug in Tortuga.Anchor, which was treating protected properties as if they were public properties. Once fixed, we could check the `property.CanRead` field to avoid pulling in the hidden property called `EqualityContract` that all records expose.

[#418 PostgreSQL GetTableApproximateCount returns -1 for empty tables Command Builders PostgreSQL](https://github.com/TortugaResearch/Chain/issues/418)

A weird effect in PostgreSQL is that if the table has never had any rows, GetTableApproximateCount will return -1 instead of 0.


### Performance Enhancements

[#402 SQL Server Parameter Lengths Performance and Optimization SQL Builder SQL Server](https://github.com/TortugaResearch/Chain/issues/402)

When sending in variable length parameters (e.g. nVarChar), make sure the parameter length is based on the column's max length. This is to avoid creating a bunch of different plans, each with slightly different parameters.

[#415 Default to not using CommandBehavior.SequentialAccess Materializers and Appenders](https://github.com/TortugaResearch/Chain/issues/415)

Make using CommandBehavior.SequentialAccess an opt-in. According to Microsoft, "In most cases using the Default (non-sequential) access mode is the better choice, as [...] and you will get better performance using ReadAsync."

### Technical Debt

[Cleanup NuGet package code](https://github.com/TortugaResearch/Chain/pull/447/files)

Use the `<Version>` tag instead of the individual AssemblyVersion and FileVersion tags. This elimiantes the need for the `ReadPackageVersionFromOutputAssembly` target.

[#416 Tag unmapped data types Metadata PostgreSQL](https://github.com/TortugaResearch/Chain/issues/416)


Added new items to the list of PostgreSQL data types that are used internally and not exposed via the database driver.

This is going to be an ongoing issue.

[#427 Use global usings](https://github.com/TortugaResearch/Chain/issues/427)

The purpose of this change was to reduce the copious amounts of `#if` statements in the shared files.

### Other Breaking Changes

[#423 Remove String Names](https://github.com/TortugaResearch/Chain/issues/423)

Object names (e.g. tables, views, procs) will need to be referenced via:

* Using the database specific `ObjectName` class
* Using a class that is mapped to a table
* Via the `IDataSource` interfaces (which will continue to accept strings)

The reason for this change is to simplify the data source API. Currently there are too many overloads that perform the same action.

It was originally added to make working with F# easier. But with the improvements to table name inference using generics, it is no longer a pressing need.
<|MERGE_RESOLUTION|>--- conflicted
+++ resolved
@@ -1,4 +1,4 @@
-## Version 5.1
+## Version 5.0.2
 
 ### Breaking Changes
 
@@ -15,22 +15,19 @@
 
 Changing from Tortuga.Chain.SqlServer to Tortuga.Chain.SqlServer.MDS should not affect application code. Both packages use the same namespace and class names. The only difference is the database driver they use.
 
-<<<<<<< HEAD
+[#514 Make Count() return Int32. Add Count64() as a separate function.](https://github.com/TortugaResearch/Tortuga.Chain/issues/514)
+
+`AsCount` now returns an Int32. If you want a long, then you need to use `AsCount64`. 
+
+This was done because SQL Server can take a huge performance hit when you request a 64-bit count (`COUNT_BIG()`) instead of a 32-bit count (`COUNT`).
+
 ## Version 4.5.1
 
 Add timeouts to bulk insert.
 
 * `.WithNoTimeout()`
 * `.WithTimeout(TimeSpan timeout)`
-=======
-[#514 Make Count() return Int32. Add Count64() as a separate function.](https://github.com/TortugaResearch/Tortuga.Chain/issues/514)
-
-`AsCount` now returns an Int32. If you want a long, then you need to use `AsCount64`. 
-
-This was done because SQL Server can take a huge performance hit when you request a 64-bit count (`COUNT_BIG()`) instead of a 32-bit count (`COUNT`).
-
->>>>>>> cf1f237f
-
+* 
 ## Version 4.4
 
 
