--- conflicted
+++ resolved
@@ -1,20 +1,14 @@
-<<<<<<< HEAD
 ## Version 5.1
 
+### Features
+
+[#518 Preload Tables by Schema](https://github.com/TortugaResearch/Tortuga.Chain/issues/518)
+
+The `DatabaseMetadata.Preload` functions for SQL Server now accept an optional `schemaName` paramters.
+
 ### Technical Debt
 
 Removed obsolete compiler constants.
-=======
-
-## Version 5.1
-
-### Features
-
-[#518 Preload Tables by Schema](https://github.com/TortugaResearch/Tortuga.Chain/issues/518)
-
-The `DatabaseMetadata.Preload` functions for SQL Server now accept an optional `schemaName` paramters.
-
->>>>>>> 85d1f7dd
 
 ## Version 5.0.2
 
