<<<<<<< HEAD


[#98 Dynamic Materializers and Desired Columns](https://github.com/TortugaResearch/Tortuga.Chain/issues/98)

Allow the use of `WithProperties` or `ExcludeProperties` to be used with...

* `.ToDynamicObject`
* `.ToDynamicObjectOrNull`
* `.ToDynamicCollection`

=======
## Version 4.3

Updated dependency to Anchor 4.1.

### Features

[#88 Simple Aggregators](https://github.com/TortugaResearch/Tortuga.Chain/issues/88)

The "simple aggregators" agument the `AsCount` method. Each returns a single value for the desired column.

* `AsAverage(columnName)`
* `AsMax(columnName)`
* `AsMin(columnName)`
* `AsSum(columnName, distinct)`

These all return a `ScalarDbCommandBuilder` with which the caller can specify the return type. They are built on the `AggregateColumn` model, which overrides the usual column selection process.

For more complex aggregation, use the `AsAggregate` method. This accepts a collection of `AggregateColumn` objects, which can be used for both aggregegate functions and grouping.

The original `AsCount` methods were reworked to fit into this model.

[#89 Declarative Aggregators](https://github.com/TortugaResearch/Tortuga.Chain/issues/89)

Attributes can now be used to declare aggregations directly in a model.

```csharp
[Table("Sales.EmployeeSalesView"]
public class SalesFigures
{
	[AggregateColumn(AggregateType.Min, "TotalPrice")]
	public decimal SmallestSale { get; set; }

	[AggregateColumn(AggregateType.Max, "TotalPrice")]
	public decimal LargestSale { get; set; }

	[AggregateColumn(AggregateType.Average, "TotalPrice")]
	public decimal AverageSale { get; set; }

	[CustomAggregateColumn("Max(TotalPrice) - Min(TotalPrice)")]
	public decimal Range { get; set; }

	[GroupByColumn]
	public int EmployeeKey { get; set; }

	[GroupByColumn]
	public string EmployeeName { get; set; }
}
```

To use this feature, you need use either of these patterns:

```csharp
datasource.FromTable(tableName, filter).ToAggregate<TObject>().ToCollection().Execute();
datasource.FromTable<TObject>(filter).ToAggregate().ToCollection().Execute();
```

In the second version, the table or view name is extracted from the class.


[#92 ToObjectStream](https://github.com/TortugaResearch/Tortuga.Chain/issues/92)

Previously, Chain would fully manage database connections by default. Specifically, it would open and close connections automatically unless a transaction was involved. In that case, the developer only needed to manage the transactional data source itself.

However, there are times when a result set is too large to handle at one time. In this case the developer will want an `IEnumerable` or `IAsyncEnumerable` instead of a collection. To support this, the `ToObjectStream` materializer was created.

When used in place of `ToCollection`, the caller gets a `ObjectStream` object. This object implements `IEnumerable<TObject>`, `IDisposable`, `IAsyncDisposable`, abd `IAsyncEnumerable<TObject>`. (That latter two are only available in .NET 6 or later.)

This object stream may be used directly, as shown below, or attached to an RX Observable or TPL Dataflow just like any other enumerable data structure.

```csharp
//sync pattern

using var objectStream = dataSource.From<Employee>(new { Title = uniqueKey }).ToObjectStream<Employee>().Execute();
foreach (var item in objectStream)
{
	Assert.AreEqual(uniqueKey, item.Title);
}

//async pattern

await using var objectStream = await dataSource.From<Employee>(new { Title = uniqueKey }).ToObjectStream<Employee>().ExecuteAsync();
await foreach (var item in objectStream)
{
	Assert.AreEqual(uniqueKey, item.Title);
}
```
It is vital that the object stream is disposed after use. If that doesn't occur, the database can suffer from thread exhaustion or deadlocks.

### Bugs

[#490 Command Timeout is not being honored in PostgreSQL and MySQL](https://github.com/TortugaResearch/Tortuga.Chain/issues/490)

See the ticket for an explaination for why this was broken.

### Technical Debt

[#488 Add IAsyncDisposable support](https://github.com/TortugaResearch/Tortuga.Chain/issues/488)

Added support for `IAsyncDisposable` to transactional data sources.
>>>>>>> 7456835a


## Version 4.2

### Features

[#463 ISupportsDeleteByKeyList should have the same overloads as ISupportsGetByKeyList](https://github.com/TortugaResearch/Chain/issues/463)

[#464 ISupportsDeleteByKey should have the same overloads as ISupportsGetByKey](https://github.com/TortugaResearch/Chain/issues/464)

Allow an object to be used for determining which table to delete from instead of explicitly providing a table name.

[#471 Add Scalar and List options for Char](https://github.com/TortugaResearch/Tortuga.Chain/issues/471)

Adds

* `ToChar(...)`
* `ToCharOrNull(...)`
* `ToCharList(...)`
* `ToCharOrNullList(...)`

[#475 Add ToCharSet and ToByteSet materializers](https://github.com/TortugaResearch/Tortuga.Chain/issues/475)

Adds

* `ToCharSet(...)`
* `ToByteSet(...)`

[#24 Improve column name support for list based materializers](https://github.com/TortugaResearch/Tortuga.Chain/issues/24)

When using ToXxxList/ToXxxSet, you can specify a column name. If multiple columns are returned, which can happen with a stored procedure, it will only read the named column.

## Bug Fixes

[#469 Tortuga.Chain.MappingException: 'Cannot map value of type System.String to property Gender of type Char.' ](https://github.com/TortugaResearch/Tortuga.Chain/issues/469)

Adds mapping between `string` columns and `char` properties. Previously the property had to be a string.

### Technical Debt

[#400 Better Upsert Pattern for SQL Server](https://github.com/TortugaResearch/Tortuga.Chain/issues/400)

Hint `UPDLOCK` and `SERIALIZABLE` when using `MERGE` to perform an upsert. This reduces, though not elimintates, the need to perform an upsert in a transaction.

[#474 Remove duplicate code in list/set based materialzers](https://github.com/TortugaResearch/Tortuga.Chain/issues/474)

Removed roughly 60 lines of code in each column based materializer.


## Version 4.1


### Features with Breaking Changes

[#440 Default Sorting for WithLimits](https://github.com/TortugaResearch/Chain/issues/440)

If you use WithLimits without a sort order, then it will act non-deterministically. This is because the database could sort the results in any random order if not constrained.

The fix is to default to sorting with primary key when using WithLimits. If there are no primary keys and no explicit sorting, then an exception will be thrown if in strict mode.

This change also affects table-valued functions. Except these cannot infer the sort order as they do not have a primary key.

For reflection-based scenarios, the method `TableOrViewMetadata<TObjectName, TDbType>.GetDefaultSortOrder(int)` can be used to get a table's default sort order.

### Features

[#459 Add TimeSpan support for Access and OleDB](https://github.com/TortugaResearch/Tortuga.Chain/issues/459)


Access doesn't understand TimeSpan at all and treats it as a DateTime.

OleDB for SQL Server is worse. It returns time(7) columns as strings with the column type set to object.


[#445 Add support for DateOnly and TimeOnly](https://github.com/TortugaResearch/Tortuga.Chain/issues/445)

On the parameter builder side, `DateOnly` and `TimeOnly` need to be converted into `DateTime` or `TimeSpan`. Which specific conversion is used depends on the database/driver combination.

On the materializer side, a new class called `MaterializerTypeConverter` will be used. Moving forward, this will handle type conversions from the result set to the object.

The `MaterializerTypeConverter` is owned by a `DatabaseMetadata` object, allowing additional conversions to be registered at runtime.

[#451 Add support for CommitAsync, Save(savepointName), SaveAsync(savepointName), Rollback(savepointName), and RollbackAsync](https://github.com/TortugaResearch/Chain/issues/451)

We are only exposing these for .NET 6 and later.

[#443 GetByKey, UpdateByKey, and DeleteByKey should support System.Int16](https://github.com/TortugaResearch/Chain/issues/443)

This was done to improve support for lookup tables with small keys.

### Bug Fixes

The OleDB version of SQL Server was truncating fractional seconds when the parameter type is `time(n)` and `n>0`. To fix this, we have to force it to use `DateTime/DBTimeStamp` instead of `TimeSpan/DBTime`.

[#465 OleDbSqlServerTableFunction doesn't support sorting with table limits](https://github.com/TortugaResearch/Tortuga.Chain/issues/465)


Using either works, but there is an error if both are used.


### Performance Enhancements

[#439 Use `SqlCommand.EnableOptimizedParameterBinding` in SQL Server MDS.](https://github.com/TortugaResearch/Chain/issues/439)


### Technical Debt

Added test case for command timeout.

Created `ExecutionToken.PopulateCommand` method. This eliminates a lot of copy & past text from the various `Execute`/`ExecuteAsync` methods.

## Version 4.0

### Architecture

Rather than using #if in shared files, we are now using a trait based system that simulates multiple inheritance. [Tortuga.Shipwright](https://github.com/TortugaResearch/Shipwright) provides this capability using a C# Source Generator. Here is an example,

```CSharp
[UseTrait(typeof(SupportsDeleteAllTrait<AbstractObjectName, AbstractDbType>))]
[UseTrait(typeof(SupportsDeleteByKeyListTrait<AbstractCommand, AbstractParameter, AbstractObjectName, AbstractDbType>))]
[UseTrait(typeof(SupportsUpdateTrait<OleDbCommand, OleDbParameter, AccessObjectName, OleDbType>))]
[UseTrait(typeof(SupportsDeleteTrait<OleDbCommand, OleDbParameter, AccessObjectName, OleDbType>))]
[UseTrait(typeof(SupportsSqlQueriesTrait<OleDbCommand, OleDbParameter>))]
[UseTrait(typeof(SupportsUpdateByKeyListTrait<AbstractCommand, AbstractParameter, AbstractObjectName, AbstractDbType>))]
[UseTrait(typeof(SupportsInsertTrait<AbstractCommand, AbstractParameter, AbstractObjectName, AbstractDbType>))]
[UseTrait(typeof(SupportsUpdateSet<AbstractCommand, AbstractParameter, AbstractObjectName, AbstractDbType>))]
[UseTrait(typeof(SupportsDeleteSet<AbstractCommand, AbstractParameter, AbstractObjectName, AbstractDbType>))]
[UseTrait(typeof(SupportsFromTrait<AbstractCommand, AbstractParameter, AbstractObjectName, AbstractDbType, AbstractLimitOption>))]
[UseTrait(typeof(SupportsGetByKeyListTrait<AbstractCommand, AbstractParameter, AbstractObjectName, AbstractDbType>))]

partial class AccessDataSourceBase : ICrudDataSource
```

As you can see, the common functionality is added via the `UseTrait` attribute. In cases where additional logic is needed, the trait can make calls to partial methods in the database-specific class.


### Features with Breaking Changes

[#429 Realign database classes](https://github.com/TortugaResearch/Chain/issues/429)

The `IClassXDataSource` interfaces are gone. Now we have interfaces based on specific feature sets such as `ISupportsInsert` or `ISupportsScalarFunction`. Rollups such as `ICrudDataSource` are used to combine related feature interfaces.

### Other Features 

[#327 Enabled SQL Dependency in Tortuga.Chain.SqlServer.MDS Materializers and Appenders SQL Server](https://github.com/TortugaResearch/Chain/issues/327)

Previously there was a bug preventing this feature from working with `Microsoft.Data.SqlClient`. Now that the bug is fixed, we can enable the feature in Chain.

[#411 Improve the default behavior when only one constructor exists.](https://github.com/TortugaResearch/Chain/issues/411)

If only one constructor exists, then default to using that constructor even if InferConstructor is not set.

[#408 TableAndView and GetByKey Command Builders](https://github.com/TortugaResearch/Chain/issues/408)

If you use the TableAndView attribute, then GetByKey doesn't work because it doesn't know what the primary key is.

When that happens, ask the table for its primary key. 

[#422 Add Truncate Command Builder Command Builders](https://github.com/TortugaResearch/Chain/issues/422)

This will only be exposed for databases that have a native truncate command. For other databases, use `DeleteAll` instead.

Note that in SQLite, `Truncate` and `DeleteAll` will have have the same effect. This is due to SQLite's internal optimization strategy.

[#430 Add DeleteAll command](https://github.com/TortugaResearch/Chain/issues/430)

As noted above, calling `DeleteAll` on a SQLite database will actually perform a truncate.


### Bug Fixes

[#406 Delete, TableAndView, and Strict Mode Command Builders](https://github.com/TortugaResearch/Chain/issues/406)

When using the TableAndView attribute, some column will be mapped to the view but not the table.

Those unmapped columns should be ignored when performing a Delete operation. We only care about the columns that feed into the primary key.

[#407 Records and Strict Mode Materializers and Appenders](https://github.com/TortugaResearch/Chain/issues/407)

The main problem was a bug in Tortuga.Anchor, which was treating protected properties as if they were public properties. Once fixed, we could check the `property.CanRead` field to avoid pulling in the hidden property called `EqualityContract` that all records expose.

[#418 PostgreSQL GetTableApproximateCount returns -1 for empty tables Command Builders PostgreSQL](https://github.com/TortugaResearch/Chain/issues/418)

A weird effect in PostgreSQL is that if the table has never had any rows, GetTableApproximateCount will return -1 instead of 0.


### Performance Enhancements

[#402 SQL Server Parameter Lengths Performance and Optimization SQL Builder SQL Server](https://github.com/TortugaResearch/Chain/issues/402)

When sending in variable length parameters (e.g. nVarChar), make sure the parameter length is based on the column's max length. This is to avoid creating a bunch of different plans, each with slightly different parameters.

[#415 Default to not using CommandBehavior.SequentialAccess Materializers and Appenders](https://github.com/TortugaResearch/Chain/issues/415)

Make using CommandBehavior.SequentialAccess an opt-in. According to Microsoft, "In most cases using the Default (non-sequential) access mode is the better choice, as [...] and you will get better performance using ReadAsync."

### Technical Debt

[Cleanup NuGet package code](https://github.com/TortugaResearch/Chain/pull/447/files)

Use the `<Version>` tag instead of the individual AssemblyVersion and FileVersion tags. This elimiantes the need for the `ReadPackageVersionFromOutputAssembly` target.

[#416 Tag unmapped data types Metadata PostgreSQL](https://github.com/TortugaResearch/Chain/issues/416)


Added new items to the list of PostgreSQL data types that are used internally and not exposed via the database driver.

This is going to be an ongoing issue.

[#427 Use global usings](https://github.com/TortugaResearch/Chain/issues/427)

The purpose of this change was to reduce the copious amounts of `#if` statements in the shared files.

### Other Breaking Changes

[#423 Remove String Names](https://github.com/TortugaResearch/Chain/issues/423)

Object names (e.g. tables, views, procs) will need to be referenced via:

* Using the database specific `ObjectName` class
* Using a class that is mapped to a table
* Via the `IDataSource` interfaces (which will continue to accept strings)

The reason for this change is to simplify the data source API. Currently there are too many overloads that perform the same action.

It was originally added to make working with F# easier. But with the improvements to table name inference using generics, it is no longer a pressing need.
<|MERGE_RESOLUTION|>--- conflicted
+++ resolved
@@ -1,15 +1,3 @@
-<<<<<<< HEAD
-
-
-[#98 Dynamic Materializers and Desired Columns](https://github.com/TortugaResearch/Tortuga.Chain/issues/98)
-
-Allow the use of `WithProperties` or `ExcludeProperties` to be used with...
-
-* `.ToDynamicObject`
-* `.ToDynamicObjectOrNull`
-* `.ToDynamicCollection`
-
-=======
 ## Version 4.3
 
 Updated dependency to Anchor 4.1.
@@ -98,6 +86,16 @@
 ```
 It is vital that the object stream is disposed after use. If that doesn't occur, the database can suffer from thread exhaustion or deadlocks.
 
+
+[#98 Dynamic Materializers and Desired Columns](https://github.com/TortugaResearch/Tortuga.Chain/issues/98)
+
+Allow the use of `WithProperties` or `ExcludeProperties` to be used with...
+
+* `.ToDynamicObject`
+* `.ToDynamicObjectOrNull`
+* `.ToDynamicCollection`
+
+
 ### Bugs
 
 [#490 Command Timeout is not being honored in PostgreSQL and MySQL](https://github.com/TortugaResearch/Tortuga.Chain/issues/490)
@@ -109,7 +107,12 @@
 [#488 Add IAsyncDisposable support](https://github.com/TortugaResearch/Tortuga.Chain/issues/488)
 
 Added support for `IAsyncDisposable` to transactional data sources.
->>>>>>> 7456835a
+
+
+
+
+
+
 
 
 ## Version 4.2
