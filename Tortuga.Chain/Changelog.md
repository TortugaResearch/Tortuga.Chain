## Version 5.7

<<<<<<< HEAD

### Bug Fixes

[#564 CacheAllItems needs a test](https://github.com/TortugaResearch/Tortuga.Chain/issues/564)

The `.CacheAllItems` appender no longer needs type parameter when caching a `List<T>`, `ImmutableList<T>`, or `ImmutableArray<T>` collection.

=======
[#198 ToDictionary needs a ValueColumn name](https://github.com/TortugaResearch/Tortuga.Chain/issues/198)

* `.ToScalarDictionary<TKey, TValue>(keyColumn, valueColumn, dictionaryOptions)`
* `.ToScalarDictionary<TKey, TValue, TDictionary>(keyColumn, valueColumn, dictionaryOptions)`
* `DictionaryOptions.DiscardNullKeys`
* `DictionaryOptions.DiscardNullValues`

If a `TDictionary` is not supplied, the normal `Dictionary<TKey, TValue>` will be used.

Nulls are not supported for keys or values, but can be silently discarded.

[#554 SQL Sever Disable/Enable Indexes](https://github.com/TortugaResearch/Tortuga.Chain/issues/554)

[#568 PostgreSQL Disable/Enable all indexes](https://github.com/TortugaResearch/Tortuga.Chain/issues/568)

* `.EnableIndexes(tableName)`*
* `.EnableIndexes<TObject>()`*
* `.DisableIndexes(tableName)`*
* `.DisableIndexes<TObject>()`*

This can be used before and after a bulk data load to improve performance.
>>>>>>> 4d6adba7

## Version 5.6

[#560 FOR SYSTEM_TIME support for SQL Server](https://github.com/TortugaResearch/Tortuga.Chain/issues/560)

Tables and Views

* `.WithHistory()` Return all versions of the record.
* `.WithHistory(asOfDate)` Return the version of the record as of a specific date.
* `.WithHistory(fromDate, toDate, HistoryQueryMode.FromTo)` Return all versions of the record matching `ValidFrom < end_date_time AND ValidTo > start_date_time`
* `.WithHistory(fromDate, toDate, HistoryQueryMode.Between)` Return all versions of the record matching `ValidFrom <= end_date_time AND ValidTo > start_date_time`
* `.WithHistory(fromDate, toDate, HistoryQueryMode.Contains)` Return all versions of the record matching `ValidFrom >= start_date_time AND ValidTo <&lt;>= end_date_time`

[#559 Ignore Soft Delete Rule when Reading](https://github.com/TortugaResearch/Tortuga.Chain/issues/559)

* `.WithDeletedRecords()` causes soft delete rules to be ignored so that you can read deleted rows.

## Version 5.5

### Features

[#555 If a SQL Server column is marked as 'Always Generated', set the IsComputed property to true](https://github.com/TortugaResearch/Tortuga.Chain/issues/555)

This affects operations such as INSERT/UPDATE where generated columns are treated as read-only. It has the same effect as placeing `[IgnoreOnInsert]` and `[IgnoreOnUpdate]` on the associated properties.

[#553 Find table by object id in SQL Server](https://github.com/TortugaResearch/Tortuga.Chain/issues/553)

* Add property `ObjectId` to `SqlServerTableOrViewMetadata`
* Add method `SqlServerObjectName GetTableOrViewName(int objectId)` to `SqlServerMetadataCache`
* Add method `SqlServerTableOrViewMetadata<SqlDbType> GetTableOrView(int objectId)` to `SqlServerMetadataCache`

[#552 Table Metadata should indicate if a table is a temporal table](https://github.com/TortugaResearch/Tortuga.Chain/issues/552)

* Add property `HistoryTableName` to `SqlServerTableOrViewMetadata`
* Add property `IsHistoryTable` to `SqlServerTableOrViewMetadata`
* Add method `SqlServerTableOrViewMetadata GetHistoryTable()` to `SqlServerTableOrViewMetadata`

[#320 ClearCache](https://github.com/TortugaResearch/Tortuga.Chain/issues/320)

The appender `.ClearCache()` can be added to any database operation to clear the cache.

## Version 5.4.6


### Bugs 

Column Order for MySQL tables was incorrect. It was sorted by name rather than ordinal.

## Version 5.4.5

### Bugs | Breaking Change

Extended properties for SQL Server may contain non-string data. `TableOrViewMetadata.ExtendedProperties` and `ColumnMetadata.ExtendedProperties` are now a `IReadOnlyDictionary<string, object?>`.

This has to be changed to prevent runtime errors when loading data about a table.

## Version 5.4

### Bugs

* [#541 `.ToTable` doesn't work when columns don't have names.](https://github.com/TortugaResearch/Tortuga.Chain/issues/541)

This change is to deal with mal-formed stored procedures found in the wild.

### Features

* [#542 Use C# native types with ColumnMetadata.ClrTypeName](https://github.com/TortugaResearch/Tortuga.Chain/issues/542)

This will allow code generators to produce nicer looking code.

* [#126 Add NOLOCK support for SQL Server](https://github.com/TortugaResearch/Tortuga.Chain/issues/126)

Use `.WithIsolationLevel(SqlServerIsolationLevel.ReadUncommitted)` to get NOLOCK behavior. Other isolation levels are also supported. See [SET TRANSACTION ISOLATION LEVEL](https://learn.microsoft.com/en-us/sql/t-sql/statements/set-transaction-isolation-level-transact-sql?view=sql-server-ver17) for details.

* [#131 Add index hinting to SQL Server](https://github.com/TortugaResearch/Tortuga.Chain/issues/131)

Pass an index or index name to `.WithIndex` to force SQL Server to use the specificed index.

* `.WithIndex(index)`
* `.WithIndex(indexName)`


* [#335 Add SortDirection.Expression](https://github.com/TortugaResearch/Tortuga.Chain/issues/335)

You can now use an arbitray expression to sort a query rather than just a list of columns.

* `.WithSorting(new SortExpression(expression, SortDirection.Expression)`
* `.WithSortExpression(expression)`

* [#319 Distinct Support](https://github.com/TortugaResearch/Tortuga.Chain/issues/319)

Arbitrary Table and Table-Valued Function queries can now add DISTINCT to the query. 

* `.WithDistinct()`

### Breaking Change

Change #541 may break code that is using stored procedures with a single unnamed column that also expect the unnamed column to be named `String.Empty`.

## Version 5.3

### Features

**Descriptions for Tables and Columns**

* [#532 Add support for Table/Column Descriptions for PostgreSQL](https://github.com/TortugaResearch/Tortuga.Chain/issues/532)
* [#531 Add support for Table/Column Descriptions for SQL Server](https://github.com/TortugaResearch/Tortuga.Chain/issues/531)
* [#533 Add support for Table/Column Descriptions for MySQL](https://github.com/TortugaResearch/Tortuga.Chain/issues/533)

Use `.Description` on a table or column object. SQL Server populates `.ExtendedProperties` as well.

This is not supported in SQLite and Access.

**Scalar and List support for DateOnly and TimeOnly**

* [ToDateOnly, ToTimeOnly #504](https://github.com/TortugaResearch/Tortuga.Chain/issues/504)

New materializers

* `.ToDateOnly`
* `.ToDateOnlyOrNull`
* `.ToTimeOnly`
* `.ToTimeOnlyOrNull`
* `.ToDateOnlyList`
* `.ToDateOnlyOrNullList`
* `.ToTimeOnlyList`
* `.ToTimeOnlyOrNullList`


**Tagged Queries**

* [#401 Tag queries](https://github.com/TortugaResearch/Tortuga.Chain/issues/401)

Use the `.Tag()` appender to tag a query. This will appear as a comment at the beginning of the SQL Statement.

If you do not pass in a string as the message, the current filename, member name, and line number will be used.

### Bugs

Fixed in 5.3.1

* MySQL unique indexes were marked as non-unique. 
* MySQL non-unique indexes were marked as unique. 

### Technical Debt

* [#508 Upgrade to Frozen Collections](https://github.com/TortugaResearch/Tortuga.Chain/issues/508)


### Breaking Change

PostgreSQL v9 and eariler is no longer supported. 


## Version 5.2

### Features

**Foreign Key Constraints**

* [#370 Implement GetForeignKeysForTable for SQL Server](https://github.com/TortugaResearch/Tortuga.Chain/issues/370)
* [#371 Implement GetForeignKeysForTable for PostgreSQL](https://github.com/TortugaResearch/Tortuga.Chain/issues/371)
* [#372 Implement GetForeignKeysForTable for MySQL](https://github.com/TortugaResearch/Tortuga.Chain/issues/372)
* [#374 Implement GetForeignKeysForTable for SQLite](https://github.com/TortugaResearch/Tortuga.Chain/issues/374)
* [#373 Implement GetForeignKeysForTable for Access](https://github.com/TortugaResearch/Tortuga.Chain/issues/373)

You can now call `table.GetForeignKeys()` on tables.

[#521 Table.ToDataTable and TableSet.ToDataSet](https://github.com/TortugaResearch/Tortuga.Chain/issues/521)

`.ToDataSet` no longer needs table names.

If too many table names are provided to `.ToDataSet`, the tables that were not populatd will be pruned. Note, a table with 0 rows is still valid. A table with 0 columns is not.

New functions: 

* `TableSet.DataSet` Copies a `TableSet` into a new `DataSet`.
* `Table.DataTable` Copies a `Table` into a new `DataTable`.

**Support for MySQL 8.4**

Updated the database creation script.

Added these functions to handle MySQL's serial data type.

* `.ToUInt64()`
* `.ToUInt64List()`

**Support for SQL Server Info Messages**

When SQL Server prints messages (e.g. during a stored proc call), .NET gets a `SqlInfoMessageEvent`. You can capture these using the `.WithInfoMessageNotification()` appender and a `SqlInfoMessageEventHandler`.

	string message = "";
	SqlInfoMessageEventHandler handler = (object sender, SqlInfoMessageEventArgs e) => { message += e.Message; };

	var result = dataSource.Procedure("HR.EmployeeList").ToTable().WithInfoMessageNotification(handler).Execute();

### Bugs

**MySQl Bug Fix**

Table names are now quoted. Previously an error would be thrown if the table name included an embedded period.

## Version 5.1

### Features

[#518 Preload Tables by Schema](https://github.com/TortugaResearch/Tortuga.Chain/issues/518)

The `DatabaseMetadata.Preload` functions for SQL Server now accept an optional `schemaName` paramters.

### Technical Debt

Removed obsolete compiler constants.

## Version 5.0.2

### Breaking Changes

* End support for .NET Framework.
* End support for .NET Standard 2.0
* End support for .NET 6.0

These changes were prompted by PostgreSQL database driver no longer supporting the older versions of .NET. 

* End support for Tortuga.Chain.SqlServer 
* End support for System.Data.SqlClient

This package is obsolete. Use Microsoft.Data.SqlClient instead, which is exposed via Tortuga.Chain.SqlServer.MDS. 

Changing from Tortuga.Chain.SqlServer to Tortuga.Chain.SqlServer.MDS should not affect application code. Both packages use the same namespace and class names. The only difference is the database driver they use.

[#514 Make Count() return Int32. Add Count64() as a separate function.](https://github.com/TortugaResearch/Tortuga.Chain/issues/514)

`.AsCount` now returns an Int32. If you want a long, then you need to use `.AsCount64`. 

This will allow for better support for databases that only only 32-bit row counts.

## Version 4.5.1

Add timeouts to bulk insert.

* `.WithNoTimeout()`
* `.WithTimeout(TimeSpan timeout)`
 
## Version 4.4


### Features


### Bugs


### Technical Debt


[#497 Update interfaces to expose more functionality](https://github.com/TortugaResearch/Tortuga.Chain/issues/497)

`ICrudDataSource` and `IScalarDbCommandBuilder` were updated to expose more functionality from their matching classes.

## Version 4.3

Updated dependency to Anchor 4.1.

### Features

[#88 Simple Aggregators](https://github.com/TortugaResearch/Tortuga.Chain/issues/88)

The "simple aggregators" agument the `AsCount` method. Each returns a single value for the desired column.

* `AsAverage(columnName)`
* `AsMax(columnName)`
* `AsMin(columnName)`
* `AsSum(columnName, distinct)`

These all return a `ScalarDbCommandBuilder` with which the caller can specify the return type. They are built on the `AggregateColumn` model, which overrides the usual column selection process.

For more complex aggregation, use the `AsAggregate` method. This accepts a collection of `AggregateColumn` objects, which can be used for both aggregegate functions and grouping.

The original `AsCount` methods were reworked to fit into this model.

[#89 Declarative Aggregators](https://github.com/TortugaResearch/Tortuga.Chain/issues/89)

Attributes can now be used to declare aggregations directly in a model.

```csharp
[Table("Sales.EmployeeSalesView"]
public class SalesFigures
{
	[AggregateColumn(AggregateType.Min, "TotalPrice")]
	public decimal SmallestSale { get; set; }

	[AggregateColumn(AggregateType.Max, "TotalPrice")]
	public decimal LargestSale { get; set; }

	[AggregateColumn(AggregateType.Average, "TotalPrice")]
	public decimal AverageSale { get; set; }

	[CustomAggregateColumn("Max(TotalPrice) - Min(TotalPrice)")]
	public decimal Range { get; set; }

	[GroupByColumn]
	public int EmployeeKey { get; set; }

	[GroupByColumn]
	public string EmployeeName { get; set; }
}
```

To use this feature, you need use either of these patterns:

```csharp
datasource.FromTable(tableName, filter).ToAggregate<TObject>().ToCollection().Execute();
datasource.FromTable<TObject>(filter).ToAggregate().ToCollection().Execute();
```

In the second version, the table or view name is extracted from the class.


[#92 ToObjectStream](https://github.com/TortugaResearch/Tortuga.Chain/issues/92)

Previously, Chain would fully manage database connections by default. Specifically, it would open and close connections automatically unless a transaction was involved. In that case, the developer only needed to manage the transactional data source itself.

However, there are times when a result set is too large to handle at one time. In this case the developer will want an `IEnumerable` or `IAsyncEnumerable` instead of a collection. To support this, the `ToObjectStream` materializer was created.

When used in place of `ToCollection`, the caller gets a `ObjectStream` object. This object implements `IEnumerable<TObject>`, `IDisposable`, `IAsyncDisposable`, abd `IAsyncEnumerable<TObject>`. (That latter two are only available in .NET 6 or later.)

This object stream may be used directly, as shown below, or attached to an RX Observable or TPL Dataflow just like any other enumerable data structure.

```csharp
//sync pattern

using var objectStream = dataSource.From<Employee>(new { Title = uniqueKey }).ToObjectStream<Employee>().Execute();
foreach (var item in objectStream)
{
	Assert.AreEqual(uniqueKey, item.Title);
}

//async pattern

await using var objectStream = await dataSource.From<Employee>(new { Title = uniqueKey }).ToObjectStream<Employee>().ExecuteAsync();
await foreach (var item in objectStream)
{
	Assert.AreEqual(uniqueKey, item.Title);
}
```
It is vital that the object stream is disposed after use. If that doesn't occur, the database can suffer from thread exhaustion or deadlocks.


[#98 Dynamic Materializers and Desired Columns](https://github.com/TortugaResearch/Tortuga.Chain/issues/98)

Allow the use of `WithProperties` or `ExcludeProperties` to be used with...

* `.ToDynamicObject`
* `.ToDynamicObjectOrNull`
* `.ToDynamicCollection`


### Bugs

[#490 Command Timeout is not being honored in PostgreSQL and MySQL](https://github.com/TortugaResearch/Tortuga.Chain/issues/490)

See the ticket for an explaination for why this was broken.

### Technical Debt

[#488 Add IAsyncDisposable support](https://github.com/TortugaResearch/Tortuga.Chain/issues/488)

Added support for `IAsyncDisposable` to transactional data sources.








## Version 4.2

### Features

[#463 ISupportsDeleteByKeyList should have the same overloads as ISupportsGetByKeyList](https://github.com/TortugaResearch/Chain/issues/463)

[#464 ISupportsDeleteByKey should have the same overloads as ISupportsGetByKey](https://github.com/TortugaResearch/Chain/issues/464)

Allow an object to be used for determining which table to delete from instead of explicitly providing a table name.

[#471 Add Scalar and List options for Char](https://github.com/TortugaResearch/Tortuga.Chain/issues/471)

Adds

* `ToChar(...)`
* `ToCharOrNull(...)`
* `ToCharList(...)`
* `ToCharOrNullList(...)`

[#475 Add ToCharSet and ToByteSet materializers](https://github.com/TortugaResearch/Tortuga.Chain/issues/475)

Adds

* `ToCharSet(...)`
* `ToByteSet(...)`

[#24 Improve column name support for list based materializers](https://github.com/TortugaResearch/Tortuga.Chain/issues/24)

When using ToXxxList/ToXxxSet, you can specify a column name. If multiple columns are returned, which can happen with a stored procedure, it will only read the named column.

## Bug Fixes

[#469 Tortuga.Chain.MappingException: 'Cannot map value of type System.String to property Gender of type Char.' ](https://github.com/TortugaResearch/Tortuga.Chain/issues/469)

Adds mapping between `string` columns and `char` properties. Previously the property had to be a string.

### Technical Debt

[#400 Better Upsert Pattern for SQL Server](https://github.com/TortugaResearch/Tortuga.Chain/issues/400)

Hint `UPDLOCK` and `SERIALIZABLE` when using `MERGE` to perform an upsert. This reduces, though not elimintates, the need to perform an upsert in a transaction.

[#474 Remove duplicate code in list/set based materialzers](https://github.com/TortugaResearch/Tortuga.Chain/issues/474)

Removed roughly 60 lines of code in each column based materializer.


## Version 4.1


### Features with Breaking Changes

[#440 Default Sorting for WithLimits](https://github.com/TortugaResearch/Chain/issues/440)

If you use WithLimits without a sort order, then it will act non-deterministically. This is because the database could sort the results in any random order if not constrained.

The fix is to default to sorting with primary key when using WithLimits. If there are no primary keys and no explicit sorting, then an exception will be thrown if in strict mode.

This change also affects table-valued functions. Except these cannot infer the sort order as they do not have a primary key.

For reflection-based scenarios, the method `TableOrViewMetadata<TObjectName, TDbType>.GetDefaultSortOrder(int)` can be used to get a table's default sort order.

### Features

[#459 Add TimeSpan support for Access and OleDB](https://github.com/TortugaResearch/Tortuga.Chain/issues/459)


Access doesn't understand TimeSpan at all and treats it as a DateTime.

OleDB for SQL Server is worse. It returns time(7) columns as strings with the column type set to object.


[#445 Add support for DateOnly and TimeOnly](https://github.com/TortugaResearch/Tortuga.Chain/issues/445)

On the parameter builder side, `DateOnly` and `TimeOnly` need to be converted into `DateTime` or `TimeSpan`. Which specific conversion is used depends on the database/driver combination.

On the materializer side, a new class called `MaterializerTypeConverter` will be used. Moving forward, this will handle type conversions from the result set to the object.

The `MaterializerTypeConverter` is owned by a `DatabaseMetadata` object, allowing additional conversions to be registered at runtime.

[#451 Add support for CommitAsync, Save(savepointName), SaveAsync(savepointName), Rollback(savepointName), and RollbackAsync](https://github.com/TortugaResearch/Chain/issues/451)

We are only exposing these for .NET 6 and later.

[#443 GetByKey, UpdateByKey, and DeleteByKey should support System.Int16](https://github.com/TortugaResearch/Chain/issues/443)

This was done to improve support for lookup tables with small keys.

### Bug Fixes

The OleDB version of SQL Server was truncating fractional seconds when the parameter type is `time(n)` and `n>0`. To fix this, we have to force it to use `DateTime/DBTimeStamp` instead of `TimeSpan/DBTime`.

[#465 OleDbSqlServerTableFunction doesn't support sorting with table limits](https://github.com/TortugaResearch/Tortuga.Chain/issues/465)


Using either works, but there is an error if both are used.


### Performance Enhancements

[#439 Use `SqlCommand.EnableOptimizedParameterBinding` in SQL Server MDS.](https://github.com/TortugaResearch/Chain/issues/439)


### Technical Debt

Added test case for command timeout.

Created `ExecutionToken.PopulateCommand` method. This eliminates a lot of copy & past text from the various `Execute`/`ExecuteAsync` methods.

## Version 4.0

### Architecture

Rather than using #if in shared files, we are now using a trait based system that simulates multiple inheritance. [Tortuga.Shipwright](https://github.com/TortugaResearch/Shipwright) provides this capability using a C# Source Generator. Here is an example,

```CSharp
[UseTrait(typeof(SupportsDeleteAllTrait<AbstractObjectName, AbstractDbType>))]
[UseTrait(typeof(SupportsDeleteByKeyListTrait<AbstractCommand, AbstractParameter, AbstractObjectName, AbstractDbType>))]
[UseTrait(typeof(SupportsUpdateTrait<OleDbCommand, OleDbParameter, AccessObjectName, OleDbType>))]
[UseTrait(typeof(SupportsDeleteTrait<OleDbCommand, OleDbParameter, AccessObjectName, OleDbType>))]
[UseTrait(typeof(SupportsSqlQueriesTrait<OleDbCommand, OleDbParameter>))]
[UseTrait(typeof(SupportsUpdateByKeyListTrait<AbstractCommand, AbstractParameter, AbstractObjectName, AbstractDbType>))]
[UseTrait(typeof(SupportsInsertTrait<AbstractCommand, AbstractParameter, AbstractObjectName, AbstractDbType>))]
[UseTrait(typeof(SupportsUpdateSet<AbstractCommand, AbstractParameter, AbstractObjectName, AbstractDbType>))]
[UseTrait(typeof(SupportsDeleteSet<AbstractCommand, AbstractParameter, AbstractObjectName, AbstractDbType>))]
[UseTrait(typeof(SupportsFromTrait<AbstractCommand, AbstractParameter, AbstractObjectName, AbstractDbType, AbstractLimitOption>))]
[UseTrait(typeof(SupportsGetByKeyListTrait<AbstractCommand, AbstractParameter, AbstractObjectName, AbstractDbType>))]

partial class AccessDataSourceBase : ICrudDataSource
```

As you can see, the common functionality is added via the `UseTrait` attribute. In cases where additional logic is needed, the trait can make calls to partial methods in the database-specific class.


### Features with Breaking Changes

[#429 Realign database classes](https://github.com/TortugaResearch/Chain/issues/429)

The `IClassXDataSource` interfaces are gone. Now we have interfaces based on specific feature sets such as `ISupportsInsert` or `ISupportsScalarFunction`. Rollups such as `ICrudDataSource` are used to combine related feature interfaces.

### Other Features 

[#327 Enabled SQL Dependency in Tortuga.Chain.SqlServer.MDS Materializers and Appenders SQL Server](https://github.com/TortugaResearch/Chain/issues/327)

Previously there was a bug preventing this feature from working with `Microsoft.Data.SqlClient`. Now that the bug is fixed, we can enable the feature in Chain.

[#411 Improve the default behavior when only one constructor exists.](https://github.com/TortugaResearch/Chain/issues/411)

If only one constructor exists, then default to using that constructor even if InferConstructor is not set.

[#408 TableAndView and GetByKey Command Builders](https://github.com/TortugaResearch/Chain/issues/408)

If you use the TableAndView attribute, then GetByKey doesn't work because it doesn't know what the primary key is.

When that happens, ask the table for its primary key. 

[#422 Add Truncate Command Builder Command Builders](https://github.com/TortugaResearch/Chain/issues/422)

This will only be exposed for databases that have a native truncate command. For other databases, use `DeleteAll` instead.

Note that in SQLite, `Truncate` and `DeleteAll` will have have the same effect. This is due to SQLite's internal optimization strategy.

[#430 Add DeleteAll command](https://github.com/TortugaResearch/Chain/issues/430)

As noted above, calling `DeleteAll` on a SQLite database will actually perform a truncate.


### Bug Fixes

[#406 Delete, TableAndView, and Strict Mode Command Builders](https://github.com/TortugaResearch/Chain/issues/406)

When using the TableAndView attribute, some column will be mapped to the view but not the table.

Those unmapped columns should be ignored when performing a Delete operation. We only care about the columns that feed into the primary key.

[#407 Records and Strict Mode Materializers and Appenders](https://github.com/TortugaResearch/Chain/issues/407)

The main problem was a bug in Tortuga.Anchor, which was treating protected properties as if they were public properties. Once fixed, we could check the `property.CanRead` field to avoid pulling in the hidden property called `EqualityContract` that all records expose.

[#418 PostgreSQL GetTableApproximateCount returns -1 for empty tables Command Builders PostgreSQL](https://github.com/TortugaResearch/Chain/issues/418)

A weird effect in PostgreSQL is that if the table has never had any rows, GetTableApproximateCount will return -1 instead of 0.


### Performance Enhancements

[#402 SQL Server Parameter Lengths Performance and Optimization SQL Builder SQL Server](https://github.com/TortugaResearch/Chain/issues/402)

When sending in variable length parameters (e.g. nVarChar), make sure the parameter length is based on the column's max length. This is to avoid creating a bunch of different plans, each with slightly different parameters.

[#415 Default to not using CommandBehavior.SequentialAccess Materializers and Appenders](https://github.com/TortugaResearch/Chain/issues/415)

Make using CommandBehavior.SequentialAccess an opt-in. According to Microsoft, "In most cases using the Default (non-sequential) access mode is the better choice, as [...] and you will get better performance using ReadAsync."

### Technical Debt

[Cleanup NuGet package code](https://github.com/TortugaResearch/Chain/pull/447/files)

Use the `<Version>` tag instead of the individual AssemblyVersion and FileVersion tags. This elimiantes the need for the `ReadPackageVersionFromOutputAssembly` target.

[#416 Tag unmapped data types Metadata PostgreSQL](https://github.com/TortugaResearch/Chain/issues/416)


Added new items to the list of PostgreSQL data types that are used internally and not exposed via the database driver.

This is going to be an ongoing issue.

[#427 Use global usings](https://github.com/TortugaResearch/Chain/issues/427)

The purpose of this change was to reduce the copious amounts of `#if` statements in the shared files.

### Other Breaking Changes

[#423 Remove String Names](https://github.com/TortugaResearch/Chain/issues/423)

Object names (e.g. tables, views, procs) will need to be referenced via:

* Using the database specific `ObjectName` class
* Using a class that is mapped to a table
* Via the `IDataSource` interfaces (which will continue to accept strings)

The reason for this change is to simplify the data source API. Currently there are too many overloads that perform the same action.

It was originally added to make working with F# easier. But with the improvements to table name inference using generics, it is no longer a pressing need.
<|MERGE_RESOLUTION|>--- conflicted
+++ resolved
@@ -1,14 +1,5 @@
 ## Version 5.7
 
-<<<<<<< HEAD
-
-### Bug Fixes
-
-[#564 CacheAllItems needs a test](https://github.com/TortugaResearch/Tortuga.Chain/issues/564)
-
-The `.CacheAllItems` appender no longer needs type parameter when caching a `List<T>`, `ImmutableList<T>`, or `ImmutableArray<T>` collection.
-
-=======
 [#198 ToDictionary needs a ValueColumn name](https://github.com/TortugaResearch/Tortuga.Chain/issues/198)
 
 * `.ToScalarDictionary<TKey, TValue>(keyColumn, valueColumn, dictionaryOptions)`
@@ -30,7 +21,13 @@
 * `.DisableIndexes<TObject>()`*
 
 This can be used before and after a bulk data load to improve performance.
->>>>>>> 4d6adba7
+
+### Bug Fixes
+
+[#564 CacheAllItems needs a test](https://github.com/TortugaResearch/Tortuga.Chain/issues/564)
+
+The `.CacheAllItems` appender no longer needs type parameter when caching a `List<T>`, `ImmutableList<T>`, or `ImmutableArray<T>` collection.
+
 
 ## Version 5.6
 
