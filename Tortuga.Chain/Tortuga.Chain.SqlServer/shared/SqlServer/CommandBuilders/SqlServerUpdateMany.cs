--- conflicted
+++ resolved
@@ -123,14 +123,9 @@
 			SqlBuilder.CheckForOverlaps(m_UpdateArgumentValue, m_FilterValue, "The same parameter '{0}' appears in both the update expression argument and the filter object. Use an update expression or where expression to resolve the conflict.");
 
 			var sqlBuilder = m_Table.CreateSqlBuilder(StrictMode);
-<<<<<<< HEAD
 			var desiredColumns = materializer.DesiredColumns();
 			sqlBuilder.ApplyArgumentValue(DataSource, m_NewValues, m_Options, desiredColumns == Materializer.NoColumns);
 			sqlBuilder.ApplyDesiredColumns(desiredColumns);
-=======
-			sqlBuilder.ApplyArgumentValue(DataSource, m_NewValues, m_Options);
-			sqlBuilder.ApplyDesiredColumns(materializer.DesiredColumns());
->>>>>>> 936014a5
 
 			var prefix = m_Options.HasFlag(UpdateOptions.ReturnOldValues) ? "Deleted." : "Inserted.";
 
