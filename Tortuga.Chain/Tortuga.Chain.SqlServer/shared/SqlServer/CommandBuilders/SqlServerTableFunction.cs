--- conflicted
+++ resolved
@@ -1,13 +1,4 @@
-<<<<<<< HEAD
-﻿using System;
-using System.Collections.Generic;
-using System.Data;
-using System.Linq;
-using System.Text;
-=======
 ﻿using System.Text;
-using Tortuga.Chain.AuditRules;
->>>>>>> 936014a5
 using Tortuga.Chain.CommandBuilders;
 using Tortuga.Chain.Core;
 using Tortuga.Chain.Materializers;
@@ -151,11 +142,7 @@
 			sqlBuilder.ApplyRulesForSelect(DataSource);
 
 			if (m_FunctionArgumentValue != null)
-<<<<<<< HEAD
 				sqlBuilder.ApplyArgumentValue(DataSource, m_FunctionArgumentValue);
-=======
-				sqlBuilder.ApplyArgumentValue(DataSource, OperationTypes.None, m_FunctionArgumentValue);
->>>>>>> 936014a5
 			if (m_SelectClause == null)
 			{
 				var desired = materializer.DesiredColumns();
