--- conflicted
+++ resolved
@@ -25,31 +25,6 @@
 			return sqlBuilder.GetParameters(ParameterBuilderCallback);
 		}
 
-<<<<<<< HEAD
-=======
-		//public static SqlParameter BuildOutputParameter(ParameterMetadata<SqlDbType> param)
-		//{
-		//    var result = new SqlParameter();
-
-		//    result.ParameterName = param.SqlVariableName;
-		//    result.Value = DBNull.Value;
-
-		//    if (param.MaxLength.HasValue)
-		//        result.Size = param.MaxLength.Value;
-
-		//    if (param.Scale.HasValue)
-		//        result.Scale = (byte)param.Scale.Value;
-
-		//    if (param.Precision.HasValue)
-		//        result.Precision = (byte)param.Precision.Value;
-
-		//    if (param.DbType.HasValue)
-		//        result.SqlDbType = param.DbType.Value;
-		//    result.Direction = param.Direction;
-
-		//    return result;
-		//}
->>>>>>> c496e824
 
 		public static SqlParameter ParameterBuilderCallback(SqlBuilderEntry<SqlDbType> entry)
 		{
@@ -58,7 +33,6 @@
 			result.Value = entry.ParameterValue;
 
 			if (entry.Details.DbType.HasValue)
-<<<<<<< HEAD
 			{
 				result.SqlDbType = entry.Details.DbType.Value;
 
@@ -78,10 +52,6 @@
 				}
 			}
 
-=======
-				result.SqlDbType = entry.Details.DbType.Value;
-
->>>>>>> c496e824
 			if (entry.ParameterValue is DbDataReader)
 				result.SqlDbType = SqlDbType.Structured;
 
