﻿<?xml version="1.0" encoding="utf-8"?>
<Project ToolsVersion="14.0" DefaultTargets="Build" xmlns="http://schemas.microsoft.com/developer/msbuild/2003">
  <Import Project="$(MSBuildExtensionsPath)\$(MSBuildToolsVersion)\Microsoft.Common.props" Condition="Exists('$(MSBuildExtensionsPath)\$(MSBuildToolsVersion)\Microsoft.Common.props')" />
  <PropertyGroup>
    <Configuration Condition=" '$(Configuration)' == '' ">Debug</Configuration>
    <Platform Condition=" '$(Platform)' == '' ">AnyCPU</Platform>
    <ProjectGuid>{98F3B971-7741-43F0-9BE8-2A53F2A4F611}</ProjectGuid>
    <OutputType>Library</OutputType>
    <AppDesignerFolder>Properties</AppDesignerFolder>
    <RootNamespace>Tortuga.Chain</RootNamespace>
    <AssemblyName>Tortuga.Chain.PostgreSql</AssemblyName>
    <TargetFrameworkVersion>v4.6.1</TargetFrameworkVersion>
    <FileAlignment>512</FileAlignment>
    <NuGetPackageImportStamp>
    </NuGetPackageImportStamp>
  </PropertyGroup>
  <PropertyGroup Condition=" '$(Configuration)|$(Platform)' == 'Debug|AnyCPU' ">
    <DebugSymbols>true</DebugSymbols>
    <DebugType>full</DebugType>
    <Optimize>false</Optimize>
    <OutputPath>bin\Debug\</OutputPath>
    <DefineConstants>TRACE;DEBUG;CODE_ANALYSIS;POSTGRESQL</DefineConstants>
    <ErrorReport>prompt</ErrorReport>
    <WarningLevel>4</WarningLevel>
    <CodeAnalysisRuleSet>..\Tortuga.Chain.ruleset</CodeAnalysisRuleSet>
    <TreatWarningsAsErrors>true</TreatWarningsAsErrors>
    <DocumentationFile>bin\Debug\Tortuga.Chain.PostgreSql.XML</DocumentationFile>
    <RunCodeAnalysis>true</RunCodeAnalysis>
    <LangVersion>latest</LangVersion>
  </PropertyGroup>
  <PropertyGroup Condition=" '$(Configuration)|$(Platform)' == 'Release|AnyCPU' ">
    <DebugType>pdbonly</DebugType>
    <Optimize>true</Optimize>
    <OutputPath>bin\Release\</OutputPath>
    <DefineConstants>TRACE;CODE_ANALYSIS;POSTGRESQL</DefineConstants>
    <ErrorReport>prompt</ErrorReport>
    <WarningLevel>4</WarningLevel>
    <CodeAnalysisRuleSet>..\Tortuga.Chain.ruleset</CodeAnalysisRuleSet>
    <TreatWarningsAsErrors>true</TreatWarningsAsErrors>
    <DocumentationFile>bin\Release\Tortuga.Chain.PostgreSql.XML</DocumentationFile>
    <RunCodeAnalysis>true</RunCodeAnalysis>
    <LangVersion>latest</LangVersion>
  </PropertyGroup>
  <PropertyGroup>
    <SignAssembly>false</SignAssembly>
  </PropertyGroup>
  <PropertyGroup>
    <AssemblyOriginatorKeyFile>
    </AssemblyOriginatorKeyFile>
  </PropertyGroup>
  <PropertyGroup Condition="'$(Configuration)|$(Platform)' == 'Debug-Unchecked|AnyCPU'">
    <DebugSymbols>true</DebugSymbols>
    <OutputPath>bin\Debug-Unchecked\</OutputPath>
    <DefineConstants>TRACE;DEBUG;CODE_ANALYSIS;POSTGRESQL</DefineConstants>
    <DocumentationFile>bin\Debug\Tortuga.Chain.PostgreSql.XML</DocumentationFile>
    <TreatWarningsAsErrors>false</TreatWarningsAsErrors>
    <DebugType>full</DebugType>
    <PlatformTarget>AnyCPU</PlatformTarget>
    <RunCodeAnalysis>false</RunCodeAnalysis>
    <ErrorReport>prompt</ErrorReport>
    <CodeAnalysisRuleSet>..\Tortuga.Chain.ruleset</CodeAnalysisRuleSet>
    <LangVersion>latest</LangVersion>
  </PropertyGroup>
  <ItemGroup>
    <Reference Include="System" />
    <Reference Include="System.Configuration" />
    <Reference Include="System.Core" />
    <Reference Include="Microsoft.CSharp" />
    <Reference Include="System.Data" />
<<<<<<< HEAD
    <Reference Include="System.Xml" />
    <Reference Include="System.Xml.ReaderWriter, Version=4.1.0.0, Culture=neutral, PublicKeyToken=b03f5f7f11d50a3a, processorArchitecture=MSIL">
      <HintPath>..\packages\System.Xml.ReaderWriter.4.3.1\lib\net46\System.Xml.ReaderWriter.dll</HintPath>
      <Private>True</Private>
      <Private>True</Private>
    </Reference>
    <Reference Include="Tortuga.Anchor, Version=2.1.7001.31418, Culture=neutral, PublicKeyToken=f554488cb4f278bd, processorArchitecture=MSIL">
      <HintPath>..\packages\Tortuga.Anchor.2.1.7001.31418\lib\net46\Tortuga.Anchor.dll</HintPath>
    </Reference>
=======
>>>>>>> 80a67892
  </ItemGroup>
  <ItemGroup>
    <Compile Include="..\ProductSharedAssemblyInfo.cs">
      <Link>Properties\ProductSharedAssemblyInfo.cs</Link>
    </Compile>
    <Compile Include="..\Shared\DataSourceBase.Class0DataSource.cs">
      <Link>shared\PostgreSql\DataSourceBase.Class0DataSource.cs</Link>
    </Compile>
    <Compile Include="..\Shared\DataSourceBase.Class1DataSource.cs">
      <Link>shared\PostgreSql\DataSourceBase.Class1DataSource.cs</Link>
    </Compile>
    <Compile Include="..\Shared\DataSourceBase.Class1DataSource.StringNames.cs">
      <Link>shared\PostgreSql\DataSourceBase.Class1DataSource.StringNames.cs</Link>
    </Compile>
    <Compile Include="..\Shared\DataSourceBase.Class2DataSource.cs">
      <Link>shared\PostgreSql\DataSourceBase.Class2DataSource.cs</Link>
    </Compile>
    <Compile Include="..\Shared\DataSourceBase.Class2DataSource.StringNames.cs">
      <Link>shared\PostgreSql\DataSourceBase.Class2DataSource.StringNames.cs</Link>
    </Compile>
    <Compile Include="..\Shared\DataSourceBase.IClass0DataSource.cs">
      <Link>shared\PostgreSql\DataSourceBase.IClass0DataSource.cs</Link>
    </Compile>
    <Compile Include="..\Shared\DataSourceBase.IClass1DataSource.cs">
      <Link>shared\PostgreSql\DataSourceBase.IClass1DataSource.cs</Link>
    </Compile>
    <Compile Include="..\Shared\DataSourceBase.IClass2DataSource.cs">
      <Link>shared\PostgreSql\DataSourceBase.IClass2DataSource.cs</Link>
    </Compile>
    <Compile Include="..\Shared\DataSourceBase.IDataSource.cs">
      <Link>shared\PostgreSql\DataSourceBase.IDataSource.cs</Link>
    </Compile>
    <Compile Include="GlobalSuppressions.cs" />
    <Compile Include="shared\PostgreSqlDataSource.cs" />
    <Compile Include="shared\PostgreSql\CommandBuilders\PostgreSqlDeleteMany.cs" />
    <Compile Include="shared\PostgreSql\CommandBuilders\PostgreSqlTableFunction.cs" />
    <Compile Include="shared\PostgreSql\CommandBuilders\PostgreSqlUpdateMany.cs" />
    <Compile Include="shared\PostgreSql\CommandBuilders\PostgreSqlProcedureCall.cs" />
    <Compile Include="shared\PostgreSql\CommandBuilders\PostgreSqlScalarFunction.cs" />
    <Compile Include="shared\PostgreSql\PostgreSqlDataSourceBase.CommandBuilders.cs" />
    <Compile Include="shared\PostgreSql\PostgreSqlTransactionalDataSource.cs" />
    <Compile Include="shared\PostgreSql\PostgreSqlDataSourceSettings.cs" />
    <Compile Include="shared\PostgreSql\CommandBuilders\PostgreSqlSqlCall.cs" />
    <Compile Include="shared\PostgreSql\CommandBuilders\PostgreSqlTableOrView.cs" />
    <Compile Include="shared\PostgreSql\CommandBuilders\PostgreSqlDeleteObject.cs" />
    <Compile Include="shared\PostgreSql\CommandBuilders\PostgreSqlInsertObject.cs" />
    <Compile Include="shared\PostgreSql\CommandBuilders\PostgreSqlInsertOrUpdateObject.cs" />
    <Compile Include="shared\PostgreSql\CommandBuilders\PostgreSqlObjectCommand.cs" />
    <Compile Include="shared\PostgreSql\CommandBuilders\PostgreSqlUpdateObject.cs" />
    <Compile Include="shared\PostgreSql\PostgreSqlCommandExecutionToken.cs" />
    <Compile Include="shared\PostgreSql\PostgreSqlDataSourceBase.cs" />
    <Compile Include="shared\PostgreSql\PostgreSqlMetadataCache.cs" />
    <Compile Include="shared\PostgreSql\PostgreSqlObjectName.cs" />
    <Compile Include="shared\PostgreSql\PostgreSqlOpenDataSource.cs" />
    <Compile Include="shared\PostgreSql\Utilities.cs" />
    <Compile Include="Properties\AssemblyInfo.cs" />
    <Compile Include="shared\PostgreSqlExtensions.cs" />
    <Compile Include="shared\PostgreSqlLimitOption.cs" />
    <Compile Include="Properties\LibrarySharedAssemblyInfo.cs" />
  </ItemGroup>
  <ItemGroup>
    <None Include="..\Tortuga Chain.snk">
      <Link>Tortuga Chain.snk</Link>
    </None>
    <None Include="app.config" />
  </ItemGroup>
  <ItemGroup>
    <ProjectReference Include="..\Tortuga.Chain.Core.source\Tortuga.Chain.Core.source.csproj">
      <Project>{2c523692-a40b-4a7e-a95a-fbe373f263f7}</Project>
      <Name>Tortuga.Chain.Core.source</Name>
    </ProjectReference>
  </ItemGroup>
  <ItemGroup>
    <CodeAnalysisDictionary Include="..\CustomDictionary.xml">
      <Link>CustomDictionary.xml</Link>
    </CodeAnalysisDictionary>
  </ItemGroup>
  <ItemGroup>
    <PackageReference Include="Microsoft.Extensions.Logging">
      <Version>2.2.0</Version>
    </PackageReference>
    <PackageReference Include="Microsoft.NETCore.Platforms">
      <Version>2.2.0</Version>
    </PackageReference>
    <PackageReference Include="Microsoft.Win32.Primitives">
      <Version>4.3.0</Version>
    </PackageReference>
    <PackageReference Include="NETStandard.Library">
      <Version>2.0.3</Version>
    </PackageReference>
    <PackageReference Include="Npgsql">
      <Version>4.0.5</Version>
    </PackageReference>
    <PackageReference Include="System.AppContext">
      <Version>4.3.0</Version>
    </PackageReference>
    <PackageReference Include="System.Buffers">
      <Version>4.5.0</Version>
    </PackageReference>
    <PackageReference Include="System.Collections">
      <Version>4.3.0</Version>
    </PackageReference>
    <PackageReference Include="System.Collections.Concurrent">
      <Version>4.3.0</Version>
    </PackageReference>
    <PackageReference Include="System.ComponentModel">
      <Version>4.3.0</Version>
    </PackageReference>
    <PackageReference Include="System.Console">
      <Version>4.3.1</Version>
    </PackageReference>
    <PackageReference Include="System.Diagnostics.Debug">
      <Version>4.3.0</Version>
    </PackageReference>
    <PackageReference Include="System.Diagnostics.DiagnosticSource">
      <Version>4.5.1</Version>
    </PackageReference>
    <PackageReference Include="System.Diagnostics.Tools">
      <Version>4.3.0</Version>
    </PackageReference>
    <PackageReference Include="System.Diagnostics.Tracing">
      <Version>4.3.0</Version>
    </PackageReference>
    <PackageReference Include="System.Globalization">
      <Version>4.3.0</Version>
    </PackageReference>
    <PackageReference Include="System.Globalization.Calendars">
      <Version>4.3.0</Version>
    </PackageReference>
    <PackageReference Include="System.IO">
      <Version>4.3.0</Version>
    </PackageReference>
    <PackageReference Include="System.IO.Compression">
      <Version>4.3.0</Version>
    </PackageReference>
    <PackageReference Include="System.IO.Compression.ZipFile">
      <Version>4.3.0</Version>
    </PackageReference>
    <PackageReference Include="System.IO.FileSystem">
      <Version>4.3.0</Version>
    </PackageReference>
    <PackageReference Include="System.Linq">
      <Version>4.3.0</Version>
    </PackageReference>
    <PackageReference Include="System.Linq.Expressions">
      <Version>4.3.0</Version>
    </PackageReference>
    <PackageReference Include="System.Net.Http">
      <Version>4.3.4</Version>
    </PackageReference>
    <PackageReference Include="System.Net.Primitives">
      <Version>4.3.0</Version>
    </PackageReference>
    <PackageReference Include="System.Net.Sockets">
      <Version>4.3.0</Version>
    </PackageReference>
    <PackageReference Include="System.Numerics.Vectors">
      <Version>4.5.0</Version>
    </PackageReference>
    <PackageReference Include="System.ObjectModel">
      <Version>4.3.0</Version>
    </PackageReference>
    <PackageReference Include="System.Reflection">
      <Version>4.3.0</Version>
    </PackageReference>
    <PackageReference Include="System.Reflection.Extensions">
      <Version>4.3.0</Version>
    </PackageReference>
    <PackageReference Include="System.Reflection.Primitives">
      <Version>4.3.0</Version>
    </PackageReference>
    <PackageReference Include="System.Resources.ResourceManager">
      <Version>4.3.0</Version>
    </PackageReference>
    <PackageReference Include="System.Runtime">
      <Version>4.3.1</Version>
    </PackageReference>
    <PackageReference Include="System.Runtime.Extensions">
      <Version>4.3.1</Version>
    </PackageReference>
    <PackageReference Include="System.Runtime.Handles">
      <Version>4.3.0</Version>
    </PackageReference>
    <PackageReference Include="System.Runtime.InteropServices">
      <Version>4.3.0</Version>
    </PackageReference>
    <PackageReference Include="System.Runtime.InteropServices.RuntimeInformation">
      <Version>4.3.0</Version>
    </PackageReference>
    <PackageReference Include="System.Runtime.Numerics">
      <Version>4.3.0</Version>
    </PackageReference>
    <PackageReference Include="System.Security.Cryptography.Algorithms">
      <Version>4.3.1</Version>
    </PackageReference>
    <PackageReference Include="System.Security.Cryptography.X509Certificates">
      <Version>4.3.2</Version>
    </PackageReference>
    <PackageReference Include="System.Text.Encoding">
      <Version>4.3.0</Version>
    </PackageReference>
    <PackageReference Include="System.Text.Encoding.Extensions">
      <Version>4.3.0</Version>
    </PackageReference>
    <PackageReference Include="System.Text.RegularExpressions">
      <Version>4.3.0</Version>
    </PackageReference>
    <PackageReference Include="System.Threading">
      <Version>4.3.0</Version>
    </PackageReference>
    <PackageReference Include="System.Threading.Tasks">
      <Version>4.3.0</Version>
    </PackageReference>
    <PackageReference Include="System.Threading.Timer">
      <Version>4.3.0</Version>
    </PackageReference>
    <PackageReference Include="System.Xml.ReaderWriter">
      <Version>4.3.1</Version>
    </PackageReference>
    <PackageReference Include="System.Xml.XDocument">
      <Version>4.3.0</Version>
    </PackageReference>
    <PackageReference Include="Tortuga.Anchor">
      <Version>2.1.7001.32222</Version>
    </PackageReference>
  </ItemGroup>
  <Import Project="$(MSBuildToolsPath)\Microsoft.CSharp.targets" />
  <!-- To modify your build process, add your task inside one of the targets below and uncomment it. 
       Other similar extension points exist, see Microsoft.Common.targets.
  <Target Name="BeforeBuild">
  </Target>
  <Target Name="AfterBuild">
  </Target>
  -->
</Project><|MERGE_RESOLUTION|>--- conflicted
+++ resolved
@@ -67,18 +67,6 @@
     <Reference Include="System.Core" />
     <Reference Include="Microsoft.CSharp" />
     <Reference Include="System.Data" />
-<<<<<<< HEAD
-    <Reference Include="System.Xml" />
-    <Reference Include="System.Xml.ReaderWriter, Version=4.1.0.0, Culture=neutral, PublicKeyToken=b03f5f7f11d50a3a, processorArchitecture=MSIL">
-      <HintPath>..\packages\System.Xml.ReaderWriter.4.3.1\lib\net46\System.Xml.ReaderWriter.dll</HintPath>
-      <Private>True</Private>
-      <Private>True</Private>
-    </Reference>
-    <Reference Include="Tortuga.Anchor, Version=2.1.7001.31418, Culture=neutral, PublicKeyToken=f554488cb4f278bd, processorArchitecture=MSIL">
-      <HintPath>..\packages\Tortuga.Anchor.2.1.7001.31418\lib\net46\Tortuga.Anchor.dll</HintPath>
-    </Reference>
-=======
->>>>>>> 80a67892
   </ItemGroup>
   <ItemGroup>
     <Compile Include="..\ProductSharedAssemblyInfo.cs">
