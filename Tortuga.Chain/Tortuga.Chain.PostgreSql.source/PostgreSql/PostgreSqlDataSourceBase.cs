--- conflicted
+++ resolved
@@ -36,7 +36,15 @@
         public ObjectDbCommandBuilder<NpgsqlCommand, NpgsqlParameter, TArgument> Delete<TArgument>(PostgreSqlObjectName tableName, TArgument argumentValue, DeleteOptions options = DeleteOptions.None)
         where TArgument : class
         {
-            return new PostgreSqlDeleteObject<TArgument>(this, tableName, argumentValue, options);
+            var table = DatabaseMetadata.GetTableOrView(tableName);
+            if (!AuditRules.UseSoftDelete(table))
+                return new PostgreSqlDeleteObject<TArgument>(this, tableName, argumentValue, options);
+
+            UpdateOptions effectiveOptions = UpdateOptions.SoftDelete | UpdateOptions.IgnoreRowsAffected;
+            if (options.HasFlag(DeleteOptions.UseKeyAttribute))
+                effectiveOptions = effectiveOptions | UpdateOptions.UseKeyAttribute;
+
+            return new PostgreSqlUpdateObject<TArgument>(this, tableName, argumentValue, effectiveOptions);
         }
 
         public TableDbCommandBuilder<NpgsqlCommand, NpgsqlParameter, PostgreSqlLimitOption> From(PostgreSqlObjectName tableOrViewName)
@@ -193,8 +201,6 @@
         {
             return Upsert(tableName, argumentValue, options);
         }
-<<<<<<< HEAD
-=======
 
 
 
@@ -340,6 +346,5 @@
         {
             return Update(argumentValue, options);
         }
->>>>>>> 9f118080
     }
 }