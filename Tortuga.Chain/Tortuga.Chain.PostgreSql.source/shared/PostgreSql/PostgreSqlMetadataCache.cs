--- conflicted
+++ resolved
@@ -720,12 +720,7 @@
                 }
             }
 
-<<<<<<< HEAD
-            var columns = GetColumns(tableName);
-            return new TableOrViewMetadata<PostgreSqlObjectName, NpgsqlDbType>(this, new PostgreSqlObjectName(actualSchema, actualName), isTable, columns);
-=======
             throw new MissingObjectException($"Could not find table or view {tableName}");
->>>>>>> 487080bf
         }
     }
 }